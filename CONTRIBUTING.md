# How to contribute

There are lots of ways to contribute to the Uno Platform, and we appreciate the help from the community. You can provide feedback, report bugs, give suggestions, contribute code, and participate in the platform discussions.

## Code of conduct

To better foster an open, innovative, and inclusive community, please refer to our [Code of Conduct](CODE_OF_CONDUCT.md) when contributing.

## Provide feedback

The Uno Platform is an ongoing effort, and as Microsoft progresses on UWP, the Uno platform follows the trails. While the development remained closed for a while, the areas covered by Uno may not suit everyone's needs, which is why your feedback is important to us.

We want to hear about your experience, scenarios, and requirements.

### Report a bug

<<<<<<< HEAD
If you think you've found a bug, please log a new issue in the [Uno Platform GitHub issue tracker](https://github.com/nventive/Uno/issues). When filing issues, please use our [bug filing template](https://github.com/unoplatform/uno/blob/master/.github/ISSUE_TEMPLATE/bug-report.md).
=======
If you think you've found a bug, please log a new issue in the [Uno Platform GitHub issue tracker](https://github.com/unoplatform/uno/issues/new/choose).
>>>>>>> a7b0a706
The best way to get your bug fixed is to be as detailed as you can be about the problem.
Providing a minimal project with steps to reproduce the problem is ideal.
Here are questions you can answer before you file a bug to make sure you're not missing any important information.

1. Did you read the [documentation](https://github.com/nventive/Uno/tree/master/doc/index.md)?
2. Did you include the snippet of the broken code in the issue?
3. What are the *EXACT* steps to reproduce this problem?
4. What specific version or build are you using?
5. What operating system are you using?

GitHub supports [markdown](https://help.github.com/articles/github-flavored-markdown/), so when filing bugs make sure you check the formatting before clicking submit.

### Make a suggestion

If you have an idea for a new feature or enhancement, let us know by filing an [issue](https://github.com/nventive/Uno/issues). To help us understand and prioritize your idea, please provide as much detail about your scenario and why the feature or enhancement would be useful.

### Ask questions

If you have a question, be sure first to check out our [documentation](https://github.com/nventive/Uno/tree/master/doc/index.md). But if you are still stuck, you'll have a better chance of getting help on [StackOverflow](https://stackoverflow.com/questions/tagged/uno-platform) and we'll do our best to answer it. Questions asked there should be tagged with `uno-platform.`

For a more direct conversation, [our Gitter is also a good place to visit](https://gitter.im/uno-platform/Lobby).

## Contributing code and content

The Uno Platform is an open-source project, and we welcome code and content contributions from the community.

**Identifying the scale**

If you would like to contribute to one of our repositories, first identify the scale of what you would like to contribute. If it is small (grammar/spelling or a bug fix) feel free to start working on a fix.

If you are submitting a feature or substantial code contribution, please discuss it with the team. You might also read these two blog posts on contributing code: [Open Source Contribution Etiquette](http://tirania.org/blog/archive/2010/Dec-31.html) by Miguel de Icaza and [Don't "Push" Your Pull Requests](https://www.igvita.com/2011/12/19/dont-push-your-pull-requests/) by Ilya Grigorik. Note that all code submissions will be rigorously reviewed and tested by the Uno Platform team. Only those that meet an extremely high bar for both quality and design/roadmap appropriateness will be merged into the source.

**Obtaining the source code**

If you are an outside contributor, please fork the Uno Platform repository you would like to contribute to your account. See the GitHub documentation for [forking a repo](https://help.github.com/articles/fork-a-repo/) if you have any questions about this.

**Submitting a pull request**

If you don't know what a pull request is read this article: https://help.github.com/articles/using-pull-requests. Make sure the repository can build and all tests pass, as well as follow the current coding guidelines.

Pull requests should all be made to the **master** branch.

**Commit/Pull Request Format**

```
Summary of the changes (Less than 80 chars)
 - Detail 1
 - Detail 2

Addresses #bugnumber (in this specific format)
```

**Tests**

-  Tests need to be provided for every bug/feature that is completed.
-  Tests only need to be present for issues that need to be verified by QA (e.g., not tasks)
-  If there is a scenario that is far too hard to test, there does not need to be a test for it.
  - "Too hard" is determined by the team as a whole.<|MERGE_RESOLUTION|>--- conflicted
+++ resolved
@@ -14,11 +14,8 @@
 
 ### Report a bug
 
-<<<<<<< HEAD
 If you think you've found a bug, please log a new issue in the [Uno Platform GitHub issue tracker](https://github.com/nventive/Uno/issues). When filing issues, please use our [bug filing template](https://github.com/unoplatform/uno/blob/master/.github/ISSUE_TEMPLATE/bug-report.md).
-=======
-If you think you've found a bug, please log a new issue in the [Uno Platform GitHub issue tracker](https://github.com/unoplatform/uno/issues/new/choose).
->>>>>>> a7b0a706
+
 The best way to get your bug fixed is to be as detailed as you can be about the problem.
 Providing a minimal project with steps to reproduce the problem is ideal.
 Here are questions you can answer before you file a bug to make sure you're not missing any important information.
