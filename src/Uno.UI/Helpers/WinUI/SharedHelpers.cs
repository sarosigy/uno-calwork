--- conflicted
+++ resolved
@@ -815,7 +815,6 @@
 			}
 		}
 
-<<<<<<< HEAD
 		public static object FindResource(string resource, ResourceDictionary resources, object defaultValue)
 		{
 			var boxedResource = resource;
@@ -875,18 +874,12 @@
 			return FindInVisualTreeInner(parent, isMatch);
 		}
 
-=======
->>>>>>> 5291f8df
 		// Sometimes we want to get a string representation from an arbitrary object. E.g. for constructing a UIA Name
 		// from an automation peer. There is no guarantee that an arbitrary object is convertable to a string, so
 		// this function may return an empty string.
 		public static string TryGetStringRepresentationFromObject(object obj)
 		{
-<<<<<<< HEAD
 			string returnHString = "";
-=======
-			string returnHString = null;
->>>>>>> 5291f8df
 
 			if (obj != null)
 			{
@@ -897,11 +890,7 @@
 				}
 				if (string.IsNullOrEmpty(returnHString))
 				{
-<<<<<<< HEAD
-					returnHString = obj.ToString() ?? returnHString;
-=======
-					returnHString = obj as string ?? returnHString;
->>>>>>> 5291f8df
+					returnHString = obj?.ToString() ?? returnHString;
 				}
 			}
 
