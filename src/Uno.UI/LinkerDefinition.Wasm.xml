﻿<linker>
  <assembly fullname="Uno.UI.Wasm" />
  
  <assembly fullname="Uno.UI">
    <type fullname="Windows.UI.Xaml.UIElement" />
    <type fullname="Windows.UI.Xaml.Window" />
    <type fullname="Windows.UI.Xaml.Media.BrushConverter" />
    <type fullname="Windows.UI.Xaml.Media.ImageSourceConverter" />
    <type fullname="Windows.UI.Xaml.CornerRadiusConverter" />
    <type fullname="Uno.Media.GeometryConverter" />
    <type fullname="Windows.UI.Xaml.ThicknessConverter" />
    <type fullname="Windows.UI.Xaml.ObservableVectorWrapper" />
	<type fullname="Windows.UI.Xaml.Input.FocusManager">
	  <method name="ReceiveFocusNative" />
	</type>
	<type fullname="Windows.UI.Xaml.Application">
	  <method name="DispatchSuspending" />
      <method name="DispatchSystemThemeChange" />
	</type>
  </assembly>
  
  <assembly fullname="Uno">
    <type fullname="Windows.ApplicationModel.DataTransfer.Clipboard">
      <method name="DispatchContentChanged" />
    </type>
    <type fullname="Windows.UI.Core.CoreDispatcher" />
    <type fullname="Windows.UI.Core.SystemNavigationManager" />
    <type fullname="Windows.Devices.Midi.MidiInPort">
      <method name="DispatchMessage" />
    </type>
    <type fullname="Uno.Devices.Enumeration.Internal.Providers.Midi.MidiDeviceConnectionWatcher">
      <method name="DispatchStateChanged" />
    </type>
    <type fullname="Windows.Devices.Sensors.Accelerometer">
      <method name="DispatchReading" />
    </type>
    <type fullname="Windows.Devices.Sensors.Magnetometer">
      <method name="DispatchReading" />
    </type>
    <type fullname="Windows.Networking.Connectivity.NetworkInformation">
      <method name="DispatchStatusChanged" />
    </type>
    <type fullname="Windows.Devices.Sensors.Gyrometer">
      <method name="DispatchReading" />
    </type>
    <type fullname="Windows.Devices.Geolocation.Geolocator">
      <method name="DispatchAccessRequest" />
      <method name="DispatchGeoposition" />
      <method name="DispatchError" />      
    </type>
<<<<<<< HEAD
=======
	<type fullname="Windows.Storage.StorageFolder">
	  <method name="DispatchStorageInitialized" />
	</type>
>>>>>>> e1448bc7
  </assembly>
  
  <assembly fullname="Uno.Foundation">
    <type fullname="Uno.Foundation.Interop.JSObject" />
    <type fullname="Windows.Foundation.SizeConverter" />
  </assembly>

  <assembly fullname="System">
    <type fullname="System.ComponentModel.*Converter" />
    <type fullname="System.*Converter" />
  </assembly>
</linker><|MERGE_RESOLUTION|>--- conflicted
+++ resolved
@@ -48,12 +48,9 @@
       <method name="DispatchGeoposition" />
       <method name="DispatchError" />      
     </type>
-<<<<<<< HEAD
-=======
 	<type fullname="Windows.Storage.StorageFolder">
 	  <method name="DispatchStorageInitialized" />
 	</type>
->>>>>>> e1448bc7
   </assembly>
   
   <assembly fullname="Uno.Foundation">
