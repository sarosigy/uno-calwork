#pragma warning disable 108 // new keyword hiding
#pragma warning disable 114 // new keyword hiding
namespace Windows.UI.Xaml.Controls
{
	#if false || false || NET461 || __WASM__ || false
	[global::Uno.NotImplemented]
	#endif
	public  partial class MediaTransportControls : global::Windows.UI.Xaml.Controls.Control
	{
		#if false || false || NET461 || __WASM__ || false
		[global::Uno.NotImplemented]
		public  bool IsZoomEnabled
		{
			get
			{
				return (bool)this.GetValue(IsZoomEnabledProperty);
			}
			set
			{
				this.SetValue(IsZoomEnabledProperty, value);
			}
		}
		#endif
		#if false || false || NET461 || __WASM__ || false
		[global::Uno.NotImplemented]
		public  bool IsZoomButtonVisible
		{
			get
			{
				return (bool)this.GetValue(IsZoomButtonVisibleProperty);
			}
			set
			{
				this.SetValue(IsZoomButtonVisibleProperty, value);
			}
		}
		#endif
		#if false || false || NET461 || __WASM__ || false
		[global::Uno.NotImplemented]
		public  bool IsVolumeEnabled
		{
			get
			{
				return (bool)this.GetValue(IsVolumeEnabledProperty);
			}
			set
			{
				this.SetValue(IsVolumeEnabledProperty, value);
			}
		}
		#endif
		#if false || false || NET461 || __WASM__ || false
		[global::Uno.NotImplemented]
		public  bool IsVolumeButtonVisible
		{
			get
			{
				return (bool)this.GetValue(IsVolumeButtonVisibleProperty);
			}
			set
			{
				this.SetValue(IsVolumeButtonVisibleProperty, value);
			}
		}
		#endif
		#if false || false || NET461 || __WASM__ || false
		[global::Uno.NotImplemented]
		public  bool IsStopEnabled
		{
			get
			{
				return (bool)this.GetValue(IsStopEnabledProperty);
			}
			set
			{
				this.SetValue(IsStopEnabledProperty, value);
			}
		}
		#endif
		#if false || false || NET461 || __WASM__ || false
		[global::Uno.NotImplemented]
		public  bool IsStopButtonVisible
		{
			get
			{
				return (bool)this.GetValue(IsStopButtonVisibleProperty);
			}
			set
			{
				this.SetValue(IsStopButtonVisibleProperty, value);
			}
		}
		#endif
		#if false || false || NET461 || __WASM__ || false
		[global::Uno.NotImplemented]
		public  bool IsSeekEnabled
		{
			get
			{
				return (bool)this.GetValue(IsSeekEnabledProperty);
			}
			set
			{
				this.SetValue(IsSeekEnabledProperty, value);
			}
		}
		#endif
		#if false || false || NET461 || __WASM__ || false
		[global::Uno.NotImplemented]
		public  bool IsSeekBarVisible
		{
			get
			{
				return (bool)this.GetValue(IsSeekBarVisibleProperty);
			}
			set
			{
				this.SetValue(IsSeekBarVisibleProperty, value);
			}
		}
		#endif
		#if false || false || NET461 || __WASM__ || false
		[global::Uno.NotImplemented]
		public  bool IsPlaybackRateEnabled
		{
			get
			{
				return (bool)this.GetValue(IsPlaybackRateEnabledProperty);
			}
			set
			{
				this.SetValue(IsPlaybackRateEnabledProperty, value);
			}
		}
		#endif
		#if false || false || NET461 || __WASM__ || false
		[global::Uno.NotImplemented]
		public  bool IsPlaybackRateButtonVisible
		{
			get
			{
				return (bool)this.GetValue(IsPlaybackRateButtonVisibleProperty);
			}
			set
			{
				this.SetValue(IsPlaybackRateButtonVisibleProperty, value);
			}
		}
		#endif
		#if false || false || NET461 || __WASM__ || false
		[global::Uno.NotImplemented]
		public  bool IsFullWindowEnabled
		{
			get
			{
				return (bool)this.GetValue(IsFullWindowEnabledProperty);
			}
			set
			{
				this.SetValue(IsFullWindowEnabledProperty, value);
			}
		}
		#endif
		#if false || false || NET461 || __WASM__ || false
		[global::Uno.NotImplemented]
		public  bool IsFullWindowButtonVisible
		{
			get
			{
				return (bool)this.GetValue(IsFullWindowButtonVisibleProperty);
			}
			set
			{
				this.SetValue(IsFullWindowButtonVisibleProperty, value);
			}
		}
		#endif
		#if false || false || NET461 || __WASM__ || false
		[global::Uno.NotImplemented]
		public  bool IsFastRewindEnabled
		{
			get
			{
				return (bool)this.GetValue(IsFastRewindEnabledProperty);
			}
			set
			{
				this.SetValue(IsFastRewindEnabledProperty, value);
			}
		}
		#endif
		#if false || false || NET461 || __WASM__ || false
		[global::Uno.NotImplemented]
		public  bool IsFastRewindButtonVisible
		{
			get
			{
				return (bool)this.GetValue(IsFastRewindButtonVisibleProperty);
			}
			set
			{
				this.SetValue(IsFastRewindButtonVisibleProperty, value);
			}
		}
		#endif
		#if false || false || NET461 || __WASM__ || false
		[global::Uno.NotImplemented]
		public  bool IsFastForwardEnabled
		{
			get
			{
				return (bool)this.GetValue(IsFastForwardEnabledProperty);
			}
			set
			{
				this.SetValue(IsFastForwardEnabledProperty, value);
			}
		}
		#endif
		#if false || false || NET461 || __WASM__ || false
		[global::Uno.NotImplemented]
		public  bool IsFastForwardButtonVisible
		{
			get
			{
				return (bool)this.GetValue(IsFastForwardButtonVisibleProperty);
			}
			set
			{
				this.SetValue(IsFastForwardButtonVisibleProperty, value);
			}
		}
		#endif
		#if false || false || NET461 || __WASM__ || false
		[global::Uno.NotImplemented]
		public  bool IsCompact
		{
			get
			{
				return (bool)this.GetValue(IsCompactProperty);
			}
			set
			{
				this.SetValue(IsCompactProperty, value);
			}
		}
		#endif
		#if false || false || NET461 || __WASM__ || false
		[global::Uno.NotImplemented]
		public  bool IsSkipForwardEnabled
		{
			get
			{
				return (bool)this.GetValue(IsSkipForwardEnabledProperty);
			}
			set
			{
				this.SetValue(IsSkipForwardEnabledProperty, value);
			}
		}
		#endif
		#if false || false || NET461 || __WASM__ || false
		[global::Uno.NotImplemented]
		public  bool IsSkipForwardButtonVisible
		{
			get
			{
				return (bool)this.GetValue(IsSkipForwardButtonVisibleProperty);
			}
			set
			{
				this.SetValue(IsSkipForwardButtonVisibleProperty, value);
			}
		}
		#endif
		#if false || false || NET461 || __WASM__ || false
		[global::Uno.NotImplemented]
		public  bool IsSkipBackwardEnabled
		{
			get
			{
				return (bool)this.GetValue(IsSkipBackwardEnabledProperty);
			}
			set
			{
				this.SetValue(IsSkipBackwardEnabledProperty, value);
			}
		}
		#endif
		#if false || false || NET461 || __WASM__ || false
		[global::Uno.NotImplemented]
		public  bool IsSkipBackwardButtonVisible
		{
			get
			{
				return (bool)this.GetValue(IsSkipBackwardButtonVisibleProperty);
			}
			set
			{
				this.SetValue(IsSkipBackwardButtonVisibleProperty, value);
			}
		}
		#endif
		#if false || false || NET461 || __WASM__ || false
		[global::Uno.NotImplemented]
		public  bool IsPreviousTrackButtonVisible
		{
			get
			{
				return (bool)this.GetValue(IsPreviousTrackButtonVisibleProperty);
			}
			set
			{
				this.SetValue(IsPreviousTrackButtonVisibleProperty, value);
			}
		}
		#endif
		#if false || false || NET461 || __WASM__ || false
		[global::Uno.NotImplemented]
		public  bool IsNextTrackButtonVisible
		{
			get
			{
				return (bool)this.GetValue(IsNextTrackButtonVisibleProperty);
			}
			set
			{
				this.SetValue(IsNextTrackButtonVisibleProperty, value);
			}
		}
		#endif
		#if false || false || NET461 || __WASM__ || false
		[global::Uno.NotImplemented]
		public  global::Windows.UI.Xaml.Media.FastPlayFallbackBehaviour FastPlayFallbackBehaviour
		{
			get
			{
				return (global::Windows.UI.Xaml.Media.FastPlayFallbackBehaviour)this.GetValue(FastPlayFallbackBehaviourProperty);
			}
			set
			{
				this.SetValue(FastPlayFallbackBehaviourProperty, value);
			}
		}
		#endif
		#if false || false || NET461 || __WASM__ || false
		[global::Uno.NotImplemented]
		public  bool ShowAndHideAutomatically
		{
			get
			{
				return (bool)this.GetValue(ShowAndHideAutomaticallyProperty);
			}
			set
			{
				this.SetValue(ShowAndHideAutomaticallyProperty, value);
			}
		}
		#endif
		#if false || false || NET461 || __WASM__ || false
		[global::Uno.NotImplemented]
		public  bool IsRepeatEnabled
		{
			get
			{
				return (bool)this.GetValue(IsRepeatEnabledProperty);
			}
			set
			{
				this.SetValue(IsRepeatEnabledProperty, value);
			}
		}
		#endif
		#if false || false || NET461 || __WASM__ || false
		[global::Uno.NotImplemented]
		public  bool IsRepeatButtonVisible
		{
			get
			{
				return (bool)this.GetValue(IsRepeatButtonVisibleProperty);
			}
			set
			{
				this.SetValue(IsRepeatButtonVisibleProperty, value);
			}
		}
		#endif
		#if false || false || NET461 || __WASM__ || false
		[global::Uno.NotImplemented]
		public  bool IsCompactOverlayEnabled
		{
			get
			{
				return (bool)this.GetValue(IsCompactOverlayEnabledProperty);
			}
			set
			{
				this.SetValue(IsCompactOverlayEnabledProperty, value);
			}
		}
		#endif
		#if false || false || NET461 || __WASM__ || false
		[global::Uno.NotImplemented]
		public  bool IsCompactOverlayButtonVisible
		{
			get
			{
				return (bool)this.GetValue(IsCompactOverlayButtonVisibleProperty);
			}
			set
			{
				this.SetValue(IsCompactOverlayButtonVisibleProperty, value);
			}
		}
		#endif
		#if false || false || NET461 || __WASM__ || false
		[global::Uno.NotImplemented]
		public static global::Windows.UI.Xaml.DependencyProperty IsCompactProperty { get; } = 
		Windows.UI.Xaml.DependencyProperty.Register(
			nameof(IsCompact), typeof(bool), 
			typeof(global::Windows.UI.Xaml.Controls.MediaTransportControls), 
			new FrameworkPropertyMetadata(default(bool)));
		#endif
		#if false || false || NET461 || __WASM__ || false
		[global::Uno.NotImplemented]
		public static global::Windows.UI.Xaml.DependencyProperty IsFastForwardButtonVisibleProperty { get; } = 
		Windows.UI.Xaml.DependencyProperty.Register(
			nameof(IsFastForwardButtonVisible), typeof(bool), 
			typeof(global::Windows.UI.Xaml.Controls.MediaTransportControls), 
			new FrameworkPropertyMetadata(default(bool)));
		#endif
		#if false || false || NET461 || __WASM__ || false
		[global::Uno.NotImplemented]
		public static global::Windows.UI.Xaml.DependencyProperty IsFastForwardEnabledProperty { get; } = 
		Windows.UI.Xaml.DependencyProperty.Register(
			nameof(IsFastForwardEnabled), typeof(bool), 
			typeof(global::Windows.UI.Xaml.Controls.MediaTransportControls), 
			new FrameworkPropertyMetadata(default(bool)));
		#endif
		#if false || false || NET461 || __WASM__ || false
		[global::Uno.NotImplemented]
		public static global::Windows.UI.Xaml.DependencyProperty IsFastRewindButtonVisibleProperty { get; } = 
		Windows.UI.Xaml.DependencyProperty.Register(
			nameof(IsFastRewindButtonVisible), typeof(bool), 
			typeof(global::Windows.UI.Xaml.Controls.MediaTransportControls), 
			new FrameworkPropertyMetadata(default(bool)));
		#endif
		#if false || false || NET461 || __WASM__ || false
		[global::Uno.NotImplemented]
		public static global::Windows.UI.Xaml.DependencyProperty IsFastRewindEnabledProperty { get; } = 
		Windows.UI.Xaml.DependencyProperty.Register(
			nameof(IsFastRewindEnabled), typeof(bool), 
			typeof(global::Windows.UI.Xaml.Controls.MediaTransportControls), 
			new FrameworkPropertyMetadata(default(bool)));
		#endif
		#if false || false || NET461 || __WASM__ || false
		[global::Uno.NotImplemented]
		public static global::Windows.UI.Xaml.DependencyProperty IsFullWindowButtonVisibleProperty { get; } = 
		Windows.UI.Xaml.DependencyProperty.Register(
			nameof(IsFullWindowButtonVisible), typeof(bool), 
			typeof(global::Windows.UI.Xaml.Controls.MediaTransportControls), 
			new FrameworkPropertyMetadata(default(bool)));
		#endif
		#if false || false || NET461 || __WASM__ || false
		[global::Uno.NotImplemented]
		public static global::Windows.UI.Xaml.DependencyProperty IsFullWindowEnabledProperty { get; } = 
		Windows.UI.Xaml.DependencyProperty.Register(
			nameof(IsFullWindowEnabled), typeof(bool), 
			typeof(global::Windows.UI.Xaml.Controls.MediaTransportControls), 
			new FrameworkPropertyMetadata(default(bool)));
		#endif
		#if false || false || NET461 || __WASM__ || false
		[global::Uno.NotImplemented]
		public static global::Windows.UI.Xaml.DependencyProperty IsPlaybackRateButtonVisibleProperty { get; } = 
		Windows.UI.Xaml.DependencyProperty.Register(
			nameof(IsPlaybackRateButtonVisible), typeof(bool), 
			typeof(global::Windows.UI.Xaml.Controls.MediaTransportControls), 
			new FrameworkPropertyMetadata(default(bool)));
		#endif
		#if false || false || NET461 || __WASM__ || false
		[global::Uno.NotImplemented]
		public static global::Windows.UI.Xaml.DependencyProperty IsPlaybackRateEnabledProperty { get; } = 
		Windows.UI.Xaml.DependencyProperty.Register(
			nameof(IsPlaybackRateEnabled), typeof(bool), 
			typeof(global::Windows.UI.Xaml.Controls.MediaTransportControls), 
			new FrameworkPropertyMetadata(default(bool)));
		#endif
		#if false || false || NET461 || __WASM__ || false
		[global::Uno.NotImplemented]
		public static global::Windows.UI.Xaml.DependencyProperty IsSeekBarVisibleProperty { get; } = 
		Windows.UI.Xaml.DependencyProperty.Register(
			nameof(IsSeekBarVisible), typeof(bool), 
			typeof(global::Windows.UI.Xaml.Controls.MediaTransportControls), 
			new FrameworkPropertyMetadata(default(bool)));
		#endif
		#if false || false || NET461 || __WASM__ || false
		[global::Uno.NotImplemented]
		public static global::Windows.UI.Xaml.DependencyProperty IsSeekEnabledProperty { get; } = 
		Windows.UI.Xaml.DependencyProperty.Register(
			nameof(IsSeekEnabled), typeof(bool), 
			typeof(global::Windows.UI.Xaml.Controls.MediaTransportControls), 
			new FrameworkPropertyMetadata(default(bool)));
		#endif
		#if false || false || NET461 || __WASM__ || false
		[global::Uno.NotImplemented]
		public static global::Windows.UI.Xaml.DependencyProperty IsStopButtonVisibleProperty { get; } = 
		Windows.UI.Xaml.DependencyProperty.Register(
			nameof(IsStopButtonVisible), typeof(bool), 
			typeof(global::Windows.UI.Xaml.Controls.MediaTransportControls), 
			new FrameworkPropertyMetadata(default(bool)));
		#endif
		#if false || false || NET461 || __WASM__ || false
		[global::Uno.NotImplemented]
		public static global::Windows.UI.Xaml.DependencyProperty IsStopEnabledProperty { get; } = 
		Windows.UI.Xaml.DependencyProperty.Register(
			nameof(IsStopEnabled), typeof(bool), 
			typeof(global::Windows.UI.Xaml.Controls.MediaTransportControls), 
			new FrameworkPropertyMetadata(default(bool)));
		#endif
		#if false || false || NET461 || __WASM__ || false
		[global::Uno.NotImplemented]
		public static global::Windows.UI.Xaml.DependencyProperty IsVolumeButtonVisibleProperty { get; } = 
		Windows.UI.Xaml.DependencyProperty.Register(
			nameof(IsVolumeButtonVisible), typeof(bool), 
			typeof(global::Windows.UI.Xaml.Controls.MediaTransportControls), 
			new FrameworkPropertyMetadata(default(bool)));
		#endif
		#if false || false || NET461 || __WASM__ || false
		[global::Uno.NotImplemented]
		public static global::Windows.UI.Xaml.DependencyProperty IsVolumeEnabledProperty { get; } = 
		Windows.UI.Xaml.DependencyProperty.Register(
			nameof(IsVolumeEnabled), typeof(bool), 
			typeof(global::Windows.UI.Xaml.Controls.MediaTransportControls), 
			new FrameworkPropertyMetadata(default(bool)));
		#endif
		#if false || false || NET461 || __WASM__ || false
		[global::Uno.NotImplemented]
		public static global::Windows.UI.Xaml.DependencyProperty IsZoomButtonVisibleProperty { get; } = 
		Windows.UI.Xaml.DependencyProperty.Register(
			nameof(IsZoomButtonVisible), typeof(bool), 
			typeof(global::Windows.UI.Xaml.Controls.MediaTransportControls), 
			new FrameworkPropertyMetadata(default(bool)));
		#endif
		#if false || false || NET461 || __WASM__ || false
		[global::Uno.NotImplemented]
		public static global::Windows.UI.Xaml.DependencyProperty IsZoomEnabledProperty { get; } = 
		Windows.UI.Xaml.DependencyProperty.Register(
			nameof(IsZoomEnabled), typeof(bool), 
			typeof(global::Windows.UI.Xaml.Controls.MediaTransportControls), 
			new FrameworkPropertyMetadata(default(bool)));
		#endif
		#if false || false || NET461 || __WASM__ || false
		[global::Uno.NotImplemented]
		public static global::Windows.UI.Xaml.DependencyProperty FastPlayFallbackBehaviourProperty { get; } = 
		Windows.UI.Xaml.DependencyProperty.Register(
			nameof(FastPlayFallbackBehaviour), typeof(global::Windows.UI.Xaml.Media.FastPlayFallbackBehaviour), 
			typeof(global::Windows.UI.Xaml.Controls.MediaTransportControls), 
			new FrameworkPropertyMetadata(default(global::Windows.UI.Xaml.Media.FastPlayFallbackBehaviour)));
		#endif
		#if false || false || NET461 || __WASM__ || false
		[global::Uno.NotImplemented]
		public static global::Windows.UI.Xaml.DependencyProperty IsNextTrackButtonVisibleProperty { get; } = 
		Windows.UI.Xaml.DependencyProperty.Register(
			nameof(IsNextTrackButtonVisible), typeof(bool), 
			typeof(global::Windows.UI.Xaml.Controls.MediaTransportControls), 
			new FrameworkPropertyMetadata(default(bool)));
		#endif
		#if false || false || NET461 || __WASM__ || false
		[global::Uno.NotImplemented]
		public static global::Windows.UI.Xaml.DependencyProperty IsPreviousTrackButtonVisibleProperty { get; } = 
		Windows.UI.Xaml.DependencyProperty.Register(
			nameof(IsPreviousTrackButtonVisible), typeof(bool), 
			typeof(global::Windows.UI.Xaml.Controls.MediaTransportControls), 
			new FrameworkPropertyMetadata(default(bool)));
		#endif
		#if false || false || NET461 || __WASM__ || false
		[global::Uno.NotImplemented]
		public static global::Windows.UI.Xaml.DependencyProperty IsSkipBackwardButtonVisibleProperty { get; } = 
		Windows.UI.Xaml.DependencyProperty.Register(
			nameof(IsSkipBackwardButtonVisible), typeof(bool), 
			typeof(global::Windows.UI.Xaml.Controls.MediaTransportControls), 
			new FrameworkPropertyMetadata(default(bool)));
		#endif
		#if false || false || NET461 || __WASM__ || false
		[global::Uno.NotImplemented]
		public static global::Windows.UI.Xaml.DependencyProperty IsSkipBackwardEnabledProperty { get; } = 
		Windows.UI.Xaml.DependencyProperty.Register(
			nameof(IsSkipBackwardEnabled), typeof(bool), 
			typeof(global::Windows.UI.Xaml.Controls.MediaTransportControls), 
			new FrameworkPropertyMetadata(default(bool)));
		#endif
		#if false || false || NET461 || __WASM__ || false
		[global::Uno.NotImplemented]
		public static global::Windows.UI.Xaml.DependencyProperty IsSkipForwardButtonVisibleProperty { get; } = 
		Windows.UI.Xaml.DependencyProperty.Register(
			nameof(IsSkipForwardButtonVisible), typeof(bool), 
			typeof(global::Windows.UI.Xaml.Controls.MediaTransportControls), 
			new FrameworkPropertyMetadata(default(bool)));
		#endif
		#if false || false || NET461 || __WASM__ || false
		[global::Uno.NotImplemented]
		public static global::Windows.UI.Xaml.DependencyProperty IsSkipForwardEnabledProperty { get; } = 
		Windows.UI.Xaml.DependencyProperty.Register(
			nameof(IsSkipForwardEnabled), typeof(bool), 
			typeof(global::Windows.UI.Xaml.Controls.MediaTransportControls), 
			new FrameworkPropertyMetadata(default(bool)));
		#endif
		#if false || false || NET461 || __WASM__ || false
		[global::Uno.NotImplemented]
		public static global::Windows.UI.Xaml.DependencyProperty IsRepeatButtonVisibleProperty { get; } = 
		Windows.UI.Xaml.DependencyProperty.Register(
			nameof(IsRepeatButtonVisible), typeof(bool), 
			typeof(global::Windows.UI.Xaml.Controls.MediaTransportControls), 
			new FrameworkPropertyMetadata(default(bool)));
		#endif
		#if false || false || NET461 || __WASM__ || false
		[global::Uno.NotImplemented]
		public static global::Windows.UI.Xaml.DependencyProperty IsRepeatEnabledProperty { get; } = 
		Windows.UI.Xaml.DependencyProperty.Register(
			nameof(IsRepeatEnabled), typeof(bool), 
			typeof(global::Windows.UI.Xaml.Controls.MediaTransportControls), 
			new FrameworkPropertyMetadata(default(bool)));
		#endif
		#if false || false || NET461 || __WASM__ || false
		[global::Uno.NotImplemented]
		public static global::Windows.UI.Xaml.DependencyProperty ShowAndHideAutomaticallyProperty { get; } = 
		Windows.UI.Xaml.DependencyProperty.Register(
			nameof(ShowAndHideAutomatically), typeof(bool), 
			typeof(global::Windows.UI.Xaml.Controls.MediaTransportControls), 
			new FrameworkPropertyMetadata(default(bool)));
		#endif
		#if false || false || NET461 || __WASM__ || false
		[global::Uno.NotImplemented]
		public static global::Windows.UI.Xaml.DependencyProperty IsCompactOverlayButtonVisibleProperty { get; } = 
		Windows.UI.Xaml.DependencyProperty.Register(
			nameof(IsCompactOverlayButtonVisible), typeof(bool), 
			typeof(global::Windows.UI.Xaml.Controls.MediaTransportControls), 
			new FrameworkPropertyMetadata(default(bool)));
		#endif
		#if false || false || NET461 || __WASM__ || false
		[global::Uno.NotImplemented]
		public static global::Windows.UI.Xaml.DependencyProperty IsCompactOverlayEnabledProperty { get; } = 
		Windows.UI.Xaml.DependencyProperty.Register(
			nameof(IsCompactOverlayEnabled), typeof(bool), 
			typeof(global::Windows.UI.Xaml.Controls.MediaTransportControls), 
			new FrameworkPropertyMetadata(default(bool)));
		#endif
<<<<<<< HEAD
		#if false || false || NET461 || __WASM__ || false
=======
		#if false || false || false || __WASM__ || __MACOS__
>>>>>>> cff73d66
		[global::Uno.NotImplemented]
		public MediaTransportControls() : base()
		{
			global::Windows.Foundation.Metadata.ApiInformation.TryRaiseNotImplemented("Windows.UI.Xaml.Controls.MediaTransportControls", "MediaTransportControls.MediaTransportControls()");
		}
		#endif
		// Forced skipping of method Windows.UI.Xaml.Controls.MediaTransportControls.MediaTransportControls()
		// Forced skipping of method Windows.UI.Xaml.Controls.MediaTransportControls.IsFullWindowButtonVisible.get
		// Forced skipping of method Windows.UI.Xaml.Controls.MediaTransportControls.IsFullWindowButtonVisible.set
		// Forced skipping of method Windows.UI.Xaml.Controls.MediaTransportControls.IsFullWindowEnabled.get
		// Forced skipping of method Windows.UI.Xaml.Controls.MediaTransportControls.IsFullWindowEnabled.set
		// Forced skipping of method Windows.UI.Xaml.Controls.MediaTransportControls.IsZoomButtonVisible.get
		// Forced skipping of method Windows.UI.Xaml.Controls.MediaTransportControls.IsZoomButtonVisible.set
		// Forced skipping of method Windows.UI.Xaml.Controls.MediaTransportControls.IsZoomEnabled.get
		// Forced skipping of method Windows.UI.Xaml.Controls.MediaTransportControls.IsZoomEnabled.set
		// Forced skipping of method Windows.UI.Xaml.Controls.MediaTransportControls.IsFastForwardButtonVisible.get
		// Forced skipping of method Windows.UI.Xaml.Controls.MediaTransportControls.IsFastForwardButtonVisible.set
		// Forced skipping of method Windows.UI.Xaml.Controls.MediaTransportControls.IsFastForwardEnabled.get
		// Forced skipping of method Windows.UI.Xaml.Controls.MediaTransportControls.IsFastForwardEnabled.set
		// Forced skipping of method Windows.UI.Xaml.Controls.MediaTransportControls.IsFastRewindButtonVisible.get
		// Forced skipping of method Windows.UI.Xaml.Controls.MediaTransportControls.IsFastRewindButtonVisible.set
		// Forced skipping of method Windows.UI.Xaml.Controls.MediaTransportControls.IsFastRewindEnabled.get
		// Forced skipping of method Windows.UI.Xaml.Controls.MediaTransportControls.IsFastRewindEnabled.set
		// Forced skipping of method Windows.UI.Xaml.Controls.MediaTransportControls.IsStopButtonVisible.get
		// Forced skipping of method Windows.UI.Xaml.Controls.MediaTransportControls.IsStopButtonVisible.set
		// Forced skipping of method Windows.UI.Xaml.Controls.MediaTransportControls.IsStopEnabled.get
		// Forced skipping of method Windows.UI.Xaml.Controls.MediaTransportControls.IsStopEnabled.set
		// Forced skipping of method Windows.UI.Xaml.Controls.MediaTransportControls.IsVolumeButtonVisible.get
		// Forced skipping of method Windows.UI.Xaml.Controls.MediaTransportControls.IsVolumeButtonVisible.set
		// Forced skipping of method Windows.UI.Xaml.Controls.MediaTransportControls.IsVolumeEnabled.get
		// Forced skipping of method Windows.UI.Xaml.Controls.MediaTransportControls.IsVolumeEnabled.set
		// Forced skipping of method Windows.UI.Xaml.Controls.MediaTransportControls.IsPlaybackRateButtonVisible.get
		// Forced skipping of method Windows.UI.Xaml.Controls.MediaTransportControls.IsPlaybackRateButtonVisible.set
		// Forced skipping of method Windows.UI.Xaml.Controls.MediaTransportControls.IsPlaybackRateEnabled.get
		// Forced skipping of method Windows.UI.Xaml.Controls.MediaTransportControls.IsPlaybackRateEnabled.set
		// Forced skipping of method Windows.UI.Xaml.Controls.MediaTransportControls.IsSeekBarVisible.get
		// Forced skipping of method Windows.UI.Xaml.Controls.MediaTransportControls.IsSeekBarVisible.set
		// Forced skipping of method Windows.UI.Xaml.Controls.MediaTransportControls.IsSeekEnabled.get
		// Forced skipping of method Windows.UI.Xaml.Controls.MediaTransportControls.IsSeekEnabled.set
		// Forced skipping of method Windows.UI.Xaml.Controls.MediaTransportControls.IsCompact.get
		// Forced skipping of method Windows.UI.Xaml.Controls.MediaTransportControls.IsCompact.set
		// Forced skipping of method Windows.UI.Xaml.Controls.MediaTransportControls.IsSkipForwardButtonVisible.get
		// Forced skipping of method Windows.UI.Xaml.Controls.MediaTransportControls.IsSkipForwardButtonVisible.set
		// Forced skipping of method Windows.UI.Xaml.Controls.MediaTransportControls.IsSkipForwardEnabled.get
		// Forced skipping of method Windows.UI.Xaml.Controls.MediaTransportControls.IsSkipForwardEnabled.set
		// Forced skipping of method Windows.UI.Xaml.Controls.MediaTransportControls.IsSkipBackwardButtonVisible.get
		// Forced skipping of method Windows.UI.Xaml.Controls.MediaTransportControls.IsSkipBackwardButtonVisible.set
		// Forced skipping of method Windows.UI.Xaml.Controls.MediaTransportControls.IsSkipBackwardEnabled.get
		// Forced skipping of method Windows.UI.Xaml.Controls.MediaTransportControls.IsSkipBackwardEnabled.set
		// Forced skipping of method Windows.UI.Xaml.Controls.MediaTransportControls.IsNextTrackButtonVisible.get
		// Forced skipping of method Windows.UI.Xaml.Controls.MediaTransportControls.IsNextTrackButtonVisible.set
		// Forced skipping of method Windows.UI.Xaml.Controls.MediaTransportControls.IsPreviousTrackButtonVisible.get
		// Forced skipping of method Windows.UI.Xaml.Controls.MediaTransportControls.IsPreviousTrackButtonVisible.set
		// Forced skipping of method Windows.UI.Xaml.Controls.MediaTransportControls.FastPlayFallbackBehaviour.get
		// Forced skipping of method Windows.UI.Xaml.Controls.MediaTransportControls.FastPlayFallbackBehaviour.set
		// Forced skipping of method Windows.UI.Xaml.Controls.MediaTransportControls.ThumbnailRequested.add
		// Forced skipping of method Windows.UI.Xaml.Controls.MediaTransportControls.ThumbnailRequested.remove
		// Forced skipping of method Windows.UI.Xaml.Controls.MediaTransportControls.ShowAndHideAutomatically.get
		// Forced skipping of method Windows.UI.Xaml.Controls.MediaTransportControls.ShowAndHideAutomatically.set
		// Forced skipping of method Windows.UI.Xaml.Controls.MediaTransportControls.IsRepeatEnabled.get
		// Forced skipping of method Windows.UI.Xaml.Controls.MediaTransportControls.IsRepeatEnabled.set
		// Forced skipping of method Windows.UI.Xaml.Controls.MediaTransportControls.IsRepeatButtonVisible.get
		// Forced skipping of method Windows.UI.Xaml.Controls.MediaTransportControls.IsRepeatButtonVisible.set
<<<<<<< HEAD
		#if false || false || NET461 || __WASM__ || false
=======
		#if false || false || false || __WASM__ || __MACOS__
>>>>>>> cff73d66
		[global::Uno.NotImplemented]
		public  void Show()
		{
			global::Windows.Foundation.Metadata.ApiInformation.TryRaiseNotImplemented("Windows.UI.Xaml.Controls.MediaTransportControls", "void MediaTransportControls.Show()");
		}
		#endif
<<<<<<< HEAD
		#if false || false || NET461 || __WASM__ || false
=======
		#if false || false || false || __WASM__ || __MACOS__
>>>>>>> cff73d66
		[global::Uno.NotImplemented]
		public  void Hide()
		{
			global::Windows.Foundation.Metadata.ApiInformation.TryRaiseNotImplemented("Windows.UI.Xaml.Controls.MediaTransportControls", "void MediaTransportControls.Hide()");
		}
		#endif
		// Forced skipping of method Windows.UI.Xaml.Controls.MediaTransportControls.IsCompactOverlayButtonVisible.get
		// Forced skipping of method Windows.UI.Xaml.Controls.MediaTransportControls.IsCompactOverlayButtonVisible.set
		// Forced skipping of method Windows.UI.Xaml.Controls.MediaTransportControls.IsCompactOverlayEnabled.get
		// Forced skipping of method Windows.UI.Xaml.Controls.MediaTransportControls.IsCompactOverlayEnabled.set
		// Forced skipping of method Windows.UI.Xaml.Controls.MediaTransportControls.IsCompactOverlayButtonVisibleProperty.get
		// Forced skipping of method Windows.UI.Xaml.Controls.MediaTransportControls.IsCompactOverlayEnabledProperty.get
		// Forced skipping of method Windows.UI.Xaml.Controls.MediaTransportControls.ShowAndHideAutomaticallyProperty.get
		// Forced skipping of method Windows.UI.Xaml.Controls.MediaTransportControls.IsRepeatEnabledProperty.get
		// Forced skipping of method Windows.UI.Xaml.Controls.MediaTransportControls.IsRepeatButtonVisibleProperty.get
		// Forced skipping of method Windows.UI.Xaml.Controls.MediaTransportControls.IsSkipForwardButtonVisibleProperty.get
		// Forced skipping of method Windows.UI.Xaml.Controls.MediaTransportControls.IsSkipForwardEnabledProperty.get
		// Forced skipping of method Windows.UI.Xaml.Controls.MediaTransportControls.IsSkipBackwardButtonVisibleProperty.get
		// Forced skipping of method Windows.UI.Xaml.Controls.MediaTransportControls.IsSkipBackwardEnabledProperty.get
		// Forced skipping of method Windows.UI.Xaml.Controls.MediaTransportControls.IsNextTrackButtonVisibleProperty.get
		// Forced skipping of method Windows.UI.Xaml.Controls.MediaTransportControls.IsPreviousTrackButtonVisibleProperty.get
		// Forced skipping of method Windows.UI.Xaml.Controls.MediaTransportControls.FastPlayFallbackBehaviourProperty.get
		// Forced skipping of method Windows.UI.Xaml.Controls.MediaTransportControls.IsFullWindowButtonVisibleProperty.get
		// Forced skipping of method Windows.UI.Xaml.Controls.MediaTransportControls.IsFullWindowEnabledProperty.get
		// Forced skipping of method Windows.UI.Xaml.Controls.MediaTransportControls.IsZoomButtonVisibleProperty.get
		// Forced skipping of method Windows.UI.Xaml.Controls.MediaTransportControls.IsZoomEnabledProperty.get
		// Forced skipping of method Windows.UI.Xaml.Controls.MediaTransportControls.IsFastForwardButtonVisibleProperty.get
		// Forced skipping of method Windows.UI.Xaml.Controls.MediaTransportControls.IsFastForwardEnabledProperty.get
		// Forced skipping of method Windows.UI.Xaml.Controls.MediaTransportControls.IsFastRewindButtonVisibleProperty.get
		// Forced skipping of method Windows.UI.Xaml.Controls.MediaTransportControls.IsFastRewindEnabledProperty.get
		// Forced skipping of method Windows.UI.Xaml.Controls.MediaTransportControls.IsStopButtonVisibleProperty.get
		// Forced skipping of method Windows.UI.Xaml.Controls.MediaTransportControls.IsStopEnabledProperty.get
		// Forced skipping of method Windows.UI.Xaml.Controls.MediaTransportControls.IsVolumeButtonVisibleProperty.get
		// Forced skipping of method Windows.UI.Xaml.Controls.MediaTransportControls.IsVolumeEnabledProperty.get
		// Forced skipping of method Windows.UI.Xaml.Controls.MediaTransportControls.IsPlaybackRateButtonVisibleProperty.get
		// Forced skipping of method Windows.UI.Xaml.Controls.MediaTransportControls.IsPlaybackRateEnabledProperty.get
		// Forced skipping of method Windows.UI.Xaml.Controls.MediaTransportControls.IsSeekBarVisibleProperty.get
		// Forced skipping of method Windows.UI.Xaml.Controls.MediaTransportControls.IsSeekEnabledProperty.get
		// Forced skipping of method Windows.UI.Xaml.Controls.MediaTransportControls.IsCompactProperty.get
		#if __ANDROID__ || __IOS__ || NET461 || __WASM__ || __MACOS__
		[global::Uno.NotImplemented]
		public  event global::Windows.Foundation.TypedEventHandler<global::Windows.UI.Xaml.Controls.MediaTransportControls, global::Windows.UI.Xaml.Media.MediaTransportControlsThumbnailRequestedEventArgs> ThumbnailRequested
		{
			[global::Uno.NotImplemented]
			add
			{
				global::Windows.Foundation.Metadata.ApiInformation.TryRaiseNotImplemented("Windows.UI.Xaml.Controls.MediaTransportControls", "event TypedEventHandler<MediaTransportControls, MediaTransportControlsThumbnailRequestedEventArgs> MediaTransportControls.ThumbnailRequested");
			}
			[global::Uno.NotImplemented]
			remove
			{
				global::Windows.Foundation.Metadata.ApiInformation.TryRaiseNotImplemented("Windows.UI.Xaml.Controls.MediaTransportControls", "event TypedEventHandler<MediaTransportControls, MediaTransportControlsThumbnailRequestedEventArgs> MediaTransportControls.ThumbnailRequested");
			}
		}
		#endif
	}
}<|MERGE_RESOLUTION|>--- conflicted
+++ resolved
@@ -645,11 +645,7 @@
 			typeof(global::Windows.UI.Xaml.Controls.MediaTransportControls), 
 			new FrameworkPropertyMetadata(default(bool)));
 		#endif
-<<<<<<< HEAD
-		#if false || false || NET461 || __WASM__ || false
-=======
-		#if false || false || false || __WASM__ || __MACOS__
->>>>>>> cff73d66
+		#if false || false || false || __WASM__ || false
 		[global::Uno.NotImplemented]
 		public MediaTransportControls() : base()
 		{
@@ -713,22 +709,14 @@
 		// Forced skipping of method Windows.UI.Xaml.Controls.MediaTransportControls.IsRepeatEnabled.set
 		// Forced skipping of method Windows.UI.Xaml.Controls.MediaTransportControls.IsRepeatButtonVisible.get
 		// Forced skipping of method Windows.UI.Xaml.Controls.MediaTransportControls.IsRepeatButtonVisible.set
-<<<<<<< HEAD
-		#if false || false || NET461 || __WASM__ || false
-=======
-		#if false || false || false || __WASM__ || __MACOS__
->>>>>>> cff73d66
+		#if false || false || false || __WASM__ || false
 		[global::Uno.NotImplemented]
 		public  void Show()
 		{
 			global::Windows.Foundation.Metadata.ApiInformation.TryRaiseNotImplemented("Windows.UI.Xaml.Controls.MediaTransportControls", "void MediaTransportControls.Show()");
 		}
 		#endif
-<<<<<<< HEAD
-		#if false || false || NET461 || __WASM__ || false
-=======
-		#if false || false || false || __WASM__ || __MACOS__
->>>>>>> cff73d66
+		#if false || false || false || __WASM__ || false
 		[global::Uno.NotImplemented]
 		public  void Hide()
 		{
