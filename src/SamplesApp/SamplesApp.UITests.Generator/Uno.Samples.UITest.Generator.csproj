﻿<Project Sdk="Microsoft.NET.Sdk" ToolsVersion="15.0">
	<PropertyGroup>
		<TargetFramework>netstandard2.0</TargetFramework>
		<DebugType>portable</DebugType>
		<DebugSymbols>true</DebugSymbols>
		<AppendTargetFrameworkToOutputPath>false</AppendTargetFrameworkToOutputPath>
		<LangVersion>10.0</LangVersion>
	</PropertyGroup>
	
	<ItemGroup>
<<<<<<< HEAD
		<PackageReference Include="Microsoft.CodeAnalysis.CSharp" Version="4.4.0-1.final" PrivateAssets="all" />
=======
		<PackageReference Include="Microsoft.CodeAnalysis">

			<!--
			This version needs to be aligned with the CI build override MicrosoftNetCompilerVersionOverride, as long as
			SnapShotTestGenerator uses an inner Roslyn Workspace to generate the snapshots test.
			-->
			<Version>4.4.0-2.final</Version>
			
			<!-- Workspaces need to be included (and without ExcludeAssets) to allow for SnapShotTestGenerator to run properly -->
			<!--<ExcludeAssets>runtime</ExcludeAssets>-->
		</PackageReference>
>>>>>>> c41668e7
	</ItemGroup>
	
	<Import Project="..\..\SourceGenerators\SourceGeneratorHelpers\SourceGeneratorHelpers.projitems" Label="Shared" />
</Project><|MERGE_RESOLUTION|>--- conflicted
+++ resolved
@@ -8,21 +8,7 @@
 	</PropertyGroup>
 	
 	<ItemGroup>
-<<<<<<< HEAD
-		<PackageReference Include="Microsoft.CodeAnalysis.CSharp" Version="4.4.0-1.final" PrivateAssets="all" />
-=======
-		<PackageReference Include="Microsoft.CodeAnalysis">
-
-			<!--
-			This version needs to be aligned with the CI build override MicrosoftNetCompilerVersionOverride, as long as
-			SnapShotTestGenerator uses an inner Roslyn Workspace to generate the snapshots test.
-			-->
-			<Version>4.4.0-2.final</Version>
-			
-			<!-- Workspaces need to be included (and without ExcludeAssets) to allow for SnapShotTestGenerator to run properly -->
-			<!--<ExcludeAssets>runtime</ExcludeAssets>-->
-		</PackageReference>
->>>>>>> c41668e7
+		<PackageReference Include="Microsoft.CodeAnalysis.CSharp" Version="4.4.0-2.final" PrivateAssets="all" />
 	</ItemGroup>
 	
 	<Import Project="..\..\SourceGenerators\SourceGeneratorHelpers\SourceGeneratorHelpers.projitems" Label="Shared" />
