﻿using System;
using System.Collections.Generic;
using System.ComponentModel;
using System.Text;

namespace Uno
{
	public static class WinRTFeatureConfiguration
	{
		/// <summary>
		/// Used by tests cleanup to restore the default configuration for other tests!
		/// </summary>
		internal static void RestoreDefaults()
		{
			GestureRecognizer.RestoreDefaults();
		}

		public static class GestureRecognizer
		{
			internal static void RestoreDefaults()
			{
#if __ANDROID__
				InterpretMouseLeftLongPressAsRightTap = _defaultInterpretMouseLeftLongPressAsRightTap;
#elif __IOS__
				InterpretForceTouchAsRightTap = _defaultInterpretForceTouchAsRightTap;
#endif
			}

#if __ANDROID__
			private const bool _defaultInterpretMouseLeftLongPressAsRightTap = true;
			/// <summary>
			/// Determines if unlike UWP, long press on the left button of a mouse should be interpreted as a right tap.
			/// This is useful as the right button is commonly used by Android devices for back navigation.
			/// Using a long press with left button will be more intuitive for Android's users.
			/// Note that a long press on the right button is usually not used for back navigation, and will always be interpreted
			/// as a right tap no matter the value of this flag.
			/// </summary>
			[DefaultValue(_defaultInterpretMouseLeftLongPressAsRightTap)]
			public static bool InterpretMouseLeftLongPressAsRightTap { get; set; } = _defaultInterpretMouseLeftLongPressAsRightTap;
#endif
#if __IOS__
			private const bool _defaultInterpretForceTouchAsRightTap = true;
			/// <summary>
			/// Determines if force touch (a.k.a. 3D touch) should be interpreted as a right tap.
			/// Note that a long press will always be interpreted as a right tap no matter the value of this flag.
			/// </summary>
			[DefaultValue(_defaultInterpretForceTouchAsRightTap)]
			public static bool InterpretForceTouchAsRightTap { get; set; } = _defaultInterpretForceTouchAsRightTap;
#endif

		}

<<<<<<< HEAD
		public static class Midi
		{
#if __WASM__
			/// <summary>
			/// Allows MIDI System eclusive access for WebAssembly.
			/// </summary>
			public static bool RequestSystemExclusiveAccess { get; set; }
#endif
=======
		public static class NetworkInformation
		{
			public static string ReachabilityHostname { get; set; } = "www.example.com";
>>>>>>> 7100c6a4
		}
	}
}<|MERGE_RESOLUTION|>--- conflicted
+++ resolved
@@ -50,7 +50,6 @@
 
 		}
 
-<<<<<<< HEAD
 		public static class Midi
 		{
 #if __WASM__
@@ -59,11 +58,11 @@
 			/// </summary>
 			public static bool RequestSystemExclusiveAccess { get; set; }
 #endif
-=======
+		}
+		
 		public static class NetworkInformation
 		{
 			public static string ReachabilityHostname { get; set; } = "www.example.com";
->>>>>>> 7100c6a4
 		}
 	}
 }