--- conflicted
+++ resolved
@@ -2,11 +2,7 @@
 #pragma warning disable 114 // new keyword hiding
 namespace Windows.Media.Playback
 {
-<<<<<<< HEAD
 	#if false || false || NET461 || __WASM__ || false
-=======
-	#if false || false || NET461 || __WASM__ || __MACOS__
->>>>>>> 545dacd7
 	[global::Uno.NotImplemented]
 	#endif
 	public  partial class MediaPlaybackList : global::Windows.Media.Playback.IMediaPlaybackSource
@@ -59,11 +55,7 @@
 			}
 		}
 		#endif
-<<<<<<< HEAD
-		#if NET461 || __WASM__ || false
-=======
-		#if false || false || NET461 || __WASM__ || __MACOS__
->>>>>>> 545dacd7
+		#if false || false || NET461 || __WASM__ || false
 		[global::Uno.NotImplemented]
 		public  global::Windows.Foundation.Collections.IObservableVector<global::Windows.Media.Playback.MediaPlaybackItem> Items
 		{
@@ -125,7 +117,7 @@
 			}
 		}
 		#endif
-		#if false || false || NET461 || __WASM__ || __MACOS__
+		#if false || false || NET461 || __WASM__ || false
 		[global::Uno.NotImplemented]
 		public MediaPlaybackList() 
 		{
