--- conflicted
+++ resolved
@@ -2,11 +2,7 @@
 #pragma warning disable 114 // new keyword hiding
 namespace Windows.UI.Notifications
 {
-<<<<<<< HEAD
-	#if __ANDROID__ || false || NET461 || __WASM__ || false
-=======
-	#if __ANDROID__ || __IOS__ || NET461 || __WASM__ || __SKIA__ || __NETSTD_REFERENCE__ || __MACOS__
->>>>>>> ab420570
+	#if __ANDROID__ || false || NET461 || __WASM__ || __SKIA__ || __NETSTD_REFERENCE__ || false
 	[global::Uno.NotImplemented]
 	#endif
 	public  partial class BadgeUpdateManager 
@@ -18,13 +14,8 @@
 			throw new global::System.NotImplementedException("The member BadgeUpdateManagerForUser BadgeUpdateManager.GetForUser(User user) is not implemented in Uno.");
 		}
 		#endif
-<<<<<<< HEAD
-		#if __ANDROID__ || false || NET461 || __WASM__ || false
-		[global::Uno.NotImplemented]
-=======
-		#if __ANDROID__ || __IOS__ || NET461 || __WASM__ || __SKIA__ || __NETSTD_REFERENCE__ || __MACOS__
-		[global::Uno.NotImplemented("__ANDROID__", "__IOS__", "NET461", "__WASM__", "__SKIA__", "__NETSTD_REFERENCE__", "__MACOS__")]
->>>>>>> ab420570
+		#if __ANDROID__ || NET461 || __WASM__ || __SKIA__ || __NETSTD_REFERENCE__
+		[global::Uno.NotImplemented("__ANDROID__", "NET461", "__WASM__", "__SKIA__", "__NETSTD_REFERENCE__")]
 		public static global::Windows.UI.Notifications.BadgeUpdater CreateBadgeUpdaterForApplication()
 		{
 			throw new global::System.NotImplementedException("The member BadgeUpdater BadgeUpdateManager.CreateBadgeUpdaterForApplication() is not implemented in Uno.");
@@ -44,13 +35,8 @@
 			throw new global::System.NotImplementedException("The member BadgeUpdater BadgeUpdateManager.CreateBadgeUpdaterForSecondaryTile(string tileId) is not implemented in Uno.");
 		}
 		#endif
-<<<<<<< HEAD
-		#if __ANDROID__ || false || NET461 || __WASM__ || false
-		[global::Uno.NotImplemented]
-=======
-		#if __ANDROID__ || __IOS__ || NET461 || __WASM__ || __SKIA__ || __NETSTD_REFERENCE__ || __MACOS__
-		[global::Uno.NotImplemented("__ANDROID__", "__IOS__", "NET461", "__WASM__", "__SKIA__", "__NETSTD_REFERENCE__", "__MACOS__")]
->>>>>>> ab420570
+		#if __ANDROID__ || false || NET461 || __WASM__ || __SKIA__ || __NETSTD_REFERENCE__ || false
+		[global::Uno.NotImplemented("__ANDROID__", "NET461", "__WASM__", "__SKIA__", "__NETSTD_REFERENCE__")]
 		public static global::Windows.Data.Xml.Dom.XmlDocument GetTemplateContent( global::Windows.UI.Notifications.BadgeTemplateType type)
 		{
 			throw new global::System.NotImplementedException("The member XmlDocument BadgeUpdateManager.GetTemplateContent(BadgeTemplateType type) is not implemented in Uno.");
