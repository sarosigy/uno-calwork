--- conflicted
+++ resolved
@@ -7,13 +7,8 @@
 	#endif
 	public  partial class Launcher 
 	{
-<<<<<<< HEAD
-		#if __ANDROID__ || __IOS__ || NET461 || __WASM__ || false
-		[global::Uno.NotImplemented]
-=======
-		#if __ANDROID__ || __IOS__ || NET461 || __WASM__ || __SKIA__ || __NETSTD_REFERENCE__ || __MACOS__
-		[global::Uno.NotImplemented("__ANDROID__", "__IOS__", "NET461", "__WASM__", "__SKIA__", "__NETSTD_REFERENCE__", "__MACOS__")]
->>>>>>> d80b6d97
+		#if __ANDROID__ || __IOS__ || NET461 || __WASM__ || __SKIA__ || __NETSTD_REFERENCE__ || false
+		[global::Uno.NotImplemented("__ANDROID__", "__IOS__", "NET461", "__WASM__", "__SKIA__", "__NETSTD_REFERENCE__")]
 		public static global::Windows.Foundation.IAsyncOperation<bool> LaunchFolderPathAsync( string path)
 		{
 			throw new global::System.NotImplementedException("The member IAsyncOperation<bool> Launcher.LaunchFolderPathAsync(string path) is not implemented in Uno.");
@@ -96,13 +91,8 @@
 			throw new global::System.NotImplementedException("The member IAsyncOperation<LaunchUriResult> Launcher.LaunchUriForResultsForUserAsync(User user, Uri uri, LauncherOptions options, ValueSet inputData) is not implemented in Uno.");
 		}
 		#endif
-<<<<<<< HEAD
-		#if __ANDROID__ || __IOS__ || NET461 || __WASM__ || false
-		[global::Uno.NotImplemented]
-=======
-		#if __ANDROID__ || __IOS__ || NET461 || __WASM__ || __SKIA__ || __NETSTD_REFERENCE__ || __MACOS__
-		[global::Uno.NotImplemented("__ANDROID__", "__IOS__", "NET461", "__WASM__", "__SKIA__", "__NETSTD_REFERENCE__", "__MACOS__")]
->>>>>>> d80b6d97
+		#if __ANDROID__ || __IOS__ || NET461 || __WASM__ || __SKIA__ || __NETSTD_REFERENCE__ || false
+		[global::Uno.NotImplemented("__ANDROID__", "__IOS__", "NET461", "__WASM__", "__SKIA__", "__NETSTD_REFERENCE__")]
 		public static global::Windows.Foundation.IAsyncOperation<bool> LaunchFileAsync( global::Windows.Storage.IStorageFile file)
 		{
 			throw new global::System.NotImplementedException("The member IAsyncOperation<bool> Launcher.LaunchFileAsync(IStorageFile file) is not implemented in Uno.");
@@ -123,13 +113,8 @@
 			throw new global::System.NotImplementedException("The member IAsyncOperation<bool> Launcher.LaunchUriAsync(Uri uri, LauncherOptions options) is not implemented in Uno.");
 		}
 		#endif
-<<<<<<< HEAD
-		#if __ANDROID__ || __IOS__ || NET461 || __WASM__ || false
-		[global::Uno.NotImplemented]
-=======
-		#if __ANDROID__ || __IOS__ || NET461 || __WASM__ || __SKIA__ || __NETSTD_REFERENCE__ || __MACOS__
-		[global::Uno.NotImplemented("__ANDROID__", "__IOS__", "NET461", "__WASM__", "__SKIA__", "__NETSTD_REFERENCE__", "__MACOS__")]
->>>>>>> d80b6d97
+		#if __ANDROID__ || __IOS__ || NET461 || __WASM__ || __SKIA__ || __NETSTD_REFERENCE__ || false
+		[global::Uno.NotImplemented("__ANDROID__", "__IOS__", "NET461", "__WASM__", "__SKIA__", "__NETSTD_REFERENCE__")]
 		public static global::Windows.Foundation.IAsyncOperation<bool> LaunchFolderAsync( global::Windows.Storage.IStorageFolder folder)
 		{
 			throw new global::System.NotImplementedException("The member IAsyncOperation<bool> Launcher.LaunchFolderAsync(IStorageFolder folder) is not implemented in Uno.");
