# Release notes

## Next version
### Features
*  [#1428](https://github.com/unoplatform/uno/issues/1428) - Add support for horizontal progressbars to `BindableProgressBar` on Android.
* Add support for `Windows.Devices.Sensors.Magnetometer` APIs on iOS, Android and WASM
   * `ReadingChanged`
   * `ReportInterval`
* Added support for `Windows.UI.StartScreen.JumpList` APIs on Android and iOS
   * Includes `Logo`, `DisplayName` and `Arguments`
   * The activation proceeds through the `OnLaunched` method same as on UWP
* Refactored `DrawableHelper` to the `Uno` project
* Add full implementation of `Windows.UI.Xaml.Input.InputScopeNameValue` on all platforms.
* Add support for `Windows.Devices.Sensors.Accelerometer` APIs on iOS, Android and WASM
   * `ReadingChanged`
   * `Shaken`
   * `ReportInterval`
* Align `ApplicationData.Current.LocalSettings.Add` behavior with UWP for `null` and repeated adds
* Add support for `Windows.ApplicationModel.Calls.PhoneCallManager`
* Add support for `Windows.Phone.Devices.Notification.VibrationDevice` API on iOS, Android and WASM
* Basic support for `Windows.Devices.Sensors.Barometer`
* Support setting `Style` inline (eg `<TextBlock><TextBlock.Style><Style TargetType="TextBlock"><Setter>...`)
* [Wasm] Add support for `DisplayInformation` properties `LogicalDpi`, `ResolutionScale`, `ScreenWidthInRawPixels`, `RawPixelsPerViewPixel` , and `ScreenHeightInRawPixels`¸
* Permit `DependencyProperty` to be set reentrantly. Eg this permits `TextBox.TextChanged` to modify the `Text` property (previously this could only be achieved using `Dispatcher.RunAsync()`).
* Add support for filtered solutions development for Uno.UI contributions.
* 132984 [Android] Notch support on Android
* Add support for Android UI Tests in PRs for improved regression testing
* Add static support for **ThemeResources**: `Application.Current.RequestedTheme` is supported
  - `Dark` and `Light` are supported.
  - **Custom Themes** are supported. This let you specify `HighContrast` or any other custom themes.
    (this is a feature not supported in UWP)
    ``` csharp
    // Put that somewhere during app initialization...
    Uno.UI.ApplicationHelper.RequestedCustomTheme = "MyCustomTheme";
    ```
  - `FrameworkElement.RequestedTheme ` is ignored for now.
  - Should be set when the application is starting (before first request to a static resource).
* Prevent possible crash with `MediaPlayerElement` (tentative)
* Add support for `ContentDialog`
* Permit `DependencyProperty` to be set reentrantly. Eg this permits `TextBox.TextChanging` to modify the `Text` property (previously this could only be achieved using `Dispatcher.RunAsync()`).
* Implement `TextBox.TextChanging` and `TextBox.BeforeTextChanging`. As on UWP, this allows the text to be intercepted and modified before the UI is updated. Previously on Android using the `TextChanged` event would lead to laggy response and dropped characters when typing rapidly; this is no longer the case with `TextChanging`.
* [WASM] `ComboBox`'s dropdown list (`CarouselPanel`) is now virtualized (#1012)
* Improve Screenshot comparer tool, CI test results now contain Screenshots compare data
* Updated Xamarin.GooglePlayServices.* packages to 60.1142.1 for Target MonoAndroid80
* Updated Xamarin.GooglePlayServices.* packages to 71.1600.0 for Target MonoAndroid90
* `<ContentPresenter>` will now - as a fallback when not set - automatically bind to
  `TemplatedParent`'s `Content` when this one is a `ContentControl`.
  You can deactivate this behavior like this:
  ```
  FeatureConfiguration.ContentPresenter.UseImplicitContentFromTemplatedParent = false;
  ```
<<<<<<< HEAD
* Add support for `Selector.IsSynchronizedWithCurrentItem`
=======
 * Add support for `CoreApplication.MainView` and `CoreApplication.Views` 
>>>>>>> 43fad398

### Breaking changes
* `TextBox` no longer raises TextChanged when its template is applied, in line with UWP.
* `TextBox.TextChanged` is now called asynchronously after the UI is updated, in line with UWP. For most uses `TextChanging` should be preferred.
* [Android] `TextBox.IsSpellCheckEnabled = false` is now enforced in a way that may cause issues in certain use cases (see https://stackoverflow.com/a/5188119/1902058). The old behavior can be restored by setting `ShouldForceDisableSpellCheck = false`, per `TextBox`.
* `TextBox.Text = null` will now throw an exception, as on UWP. Pushing `null` via a binding is still valid.
* Projects targeting Android 8 must now use Xamarin.GooglePlayServices.* 60.1142.1 (60.1142.0 has been unlisted)
* Projects targeting Android 9 must now use Xamarin.GooglePlayServices.* 71.1600.0

### Bug fixes
* [#1278](https://github.com/unoplatform/uno/pull/1278) the XAML sourcegenerator now always uses the fully qualified type name to prevent type conflicts.
* [#1392](https://github.com/unoplatform/uno/pull/1392) Resolved exceptions while changing cursor color on Android P.
* [#1383](https://github.com/unoplatform/uno/pull/1383) resolve Android compilation errors related to Assets filenames: "Invali`d file name: It must contain only"
* [#1380](https://github.com/unoplatform/uno/pull/1380) iOS head generated by Uno Solution Template now specifies MinimumOSVersion, in line with XF so first compile is successful.
* #1276 retrieving non-existent setting via indexer should not throw and  `ApplicationDataContainer` allowed clearing value by calling `Add(null)` which was not consistent with UWP.
* [iOS] Area of view outside Clip rect now allows touch to pass through, this fixes NavigationView not allowing touches to children (#1018)
* `ComboBox` drop down is now placed following a logic which is closer to UWP and it longer flickers when it appears (especilly on WASM)
* #854 `BasedOn` on a `<Style>` in `App.Xaml` were not resolving properly
* #706 `x:Name` in `App.Xaml`'s resources were crashing the compilation.
* #846 `x:Name` on non-`DependencyObject` resources were crashing the compilation
* [Android/iOS] Fixed generated x:uid setter not globalized for Uno.UI.Helpers.MarkupHelper.SetXUid and Uno.UI.FrameworkElementHelper.SetRenderPhase
* Fix invalid XAML x:Uid parsing with resource file name and prefix (#1130, #228)
* Fixed an issue where a Two-Way binding would sometimes not update values back to source correctly
* Adjust the behavior of `DisplayInformation.LogicalDpi` to match UWP's behavior
* [Android] Ensure TextBox spell-check is properly enabled/disabled on all devices.
* Fix ComboBox disappearing items when items are views (#1078)
* [iOS] TextBox with `AcceptsReturn=True` crashes ListView
* [Android/iOS] Fixed Arc command in paths
* Changing the `DataContext` of an element to a new value were pushing the properties default
  value on data bound properties before setting the new value.
* [Android] `.Click` on a `ButtonBase` were not raising events properly
* #1350 Vertical Slider was inverting value when tapped
* TemplateReuse not called when dataContext is set
* [WASM] #1167 Apply `IsEnabled` correctly to `TextBox` (inner `TextBoxView` is now correctly disabled)
* [Android/WASM] Fix MaxLength not respected or overwriting text
* Settings collection-based properties on root node in XAML were leading to C# compilation errors
* Properties on root node in XAML were not applied when there was no content (sub-elements)
* [Android] GroupedListviewHeaders were causing scrolling lag, missing flag
* Flyout that are than anchor but fit in page were defaulting to full placement.
* [iOS]Fixed DatePickerFlyout & TimePickerFlyout not being placed at the bottom
* [Android] Animated content is cut off/glitchy when RenderTransform translation is applied (#1333)
* [#1409](https://github.com/unoplatform/uno/pull/1413) Provide a better error-message on Page-Navigation-Errors

## Release 1.45.0
### Features
* Add support for `Windows.System.Display.DisplayRequest` API on iOS and Android
* Add support for the following `Windows.System.Power.PowerManager` APIs on iOS and Android:
    - BatteryStatus
    - EnergySaverStatus
    - PowerSupplyStatus
    - RemainingChargePercent
    - PowerSupplyStatusChanged
    - EnergySaverStatusChanged
    - RemainingChargePercentChanged
    - BatteryStatusChanged
* Updated `CheckBox` glyph to match UWP style on all platforms
* Add support for the following `DisplayInformation` properties on iOS and Android:
* Add support for `CurrentInputMethodLanguageTag` and `TrySetInputMethodLanguageTag` on Android, iOS and WASM
* Add support for `ChatMessageManager.ShowComposeSmsMessageAsync` (and `ChatMessage` `Body` and `Recipients` properties) on iOS and Android
* Add support for the following `DisplayInformation` properties on iOS and Android:
    - CurrentOrientation
    - LogicalDpi
    - NativeOrientation
    - RawDpiX
    - RawDpiY
    - ResolutionScale
    - StereoEnabled
    - RawPixelsPerViewPixel
    - DiagonalSizeInInches
    - ScreenHeightInRawPixels
    - ScreenWidthInRawPixels
    - AutoRotationPreferences
* Performance improvements
	- Use `Span<T>` for Grid layout
	- Optimize Wasm text measuring
	- Performance improvements in `TSInteropMarshaller.InvokeJS`
* [Wasm] Improve TextBlock measure performance
* [Wasm] Improve PivotItem template pooling
* 150233 [Android] fixed status-bar, keyboard, nav-bar layout on android
* Add support for Brush implicit conversion (Fixes #730)
* Add `XamlReader` support for top level `ResourceDictionary` (#640)
* Add support for IDictionary objects in XAM (#729)
* Add support for Binding typed property (#731)
* Add support for `RelativeSource.Self` bindings
* 149377 Improve performance of `TimePicker` and `DatePicker` on iOS.
* 145203 [iOS] Support ScrollViewer.ChangeView() inside TextBox
* 150793 [iOS] Add ListView.UseCollectionAnimations flag to allow disabling native insert/delete animations
* 150882 [iOS] Fix visual glitch when setting new RenderTransform on a view
* [Wasm] Add support of hardware/browser back button in `SystemNavigationManager.BackRequested`
* [Wasm] Added support for custom DOM events
* WebAssembly UI tests are now integrated in the CI
* Enable support for macOS head development
* [Wasm] Add NativeXXX styles (which are aliases to the XamlXXX styles)
* [Wasm] Enable persistence for all ApplicationData folders
* [Wasm] Add Samples App UI Screenshots diffing tool with previous builds
* Add `PasswordVault` on supported platfrosm
* [Android] Updated support libraries to 28.0.0.1 for Android 9
* Add support for `x:Load`
* [Wasm] Restore support for `x:Load` and `x:DeferLoadStrategy`
* [Wasm] Scrolling bar visibility modes are now supported on most browsers
* Fix invalid cast exception when using `x:Load` or `x:DeferLoadStrategy`
* Add `Windows.Globalization.Calendar`
* [Wasm] Support of overlay mode of the pane
* Using _State Triggers_ in `VisualStateManager` now follows correct precedence as documented by Microsoft
* Add support for `FlyoutBase.AttachedFlyout` and `FlyoutBase.ShowAttachedFlyout()`
* `x:Bind` now supports binding to fields
* `Grid` positions (`Row`, `RowSpan`, `Column` & `ColumnSpan`) are now behaving like UWP when the result overflows grid rows/columns definition
* [Wasm] Improve TextBlock measure performance
* [Wasm] Improve Html SetAttribute performance
* MenuBar
    - Import of MenuBar code, not functional yet as MenuItemFlyout (Issue #801)
    - Basic support for macOS native system menus
* Ensure FrameworkElement.LayoutUpdated is invoked on all elements being arranged
* Fix Grid.ColumnDefinitions.Clear exception (#1006)
* 155086 [Android] Fixed `AppBarButton.Label` taking precedence over `AppBarButton.Content` when used as `PrimaryCommands`.
* ComboBox
	- Remove dependency to a "Background" template part which is unnecessary and not required on UWP
	- Make sure that the `PopupPanel` hides itself if collapsed (special cases as it's at the top of the `Window`)
	- [iOS] Add support of `INotifyCollectionChanged` in the `Picker`
	- [iOS] Remove the arbitrary `null` item added at the top of the `Picker`
	- [iOS] Fix infinite layouting cycle in the iOS picker (Removed workaround which is no longer necessary as the given method is invoked properly on each measure/arrange phases)
* [Wasm] Refactored the way the text is measured in Wasm. Wasn't working well when a parent with a RenderTransform.
* `Grid` now supports `ColumnDefinition.MinWidth` and `MaxWidth` and `RowDefinition.MinHeight` and `MaxHeight` (#1032)
* Implement the `PivotPanel` measure/arrange to allow text wrapping in pivot items
* [Wasm] Add `PathIcon` support
* Add support UI Testing support through for `Uno.UI.Helpers.Automation.GetDependencyPropertyValue`
* [WASM] ListView - support item margins correctly
* [iOS] Fix items dependency property propagation in ListView items
* [Wasm] Add UI Testing support through for `Uno.UI.Helpers.Automation.GetDependencyPropertyValue`\

### Breaking Changes
* The `WebAssemblyRuntime.InvokeJSUnmarshalled` method with three parameters has been removed.
* `NavigationBarHelper` has been removed.
* Localized Text, Content etc is now applied even if the Text (etc) property isn't set in Xaml. Nested implicit content (eg `<Button><Border>...`) will be overridden by localized values if available.
* [Android] Unless nested under `SecondaryCommands`, the `AppBarButton.Label` property will no longer be used for the title of menu item, instead use the `AppBarButton.Content` property. For `SecondaryCommands`, keep using `AppBarButton.Label`.
* The `WordEllipsis` was removed from the `TextWrapping` as it's not a valid value for UWP (And it was actually supported only on WASM) (The right way to get ellipsis is with the `TextTrimming.WordEllipsis`)
* [Android] `Popup.Anchor` is no longer available

### Bug fixes
* DatePicker FlyoutPlacement now set to Full by default
* Semi-transparent borders no longer overlap at the corners on Android
* The `HAS_UNO` define is now not defined in `uap10.0.x` target frameworks.
* The `XamlReader` fails when a property has no getter
* `Click` and `Tapped` events were not working property for `ButtonBase` on Android and iOS.
* 146790 [Android] AndroidUseManagedLoadedUnloaded causes partial item shuffling in ListView
* 150143 [Android] Toggling `TextBox.IsReadOnly` from true to false no longer breaks the cursor
* `WasmHttpHandler` was broken because of a change in the internal Mono implementation.
* 140946 [Android] Upon modifying a list, incorrect/duplicated items appear
* 150489 [Android] PointerCanceled not called on scrolling for views with a RenderTransform set
* 150469 [iOS] Virtualized ListView items don't always trigger their multi-select VisualStates
* 1580172 ToggleSwitch wasn't working after an unload/reload: caused by routedevent's unregistration not working.
* 145203 [Android] Fix overflow on LogicalToPhysicalPixels(double.MaxValue), allowing ScrollViewer.ChangeView(double.MaxValue,...) to work
* 150679 [iOS] Fix path issue with Media Player not being able to play local files.
* Adjust support for `StaticResource.ResourceKey`
* 151081 [Android] Fix Keyboard not always dismissed when unfocusing a TextBox
* [WASM] Support `not_wasm` prefix properly. (#784)
* 151282 [iOS] Fixed Slider not responding on second navigation, fixed RemoveHandler for RoutedEvents removing all instances of handler
* 151497 [iOS/Android] Fixed Slider not responding, by ^ RemoveHandler fix for RoutedEvents
* 151674 [iOS] Add ability to replay a finished video from media player
* 151524 [Android] Cleaned up Textbox for android to remove keyboard showing/dismissal inconsistencies
* Fix invalid code generation for `x:Name` entries on `Style` in resources
* [Wasm] Fix incorrect `TextBlock` measure with constrains
* 151676 [iOS] The keyboard is closing when tap on the webview or toolbar
* 151655 [TimePicker][iOS] First time you open time picker it initializes the existing value to current time
* 151656 [TimePicker][iOS] Time picker always shows +1 minute than selected value
* 151657 [DatePicker][iOS] Date picker flyout displays 1 day earlier than selected value
* 151430 [Android] Prevent touch event being dispatched to invisible view
* Fixed overflow errors in Grid.Row/Column and Grid.RowSpan may fail in the Grid layouter.
* 151547 Fix animation not applied correctly within transformed hierarchy
* Setting the `.SelectedValue` on a `Selector` now update the selection and the index
* [WASM] Fix ListView contents not remeasuring when ItemsSource changes.
* [WASM] Dismissable popup & flyout is closing when tapping on content.
* 145374 [Android] fixed android keyboard stays open on AppBarButton click
* 152504 [Android] Pointer captures weren't informing gestures of capture, fixes Slider capture issue
* 148896 [iOS] TextBlock CarriageReturns would continue past maxlines property
* 153594 [Android] EdgeEffect not showing up on listView that contain Headers and Footers
* #881 [iOS] [Android] Support explicitly-defined ListViewItems in ListView.
* #902 [Android] Resource generation now correctly escapes names starting with numbers and names containing a '-' character
* 154390 Storyboard `Completed` callback were not properly called when there's not children.
* [iOS] Fix bug where Popup can be hidden if created during initial app launch.
* #921 Ensure localization works even if the property isn't defined in XAML
* [WASM] Using x:Load was causing _Collection was modified_ exception.
* Fix support for localized attached properties.
* Fix a potential crash during code generated from XAML, content were not properly escaped.
* #977 Fix exception when setting MediaPlayerElement.Stretch in XAML.
* [Android] Fix MediaPlayerElement.Stretch not applied
* [Android] Fix for ListView elements measuring/layouting bug
* Fix Grid.ColumnDefinitions.Clear exception (#1006)
* [Wasm] Align Window.SizeChanged and ApplicationView.VisibleBoundsChanged ordering with UWP (#1015)
* Add VS2019 Solution Filters for known developer tasks
* #154969 [iOS] MediaPlayer ApplyStretch breaking mediaplayer- fixed
* 154815 [WASM] ItemClick event could be raised for wrong item
* 155256 Fixed xaml generated enum value not being globalized
* 155161 [Android] fixed keyboard flicker when backing from a page with CommandBar
* Fix the processing of the GotFocus event FocusManager (#973)
* 116098 [iOS] The time/day pickers are missing diving lines on devices running firmware 11 and up.
* [iOS] Fix invalid DataContext propagation when estimating ListView item size (#1051)
* RadioButton was not applying Checked state correctly with non-standard visual state grouping in style
* [Android] Fix several bugs preventing AutoSuggestBox from working on Android. (#1012)
* #1062 TextBlock measure caching can wrongly hit
* 153974 [Android] fixed button flyout placement
* Fix support for ScrollBar touch events (#871)
* [iOS] Area of view outside Clip rect now allows touch to pass through, this fixes NavigationView not allowing touches to children (#1018)
* `ComboBox` drop down is now placed following a logic which is closer to UWP and it longer flickers when it appears (especilly on WASM)
* Date and Time Picker Content fix and Refactored to use PickerFlyoutBase (to resemble UWP implementation)
* `LinearGradientBrush.EndPoint` now defaults to (1,1) to match UWP
* [Android] A ListView inside another ListView no longer causes an app freeze/crash
* `Click` on `ButtonBase` was not properly raised.

## Release 1.44.0

### Features
* Add support for `ICollectionView.CopyTo`
* Add support for `ViewBox`
* Add support for `AutoSuggestBox.ItemsSource`
* Add support for `Selector.SelectedValuePath` (e.g. useful for ComboBox)
* Add support for JS unhandled exception logging for CoreDispatcher (support for Mixed mode troubleshooting)
* [WASM] Improve element arrange and transform performance
* Restore original SymbolIcon.SymbolProperty as a C# property
* Add support for `MediaPlaybackList`
* Update Uno.SourceGenerationTasks to improve build performance
    - Move to the latest Uno.SourceGenerationTasks to improve project parsing performance, and allows for the removal of unused targets caused by nventive/Uno.SourceGeneration#2. Uno.Xaml and Uno.UI.BindingHelpers now only build the required targets.
    - Move to net461 for test projects so the the Uno.Xaml project can be referenced properly
    - Use the latest MSBuild.Sdk.Extras for actual parallel cross-targeted builds
    - Move the nuget package versions to the Directory.Build.targets file so it's easier to change all versions at once.
* Add support for NavigationView Top Navigation
* Adjust `SystemChromeMediumHighColor` to use the Light theme
* Add support for `FrameworkElement.GoToStateCore`
* Adjust `ListView` measure/arrange for dynamic content
* Add some missing default UWP styles
* The `FrameworkElement.IsLoaded` property is now public
* Improve XAML generation error messages for unknown symbols
* Added default console logging for all platforms
* Add support for `Application.OnWindowCreated`
* Added non-throwing stubs for `AutomationProperty`
* Add missing system resources
* Add support for x:Bind in StaticResources (#696)
* Add support for x:Name late binding support to adds proper support for CollectionViewSource in Resources (#696)
* `PointerRelease` events are now marked as handled by the `TextBox`
* `KeyDown` events that are changing the cursor position (left/right/top/bottom/home/end) are now marked as handled by the `TextBox`
* `RoutedEventArgs.IsGenerated` returns `false` as generating events with Uno is not yet supported
* `AutomationPeer.ListenerExists` returns `false` as we cannot generating events with Uno is not yet supported
* `KeyUp` event properly sends `KeyEventArgs` to the controls
* Add ItemsSource CollectionViewSource update support (#697)
* Add support for the `CollectionViewSource.ItemsPath` property
* Fixed support for dots in resource names (#700)
* Add support for `BindingExpression.UpdateSource()`
* Updated Android version to target Android 9.0
* The CI validates for API breaking changes
* Added samples application BenchmarkDotNet support.
* `MediaTransportControls` buttons now use Tapped event instead of Click
* Fixed Pointer capture issues on sliders on iOS

### Breaking changes
* Make `UIElement.IsPointerPressed` and `IsPointerOver` internal
* You will not be able to build projects targeting Android 8.0 locally anymore. Change your Android target to Android 9.0 or replace MonoAndroid90 by MonoAndroid80 in the TargetFrameworks of your projects files.
* 1.43.1 breaking changes rollback to 1.42.0:
    - `ObservableVector<T>` is now internal again
    - `TimePicker.Time` and `TimePicker.MinuteIncrement` are now back for `netstandard2.0`
    - `MediaPlaybackItem.Source` is back as a readonly property
    - `MediaPlaybackList.Items` is back to an `IObservableVector`

### Bug fixes
 * Transforms are now fully functionnal
 * [Wasm] Fixed ListView infinite loop when using custom containers
 * [Wasm] Use Uno.UI Assembly for namespace type lookup in `XamlReader`
 * [Wasm] Fixed `System.UriConverter` is being linked out
 * 145075 [Android] [Wasm] Android and Wasm don't match all specific UWP behaviors for the Image control.
 * [Wasm] Don't fail if the dispatcher queue is empty
 * 146648 [Android] fixed ListView grouped items corruption on scroll
 * [Wasm] Fix `ListView` recycling when the `XamlParent` is not available for `AutoSuggestBox`
 * 147405 Fix NRE on some MediaTransportControl controls
 * #139 Update Uno.SourceGenerationTasks to improve build performance
 * Update `Uno.UI.Toolkit` base UWP sdk to 17763
 * [Wasm] Fixes items measured after being removed from their parent appear in the visual tree, on top of every other items.
 * [Wasm] Fixes lements may not be removed form the global active DOM elements tracking map
 * [Wasm] Disable the root element scrolling (bounce) on touch devices
 * Fixed invalid iOS assets folder. `ImageAsset` nodes must not be `<Visible>false</Visible>` to be copied to the generated project.
 * Make CollectionViewSource.View a proper DependencyProperty (#697)
 * Fixed support for string support for `Path.Data` (#698)
 * 150018 Fix nullref in `Pivot` when using native style
 * 149312 [Android] Added `FeatureConfiguration.NativeListViewBase.RemoveItemAnimator` to remove the ItemAnimator that crashes when under stress
 * 150156 Fix `ComboBox` not working when using `Popover`.

## Release 1.43.1

### Features
* [Wasm] Improve general performance and memory pressure by removing Javascript interop evaluations.
* Add support for Windows 10 SDK 17763 (1809)
* Improve the Uno.UI solution memory consumption for Android targets
* Add support for GridLength conversion from double
* Raise exceptions on missing styles in debug configuration
* Add working ViewBox stub
* `Path.Data` property now invalidates measure and arrange
* Wasm `Image` logs Opened and Failed events
* Add UpToDateCheckInput to avoid VS invalid incremental rebuilds
* 35178 Added recipe for copying text to clipboard
* Added ToogleSwitch documentation in Uno/Doc/Controls.
* Added new properties for ToggleSwitch Default Native Styles.
  [iOS] For BindableUISwitch : TintColorBrush property was added to be able to tint the outline of the switch when it is turned off.
  [Android] For BindableSwitchCompat : - Text property was added in order to change the ToggleSwitch label.
                                       - TextColor property was added in order to change the ToggleSwitch label color.
                                       - ThumbTint property was added in order to change the Thumb color.
                                       - TrackTint property was added in order to change the Track color.
* Samples apps now contain a Unit Tests page
* Added missing resources for NavigationViewItem
* All Nuget and VSIX artifacts are now Authenticode signed
* Resource strings are now loaded from `upri` files for faster resolution
* Add `FeatureConfiguration.Interop.ForceJavascriptInterop` to enable JS Eval fallback in Wasm mode.
* Add support for 1809 NavigationView
* Add support for runtime conversion of global static resources unknown at compile time
* Fixed fallback support for Style property set via ThemeResource
* Add support for multiple resw folders with upri resource generation
* Add support for `ThicknessHelper`
* ResourceLoader adjustments …
  * CurrentUICulture and CurrentCulture are set when setting ResourceLoader .DefaultCulture
  * upri load now ignores resources not used by the current culture
* Add BrushConverter support for Color input
* Add SplitView support for PaneOpened and PaneOpening
* Add CoreApplication.GetCurrentView() Dispatcher and TitleBar stubs support
* Add support for IsItemItsOwnContainer iOS ListView
* Add missing Android Sample App symbols font
* Add SampleControl for Samples app for easier browsing and UI Testing of samples
* Import Border samples
* Improve UIElement inner Children enumeration performance and memory usage
* Add `FeatureConfiguration.FrameworkElement.AndroidUseManagedLoadedUnloaded` to control the native or managed propagation performance of Loaded/Unloaded events through the visual tree
* Raise Application.UnhandledException event on failed navigation
* Adjusts the `Microsoft.NETCore.UniversalWindowsPlatform` version in the UWP head template to avoid assembly loading issues when using the Uno library template in the sample solution.
* [Android] Add support for ListViewItem instances provided via the ItemsSource property
* Added support to disable accessibility feature of larger text on iOS and Android by adjusting the FeatureConfiguration.Font.IgnoreTextScaleFactor flag. Please note that Apple [recommends to keep text sizes dynamic](https://developer.apple.com/videos/play/wwdc2017/245) for a variety of reasons and to allow users to adjust their text size preferences.
* [Wasm] Code for `Path.Stretch` has been moved to `Shape` and works well now for all shapes.
* Add support for `DynamicObject` data binding, to enable support for `Elmish.Uno`.
* Add support for VS2019 VSIX installation
* Improved Xaml generation speed, and incremental build performance
* [Wasm] Fix `CoreDispatcher` `StackOverflowException` when running on low stack space environments (e.g. iOS)
* Add support for `ResourceLoader.GetForViewIndependentUse(string)` and named resource files
* [Wasm] Load events are now raised directly from managed code. You can restore the previous behavior (raised from native) by setting `FeatureConfiguration.FrameworkElement.WasmUseManagedLoadedUnloaded = false`.
* Updated memory profiling documentation
* Updated default app template iOS GC settings
* Add support for WebAssembly Web Projects
* Add support for WebAssembly debugging with Chrome
* Add support for XAML `x:FieldModifier`
* Add Uno.UI linker definition files
* Adjust FlyoutPresenter default template
* Add support for Flyout anchor
* Improved XAML designer support
* Improved DependencyObject performance under AOT (JS dynCalls for overrides/delegates inside of EH blocks)
* Add support for MatrixTransform, UIElement.TransformToVisual now returns a MatrixTransform
* 140564 [Android] Added workaround for inverted ListView fling issue on Android P

### Breaking changes
* Refactored ToggleSwitch Default Native XAML Styles. (cf. 'NativeDefaultToggleSwitch' styles in Generic.Native.xaml)
  [iOS] For BindableUISwitch : Background property was changed for OnTintColorBrush and Foreground property for ThumbTintColorBrush.
  [Android] BindableSwitch was renamed BindableSwitchCompat in order to avoid confusion with the Switch control.
* Remove invalid Windows.UI.Xaml.Input.VirtualKeyModifiers
* Time picker flyout default styles has been changed to include done and cancel buttons
* DataTemplateSelector implementations are now called using the 2 parameters overload first with a fallback to the 1 parameter overload on null returned value.
  Old behavior could be restored using `FeatureConfiguration.DataTemplateSelector.UseLegacyTemplateSelectorOverload = true`.
* Using "/n" directly in the XAML for a text/content property is not supported anymore in order to match the UWP behavior.
  You can use "&#x0a;" instead in the text/content properties or a carriage return where you need it in the localized resources.
* The `ResourcesGeneration` msbuild target has been renamed to `UnoResourcesGeneration`
  If your csproj is using this target explicily, change it to the new name.

### Bug fixes
 * MediaPlayerElement [iOS] Subtitles are not disable on initial launch anymore
 * MediaPlayerElement [Android]Player status is now properly updated on media end
 * MediaPlayerElement [Android]Fix issue when video metadata reports a width or height of 0
 * #388 Slider: NRE when vertical template is not defined
 * 138117 [Android] Removing a bookmarked/downloaded lesson can duplicate the assets of a different lesson.
 * [Wasm] Fix VirtualizingPanelAdapter measure and arrange
 * 137892 [Android] Fixed FontFamily, FontSize and FontWeight are not applied anymore on the TextBox's content.
 * Don't fail on empty grid ArrangeOverride
 * Don't generate the Bindable attribute if already present
 * Adjust .NET template projects versions to 4.6.1
 * Adjust Microsoft.CodeAnalysis versions to avoid restore conflicts
 * Fix element name matching existing types fails to compile (e.g. ContentPresenter)
 * 138735 [Android] Fixed broken DatePicker
 * Multi-selection Check Boxes in ListViewItems are appearing brielfly (https://github.com/nventive/Uno/issues/403)
 * 140721 [Android] FlipView not visible when navigating back to page
 * 138537 [iOS] App freezes after State selection causing infinite load on every subsequent launch
 * Fix invalid Border Content type for macOS
 * Don't fail iOS ListView if item Content is null
 * [Wasm] Implement naive refresh for items manipulation in the ListViewBase
 * 3326 [iOS][ItemsControl] ItemsControl in FlipView does not restore items properly
 * Fix NRE in Slider when no template is applied
 * Fix `Frame` does not unset `Page.Frame` when a page is removed
 * Add Wasm PlatformNotSupportedException for System.IO after CoreFX merge in mono
 * Border properties now invalidates measure and arrange on all platforms
 * 141907 [Android] [iOS] The toggle switch is half missing.
 * 142937 [Android] [iOS] Some Button ThemeBrushes are missing.
 * 143527 [Android] Fixed broken TimePicker Flyout on android devices.
 * 143596 [Wasm] Images stretching is incorrect
 * 143595 [Wasm] Wasm ListView Resizing is not working - Limitation: items can't change its size yet, but it's now getting measured/arranged correctly.
 * 143527 [Android] Fixed broken TimePicker Flyout on android devices.
 * 143598 [Wasm] Wasm Animation rotation center is incorrect
 * Fixes invalid parsing of custom types containing `{}` in their value (#455)
 * Add workaround for iOS stackoverflow during initialization.
 * Improve the file locking issues of Uno.UI.Tasks MSBuild task
 * Fix `VisibleBoundsPadding` memory leak
 * [ios] Time picker missing "OK" confirmation button
 * #87 / 124046 ComboBox incorrect behavior when using Items property
 * [Wasm] ComboBox wasn't working anymore since few versions
 * Fix memory leak with defining event handlers in XAML documents
 * Fix memory leak in `CommandBar`
 * Fix memory leak when using `x:Name` in XAML documents
 * 143170 [iOS] [WatermarkedDatePicker] When the Maxyear boundary is reached the first time, the calendar goes back two days instead of one
 * #491 DataTemplateSelector.SelectTemplate is not called on iOS and Android. The behavior is now closer to UWP.
 * 144268 / #493 : Resources outside of 'en' folder not working
 * Support for duplicate XAML `AutomationProperties.Name`
 * `ListViewBase.SelectedItems` is updated on selection change in Single selection mode
 * #528 ComboBoxes are empty when no datacontext
 * Ensure that Uno.UI can be used with VS15.8 and earlier (prevent the use of VS15.9 and later String APIs)
 * [Android] Listview Items stay visually in a pressed state,(can click multiple) when you click then scroll down, click another item, and scroll back up
 * 144101 fixed `ListView` group headers messed up on item update
 * #527 Fix for `Selector.SelectionChanged` is raised twice on updated selection
 * [iOS] Add fail-safe on `FrameworkElement.WillMoveToSuperview` log to `Application.Current.UnhandledException`
 * Flyout were not presented correctly on Wasm

## Release 1.42

### Features
* Add base infrastructure platform for macOS
* 136259 Add a behavior so that tap makes controls fade out
* 135985 [Android], [iOS] ListViewBase Support [MultiSelectStates](https://msdn.microsoft.com/en-us/library/windows/apps/mt299136.aspx?f=255&MSPPError=-2147217396) on ListViewItem. This allows the item container to visually adapt when multiple selection is enabled or disabled.
* #325 Add support for `NavigationView` control
* Add support for `SymbolIcon` control for WebAssembly
* Add support for `UIElement.Clip` for WebAssembly
* Add support for inner-Uno.UI strings localization
* Add stubs for RichTextBlock
* Add `BitmapIcon` support
* Add `BitmapIcon.ShowAsMonochrome` support
* Add support for `Windows.Foundation.UniversalApiContract` in `IsApiContractPresent`
* Add support for ContentProperty on UserControl
* Add `DelegateCommand<T>`
* #131258 Added support for _RoutedEvents_. See [routed-events.md documentation](../articles/routed-events.md).
* [WASM] #234 Support virtualization in ListView

### Breaking changes
* 132002 [Android] The collapsible button bar is now taken into account by visible bounds calculation. Apps which use VisibleBoundsPadding or have command bars will therefore see an adjustment to the height of their windows on Android.

### Bug fixes
 * 135258 [Android] Fixed ImageBrush flash/flickering occurs when transitioning to a new page for the first time.
 * 131768 [iOS] Fixed bug where stale ScrollIntoView() request could overwrite more recent request
 * 136092 [iOS] ScrollIntoView() throws exception for ungrouped lists
 * 136199 [Android] TextBlock.Text isn't visually updated if it changes while device is locked
 * Fix Android and iOS may fail to break on breakpoints in `.xaml.cs` if the debugging symbol type is Full in projects created from templates
 * 136210 [Android] Path is cut off by a pixel
 * 132004 [Android] Window bounds incorrect for screen with rounded corners
 * #312 [Wasm] Text display was chopped on Wasm.
 * 135839 `WebView` No longer raises NavigationFailed and NavigationCompleted events when navigation is cancelled on iOS.
 * 136188 [Android] Page elements are aligned differently upon back navigation
 * 136114 [iOS] Image inside Frame doesn't respond to orientation changes
 * Fix crash when a `VisualState` does not have a valid `Name`
 * Adjust compiled binding application ordering when loading controls
 * Ensure the SplitView templated parent is propagated properly for FindName
 * Fix infinite loop when parsing empty Attached Properties on macOS
 * 137137 [iOS] Fixed `DatePickerSelector` not propagating coerced initial value
 * 103116 [iOS] Navigating to a _second_ local html file with `WebView` doesn't work.
 * 134573 CommandBar doesn't take the proper space on iOS phones in landscape
 * Image with partial size constraint now display properly under Wasm.
 * 138297 [iOS][TextBlock] Measurement is always different since we use Math.Ceiling
 * 137204 [iOS] ListView - fix bug where item view is clipped
 * 137979 [Android] Incorrect offset when applying RotateTransform to stretched view
 * Now supports internal object in desource dictionaries
 * 134573 CommandBar doesn't take the proper space on iOS phones in landscape
 * #26 The explicit property <Style.Setters> does not intialize style setters properly
 * 104057 [Android] ListView shows overscroll effect even when it doesn't need to scroll
 * #376 iOS project compilation fails: Can't resolve the reference 'System.Void Windows.UI.Xaml.Documents.BlockCollection::Add(Windows.UI.Xaml.Documents.Block)
 * 138099, 138463 [Android] fixed `ListView` scrolls up when tapping an item at the bottom of screen
 * 140548 [iOS] fixed `CommandBar` not rendering until reloaded
 * [147530] Add a missing `global::` qualifier in the `BindableMetadataGenerator`
 * [WASM] Add workaround for mono linker issue in AOT mode in `ObservableVectorWrapper`

## Release 1.41

### Features

* [#154](https://github.com/nventive/Uno/issues/154) Implement the MediaPlayerElement control
* 135799 Implemented MediaPlayer.Dispose()

### Bug fixes

 * 129762 - Updated Android SimpleOrientationSensor calculations based on SensorType.Gravity or based on single angle orientation when the device does not have a Gyroscope.
 * 134189 [iOS] The Time Picker flyout placement is not always respected
 * 134132 [Android] Fix loading of ItemsPresenter
 * 134104 [iOS] Fixed an issue when back swiping from a page with a collapsed CommandBar
 * 134026 [iOS] Setting a different DP from TextBox.TextChanging can cause an infinite 'ping pong' of changing Text values
 * 134415 [iOS] MenuFlyout was not loaded correctly, causing templates containing a MenuFlyout to fail
 * 133247 [iOS] Image performance improvements
 * 135192 [iOS] Fixed ImageBrush flash/flickering occurs when transitioning to a new page.
 * 135112 [Android] Fix crash in UpdateItemsPanelRoot() in the ItemsControl class.
 * 132014, 134103 [Android] Set the leading edge considering header can push groups out off the screen
 * 131998 [Android] Window bounds set too late
 * 131768 [iOS] Improve ListView.ScrollIntoView() when ItemTemplateSelector is set
 * 135202, 131884 [Android] Content occasionally fails to show because binding throws an exception
 * 135646 [Android] Binding MediaPlayerElement.Source causes video to go blank
 * 136093, 136172 [iOS] ComboBox does not display its Popup
 * 134819, 134828 [iOS] Ensures the back gesture is enabled and disabled properly when the CommandBar is visible, collapsed, visible with a navigation command and collapsed with a navigation command.
 * 137081 Xaml generator doesn't support setting a style on the root control
 * 148228 [Android] Right theme (clock or spinner) is selected for specific time increments
 * 148229 [Android] Right time is picked and rounded to nearest time increment in clock mode
 * 148241 [Android] won't open if `MinuteIncrement` is not set
 * 148582 Time picker initial time when using time increment is using initial time seconds when rounding.. it should ignore seconds..
 * 148285 [iOS] TimePicker is clipped off screen when ios:FlyoutPlacement isnt set

## Release 1.40

This release is the first non-experimental release of the Uno Platform since the initial public version in May 2018. Lot of bug fixes and features have been added since then, and lots more are coming.

A lot of those changes where included to support these libraries : [MVVMLight](https://github.com/nventive/uno.mvvmlight), [ReactiveUI](https://github.com/nventive/Uno.ReactiveUI), [Prism](https://github.com/nventive/Uno.Prism), [Rx.NET](https://github.com/nventive/Uno.Rx.NET), [Windows Community Toolkit](https://github.com/nventive/Uno.WindowsCommunityToolkit), [Xamarin.Forms UWP](https://github.com/nventive/Uno.Xamarin.Forms).

Here are some highlights of this release:

- General improvement in the memory consumption of the `ListView` control
- Many Wasm rendering and support updates
    - Invalid images support
    - Text and images measuring fixes
    - Add support for AppManifest.displayName
- Support for the `Pivot` control
- Support for inline XAML event handlers in `DataTemplate`
- Support for implicit styles in the `XamlReader`
- Support for `ThreadPoolTimer`
- Add support for implicit `bool` to `Visibility` conversion
- Support for `AutoSuggestBox`
- SourceLink, Reference Assemblies and deterministic builds are enabled
- Support for `x:Name` reference in `x:Bind` markup
- Support for `WriteableBitmap` for all platforms
- Added support for `Cross-platform Library` template in vsix
- Added support for `StaticResource` as top level `ResourceDictionary` element
- Added support for `AutomationPeer`
- Android status bar height is now included in `Window.Bounds`
- Add support for `Underline` in `HyperLinkButton`
- Add support for TextBlock.TextDecorations
- TextBlock base class is now `FrameworkElement` on iOS, instead of `UILabel`
- Auto generated list of views implemented in Uno in the documentation
- Add support for string to `Type` conversion in XAML generator and binding engine
- Support for Attached Properties localization
- Added `ItemsControl.OnItemsChanged` support
- Added support for ListView GroupStyle.HeaderTemplateSelector for iOS/Android

Here's the full change log:

- Fixes for VisualTransition.Storyboard lazy bindings [#12](https://github.com/nventive/Uno/pull/12)
- ListView fixes [#22](https://github.com/nventive/Uno/pull/22)
    - Improve Path parser compatibility
    - Update assets generation documentation
    - Fix ItemsWrapGrid layout when ItemHeight/ItemWidth are not set
    - Adjust for invalid AnchorPoint support for iOS (#16)
    - Fix for ListView initialization order issue
- Default styles clearing fixes [#23](https://github.com/nventive/Uno/pull/23)
- Compatibility and stability fixes [#37](https://github.com/nventive/Uno/pull/37)
    - Wasm SplitView fixes
    - Enum fast converters
    - TextBox InputScope fixes
    - Improved ListViewBase stability
    - SimpleOrientationSensor fixes
    - PathMarkupParser: Add support for whitespace following FillRule command
    - Fix DependencyObjectStore.PopCurrentlySettingProperty
    - Raised navigation completed after setting CanGoBack/Forward
    - Fix layouting that sometimes misapplies margin
    - Selector: Coerce SelectedItem to ensure its value is always valid
    - Remove legacy panel default constructor restriction
    - Wasm image support improvements
    - Add support for forward slash in image source
    - Add support for CollectionViewSource set directly on ItemsControl.ItemSource
    - Fix Pane template binding for SplitView
    - Add support for Object as DependencyProperty owner
    - Add Wasm support for UIElement.Tapped
    - Fix iOS UnregisterDoubleTapped stack overflow
- Compatibility and stability fixes [#43](https://github.com/nventive/Uno/pull/43)
    - Adjust WASM thickness support for children arrange
    - Fix support for inline text content using ContentProperty
    - Fix memory leaks in ScrollViewer
    - Adjust for missing styles in UWP Styles FeatureConfiguration
    - Fix for Source Generation race condition on slow build servers
- Compatibility and stability fixes [#53](https://github.com/nventive/Uno/pull/53)
    - Adjust for WASM Support for local images [#1](https://github.com/nventive/Uno/issues/1)
    - Fixes x:Bind support for Wasm
    - Fix invalid deserialization of ApplicationDataContainer for iOS
    - Fix error for ApplicationView.Title for WASM
    - Remove glib conversion errors in WASM
- UWP API Alignments for Wasm [#70](https://github.com/nventive/Uno/pull/70)
    - Add support for Application.Start() to provide a proper SynchronizationContext for error management
    - Fix for ImplicitStyles support in XamlReader
    - Add support for the Pivot control using the default UWP Xaml style
    - Adjust body background color after the splash screen removal
    - Adjust the materialization of Control templates to not be lazy
- Add support for Xaml file defined event handlers [#71](https://github.com/nventive/Uno/pull/71)
- API Compatibility Updates [#75](https://github.com/nventive/Uno/pull/75)
    - Add support for implicit bool to Visibility conversion
    - Fix default Style constructor does not set the proper property precedence
    - Add more DependencyObjectStore logging
    - Align ItemsControl.Items behavior with UWP (#34)
    - Fix invalid uri parsing when set through BitmapImage.UriSource
- [WASM] Fix text measure when not connected to DOM [#76](https://github.com/nventive/Uno/pull/76)
- Pivot, AutoSuggestBox, TextBox, XamlReader updates [#77](https://github.com/nventive/Uno/pull/77)
    - Added missing TransformGroup ContentProperty
    - Fixed invalid namespace attribution of attached properties in XamlReader
    - Fixed BitmapImage.UriSource updates not being applied on Wasm
    - Add basic implementation of AutoSuggestBox
    - Fixed focus stealing issues with inactive PivotItem content
    - Add ThreadPoolTimer support
    - Fix for iOS popup not appearing
    - Fix for Wasm textbox not properly updating while not loaded
- [WASM] Add suport for TextBlock.Padding property [#88](https://github.com/nventive/Uno/pull/88)
- [WASM] Fixed measuring support with Polyfill for Node.isConnected [#89](https://github.com/nventive/Uno/pull/88), [#91](https://github.com/nventive/Uno/pull/91)
- Misc fixes [#93](https://github.com/nventive/Uno/pull/93)
    - Fixed iOS `SimpleOrientationSensor` default queue management
    - Fixed multiple memory leaks in `ListView`, `ScrollViewer`
    - Implemented `CacheLength` for Android `ListViewBase`
    - Fixed for `DependencyObject` properties inheritance race condition
    - Fix for empty Path reporting an infinite size
    - Fix Title  not appearing in CommandBar
- Add support for WebAssembly AppManifest.displayName [#94](https://github.com/nventive/Uno/pull/94)
- Enable SourceLink, Reference Assemblies, Deterministic build [#100](https://github.com/nventive/Uno/pull/100)
- Binding Engine Alignments [#113](https://github.com/nventive/Uno/pull/113)
    - Use Portable symbols for Xamarin debugging stability
    - Enable x:Name reference in x:Bind markup. This requires for a failed BindableMetadata lookup to fall through reflection lookup.
    - Assume ".Value" binding path on a primitive is equivalent to self, to enable nullable bindings.
    - Adjust unit tests logging
    - Enables auto "LogicalChild" treatment to allow for DependencyObjectCollection members to be databound
    - Enable parent reset for "LogicalChild" assignations
- Implement the CoreWindow.Dispatcher property [#117](https://github.com/nventive/Uno/pull/117)
- Misc Fixes [#120](https://github.com/nventive/Uno/pull/120)
    - Fix for CommandBar back button icon
    - Improve HyperLinks hit-testing for iOS
    - Fixed android PaintDrawable opacity
    - Adjust Unloaded event for ToggleButton
    - Adjust for brightness support
    - Adjust touch support for rotated elements
    - Adjust MinWidth/MinHeight support in Grid
    - Adjust PasswordBox custom font for during password reveal
    - ListView, ContentControl memory improvements
    - Style behavior adjustements
- Update for android animation reliability [#123](https://github.com/nventive/Uno/pull/123)
- Add support for WriteableBitmap [#125](https://github.com/nventive/Uno/pull/125)
- Updated vsix structure [#128](https://github.com/nventive/Uno/pull/128)
- Multiple enhancements for WCT 4.0 [#131](https://github.com/nventive/Uno/pull/131)
    - Adds support for `IconElement` fast conversion
    - Adds stubs for `ToggleSwitchTemplateSettings`, `PackageId`, `UISettings`
    - Adjust `XamlObjectBuilder` logging
    - Add implicit conversion for `KeyTime` and `Duration`
    - Add support for top level `StaticResource` resource dictionary elements
    - Implement FindFirstParent for net46/netstd2.0
    - Adds ElementNotAvailableException and ElementNotEnabledException
    - Fix invalid measure for empty wasm images
    - Add size/rect checks for measure/arrange wasm
    - Improve XamlReader error reporting
- Add support for Cross-platform library template in VSIX [#132](https://github.com/nventive/Uno/pull/132)
- Add support for AutomationPeer [#141](https://github.com/nventive/Uno/pull/141)
- Improved support for UWP resources [#149](https://github.com/nventive/Uno/pull/149)
    - Projects no longer need to define `XamlCodeGenerationFiles` (fixes #144)
    - Projects no longer need to define `ResourcesDirectory` (fixes #106)
    - Projects no longer need to initialize `ResourceHelper.ResourcesService` (fixes #142)
    - `ResourceLoader.GetString` is now supported (fixes #142)
- Updates rollup [#151](https://github.com/nventive/Uno/pull/151)
    - Fixed `VisualState` not updated when `TextBox` is focused
    - Improve `ListView` and `Selector` memory footprint
    - Adjust GenericStyles application sequence for Android
    - Add diagnostics methods for `BinderReferenceHolder`
    - Include android status bar height in `Window.Bounds`
    - Fixed `Grid` items size when `MinHeight` and `MinHeight` are used
    - Fixed android race condition during visual tree cleanup
    - Add support for underline in `HyperLinkButton`
    - Fixed `ScrollContentPresenter` margin issue
    - Adjust `MessageDialog` behavior for android
    - `ContentControl` Data Context is now properly unset
    - Add `EmailNameOrAddress` InputScope for `TextBox`
    - Fixed duplicated resw entry support
    - Fixed `ComboBox` popup touch issue
    - Add support for TextBlock.TextDecorations
    - TextBlock base class from UILabel to FrameworkElement
- Auto-generate list of views implemented in Uno [#152](https://github.com/nventive/Uno/pull/152)
- Add support for string to `Type` conversion in Xaml generator and Binding engine. [#159](https://github.com/nventive/Uno/pull/159)
- Add support for attached properties localization [#156](https://github.com/nventive/Uno/pull/156)
- Added `ItemsControl.OnItemsChanged` support [#175](https://github.com/nventive/Uno/pull/175)
- Added support for XAML inline collections declaration [#184](https://github.com/nventive/Uno/pull/184)
- Adjust the sequence of control template materialization [#192](https://github.com/nventive/Uno/pull/192)
- Support for ListView.ScrollIntoView with leading alignment
- Added support for ListView GroupStyle.HeaderTemplateSelector
- [IOS-ANDROID] Added support for time picker minute increment<|MERGE_RESOLUTION|>--- conflicted
+++ resolved
@@ -49,11 +49,8 @@
   ```
   FeatureConfiguration.ContentPresenter.UseImplicitContentFromTemplatedParent = false;
   ```
-<<<<<<< HEAD
 * Add support for `Selector.IsSynchronizedWithCurrentItem`
-=======
- * Add support for `CoreApplication.MainView` and `CoreApplication.Views` 
->>>>>>> 43fad398
+* Add support for `CoreApplication.MainView` and `CoreApplication.Views` 
 
 ### Breaking changes
 * `TextBox` no longer raises TextChanged when its template is applied, in line with UWP.
