--- conflicted
+++ resolved
@@ -36,16 +36,13 @@
  * Adjust compiled binding application ordering when loading controls
  * Ensure the SplitView templated parent is propagated properly for FindName
  * Fix infinite loop when parsing empty Attached Properties on macOS
-<<<<<<< HEAD
  * 137137 [iOS] Fixed `DatePickerSelector` not propagating coerced initial value
-=======
  * 103116 [iOS] Navigating to a _second_ local html file with `WebView` doesn't work.
  * 134573 CommandBar doesn't take the proper space on iOS phones in landscape
  * Image with partial size constraint now display properly under Wasm.
  * 138297 [iOS][TextBlock] Measurement is always different since we use Math.Ceiling
  * 137204 [iOS] ListView - fix bug where item view is clipped
  * 137979 [Android] Incorrect offset when applying RotateTransform to stretched view
->>>>>>> ad06d0a1
 
 ## Release 1.41
 
