# Release notes

## Next version

### Features
* 

* 135799 Implemented MediaPlayer.Dispose()
* 136259 Add a behavior so that tap makes controls fade out

### Breaking changes
* 

### Bug fixes
* 

## Release 1.41

### Features

* [#154](https://github.com/nventive/Uno/issues/154) Implement the MediaPlayerElement control
* 135799 Implemented MediaPlayer.Dispose()

* 132002 [Android] The collapsible button bar is now taken into account by visible bounds calculation. Apps which use VisibleBoundsPadding or have command bars will therefore see an adjustment to the height of their windows on Android.

### Bug fixes

 * 129762 - Updated Android SimpleOrientationSensor calculations based on SensorType.Gravity or based on single angle orientation when the device does not have a Gyroscope.
 * 134189 [iOS] The Time Picker flyout placement is not always respected
 * 134132 [Android] Fix loading of ItemsPresenter
 * 134104 [iOS] Fixed an issue when back swiping from a page with a collapsed CommandBar
 * 134026 [iOS] Setting a different DP from TextBox.TextChanging can cause an infinite 'ping pong' of changing Text values
 * 134415 [iOS] MenuFlyout was not loaded correctly, causing templates containing a MenuFlyout to fail
 * 133247 [iOS] Image performance improvements
 * 135192 [iOS] Fixed ImageBrush flash/flickering occurs when transitioning to a new page.
 * 135112 [Android] Fix crash in UpdateItemsPanelRoot() in the ItemsControl class.
 * 132014, 134103 [Android] Set the leading edge considering header can push groups out off the screen
 * 131998 [Android] Window bounds set too late
 * 131768 [iOS] Improve ListView.ScrollIntoView() when ItemTemplateSelector is set
 * 135202, 131884 [Android] Content occasionally fails to show because binding throws an exception
 * 135646 [Android] Binding MediaPlayerElement.Source causes video to go blank
 * 136093, 136172 [iOS] ComboBox does not display its Popup
 * 134819, 134828 [iOS] Ensures the back gesture is enabled and disabled properly when the CommandBar is visible, collapsed, visible with a navigation command and collapsed with a navigation command. 
<<<<<<< HEAD
 * 135258 [Android] Fixed ImageBrush flash/flickering occurs when transitioning to a new page for the first time.
 * 131768 [iOS] Fixed bug where stale ScrollIntoView() request could overwrite more recent request
 * 136092 [iOS] ScrollIntoView() throws exception for ungrouped lists
 * 131768 [iOS] Fixed bug where stale ScrollIntoView() request could overwrite more recent request
 * 136199 [Android] TextBlock.Text isn't visually updated if it changes while device is locked
 * Fix Android and iOS may fail to break on breakpoints in `.xaml.cs` if the debugging symbol type is Full in projects created from templates
 * 136210 [Android] Path is cut off by a pixel
 * 132004 [Android] Window bounds incorrect for screen with rounded corners
=======
 * 136092 [iOS] ScrollIntoView() throws exception for ungrouped lists
>>>>>>> 7560f78c
<|MERGE_RESOLUTION|>--- conflicted
+++ resolved
@@ -11,6 +11,8 @@
 ### Breaking changes
 * 
 
+* 132002 [Android] The collapsible button bar is now taken into account by visible bounds calculation. Apps which use VisibleBoundsPadding or have command bars will therefore see an adjustment to the height of their windows on Android.
+
 ### Bug fixes
 * 
 
@@ -20,8 +22,6 @@
 
 * [#154](https://github.com/nventive/Uno/issues/154) Implement the MediaPlayerElement control
 * 135799 Implemented MediaPlayer.Dispose()
-
-* 132002 [Android] The collapsible button bar is now taken into account by visible bounds calculation. Apps which use VisibleBoundsPadding or have command bars will therefore see an adjustment to the height of their windows on Android.
 
 ### Bug fixes
 
@@ -41,7 +41,10 @@
  * 135646 [Android] Binding MediaPlayerElement.Source causes video to go blank
  * 136093, 136172 [iOS] ComboBox does not display its Popup
  * 134819, 134828 [iOS] Ensures the back gesture is enabled and disabled properly when the CommandBar is visible, collapsed, visible with a navigation command and collapsed with a navigation command. 
-<<<<<<< HEAD
+ * 136092 [iOS] ScrollIntoView() throws exception for ungrouped lists
+ * 135646 [Android] Binding MediaPlayerElement.Source causes video to go blank
+ * 136093, 136172 [iOS] ComboBox does not display its Popup
+ * 134819, 134828 [iOS] Ensures the back gesture is enabled and disabled properly when the CommandBar is visible, collapsed, visible with a navigation command and collapsed with a navigation command. 
  * 135258 [Android] Fixed ImageBrush flash/flickering occurs when transitioning to a new page for the first time.
  * 131768 [iOS] Fixed bug where stale ScrollIntoView() request could overwrite more recent request
  * 136092 [iOS] ScrollIntoView() throws exception for ungrouped lists
@@ -49,7 +52,4 @@
  * 136199 [Android] TextBlock.Text isn't visually updated if it changes while device is locked
  * Fix Android and iOS may fail to break on breakpoints in `.xaml.cs` if the debugging symbol type is Full in projects created from templates
  * 136210 [Android] Path is cut off by a pixel
- * 132004 [Android] Window bounds incorrect for screen with rounded corners
-=======
- * 136092 [iOS] ScrollIntoView() throws exception for ungrouped lists
->>>>>>> 7560f78c
+ * 132004 [Android] Window bounds incorrect for screen with rounded corners