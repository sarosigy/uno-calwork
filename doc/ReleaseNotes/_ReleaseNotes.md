# Release notes

### Features

<<<<<<< HEAD
- Support for `PhoneCallManager.ShowPhoneCallUI` on macOS
=======
- Support for `ShowComposeSmsMessageAsync` on macOS
>>>>>>> 5f3c3e6c
- Support for `Flyout` on macOS
- Support for `HingeAngleSensor` for Surface Duo
- Support for `Geolocator` on macOS
- Support for `Clipboard` get/set Text content on macOS
- Support for `ApplicationView.Title` on Android and macOS
- Support for `AnalyticsInfo` on macOS
- Support for `TryEnterFullScreenMode` and `ExitFullScreenMode` on WebAssembly
- Support for `MessageDialog` on macOS
- [Android] support of `KnownFolders.MusicLibrary` and `VideosLibrary`
- Add support for `StorageFile.DateCreated`
- Support for `ApplicationView.IsScreenCaptureEnabled` on Android
- Add support for `StorageFile.DeleteAsync()`
- Support for `PointerDown`, `PointerUp` `PointerEntered`, `PointerExited` and `PointerMoved` events on macOS
- Support for `Launcher` API on macOS, support for special URIs
- Support for `EmailManager.ShowComposeNewEmailAsync`
- Add support for `StorageFolder.CreateFileAsync(string path)`
- Add support for ApplicationViewTitleBar.BackgroundColor on WASM
- Add support for Automation SetDependencyPropertyValue in Uno.UITest
- Added support for using a `string` value in a `StaticResource` when using `CreateFromStringAttribute'
- [Android] Adds support for `FeatureConfiguration.ScrollViewer.AndroidScrollbarFadeDelay`
- Add support for `Grid.ColumnSpacing` and `Grid.RowSpacing`
- Add clarification in [documentation](../articles/uno-development/working-with-the-samples-apps.md) for adding automated UI tests
- Add support for `Popup.LightDismissOverlayMode`, as well as `DatePicker.LightDismissOverlayMode` and `Flyout.LightDismissOverlayMode`
- `TransformToVisual` now returns a real transform to convert coordinates between views (was only returning a translate transform to offset the origin of controls)
- Multiple pointers at same time on screen (a.k.a. Multi-touch) are now supported
- Add support for WinUI 2.3 [`NumberBox`](https://docs.microsoft.com/en-us/uwp/api/microsoft.ui.xaml.controls.numberbox?view=winui-2.3)
- Add support of the `UIElement.RightTapped` event (The context menu won't appear anymore on WASM, except for the `TextBox`)
- Add support of the `UIElement.Holding` event
- [MacOS] Support for `ScrollViewer`
- [MacOS] Support for `LinearGradientBrush`
- Add support for [TwoPaneView](https://docs.microsoft.com/en-us/uwp/api/microsoft.ui.xaml.controls.twopaneview?view=winui-2.3) control.
- Add support for `ApplicationView.GetSpanningRects`
- Add base support for API Extensibility through `Uno.Foundation.Extensibility.ApiExtensibility` and `ApiExtensionAttribute`
- Add support for Surface Duo through the `Uno.UI.DualScreen` package
- Add support for enums in x:Bind functions
- Add XamlReader support for Primitive static resources
- [Android] Add support for non-native `Popup` by default. Can be enabled through `FeatureConfiguration.Popup.UseNativePopup` set to false (See #2533 for more details)
- Add template tags for the VS2019 VSIX template search experience

### Breaking changes

### Bug fixes

- [#2465] Raising macOS Button Click event
- [#2506] `DesignMode.DesignMode2Enabled` no longer throws (is always `false` on non-UWP platforms)
- [#915] FontFamily values are now properly parsed on WebAssembly, updated docs with new info
- [#2213] Fixed `ApplicationData` on MacOS, added support for `LocalSettings`
- Made macOS Samples app skeleton runnable (temporarily removed ApplicationData check on startup, fixed reference), added xamarinmacos20 to crosstargeting_override sample
- [#2230] `DisplayInformation` leaks memory
- [WASM] Shapes now update when their Fill brush's Color changes
- [WASM] Fix bug where changing `IsEnabled` from false to true on `Control` inside another `Control` didn't work
- [Wasm] Add arbitrary delay in Safari macOS to avoid StackOverflow issues
- #2227 fixed Color & SolidColorBrush literal values generation
- [Android] Fix bug where setting Canvas.ZIndex would apply shadow effect in some cases
- #2287 Vertical `ListView` containing a horizontal `ScrollViewer`: horizontal scrolling is difficult, only works when the gesture is perfectly horizontal
- #2130 Grid - fix invalid measure when total star size is 0
- [iOS] Fix invalid image measure on constrained images with `Margin`
- [#2364] fixed missing Xaml IntelliSense on newly created project 
- `ViewBox` no longer alters its child's `RenderTransform`
- [#2033] Add Missing `LostFocus` Value to `UpdateSourceTrigger` Enum
- [Android] Fix Image margin calculation on fixed size
- [Android] Native views weren't clipped correctly
- [Android] Border thickness was incorrect when CornerRadius was set
- [iOS] #2361 ListView would measure children with infinite width
- [iOS] Fix crash when using ComboBox template with native Picker and changing ItemsSource to null after SelectedItem was set
- [#2398] Fully qualify the `MethodName` value for `CreateFromStringAttribute' if it's not fully qualified it the code
- [WASM] Fix bug where changing a property could remove the required clipping on a view
- #2294 Fix TextBox text binding is updated by simply unfocusing
- [Android] Fix unconstrained Image loading issue when contained in a ContentControl template
- Enable partial `NavigationView.ItemSource` scenario (https://github.com/unoplatform/uno/issues/2477)
- [Wasm] Fail gracefully if IDBFS is not enabled in emscripten
- [#2513] Fix `TransformGroup` not working
- [#1956] Fis iOS invalid final state when switching visual state before current state's animation is completed.
- Fix `Selector` support for IsSelected (#1606)
- [Android] 164249 fixed TextBox.Text flickering when using custom IInputFilter with MaxLength set
- [MacOS] Fix exceptions when modifying UIElementCollection, layouting view with null `Layer`
- Fix invalid conversion when using ThemeResource (e.g. Color resource to Brush property)
- Fix XamlBindingHelper.Convert double to GridLength
- [Android] Adjust `TextBlock.TextDecorations` is not updating properly
- Adjust `XamlBindingHelper` for `GridLength` and `TimeSpan`
- Add missing `ListView` resources

## Release 2.0

### Features

* [#2040] Support for ms-settings:// special URIs on Android and iOS, Launcher API alignments to match UWP behavior
* [#2029](https://github.com/unoplatform/uno/pull/2029) Support for MenuFlyoutItem.Click
* support /[file]/[name] format in ResourceLoader.GetForCurrentView().GetString()
* [#2039] Added support for Xaml type conversions using `CreateFromStringAttribute`.
* [#] Support for `Windows.Devices.Lights.Lamp` on iOS, Android.
* [#1970](https://github.com/unoplatform/uno/pull/1970) Added support for `AnalyticsInfo` properties on iOS, Android and WASM
* [#1207] Implemented some `PackageId` properties
* [#1919](https://github.com/unoplatform/uno/pull/1919) Support for `PathGeometry` on WASM.
* Support for `Geolocator` on WASM, improvements for support on Android, iOS
* [#1813](https://github.com/unoplatform/uno/pull/1813) - Added polyline support for WASM and samples for all shapes
* [#1743](https://github.com/unoplatform/uno/pull/1743) - Added a change to make the `MarkupExtensionReturnType` optional
* Added Dark and HighContrast theme resources, reacts to Dark/Light theme on iOS, Android and WASM automatically during the startup of the app if `RequestedTheme` is not set in `App.xaml`
* Support for `Gyrometer` on Android, iOS and WASM
   * `ReadingChanged`
   * `ReportInterval`
* Support for `Launcher.QueryUriSupportAsync` method on Android and iOS
* [#1493](https://github.com/unoplatform/uno/pull/1493) - Implemented the `Windows.Input.PointerUpdateKind` Enum.
*  [#1428](https://github.com/unoplatform/uno/issues/1428) - Add support for horizontal progressbars to `BindableProgressBar` on Android.
* Add support for `Windows.Devices.Sensors.Magnetometer` APIs on iOS, Android and WASM
   * `ReadingChanged`
   * `ReportInterval`
* Add support for `Windows.UI.StartScreen.JumpList` APIs on Android and iOS
   * Includes `Logo`, `DisplayName` and `Arguments`
   * The activation proceeds through the `OnLaunched` method same as on UWP
* Refactored `DrawableHelper` to the `Uno` project
* Add full implementation of `Windows.UI.Xaml.Input.InputScopeNameValue` on all platforms.
* Add support for `Windows.Devices.Sensors.Accelerometer` APIs on iOS, Android and WASM
   * `ReadingChanged`
   * `Shaken`
   * `ReportInterval`
* Align `ApplicationData.Current.LocalSettings.Add` behavior with UWP for `null` and repeated adds
* Add support for `Windows.ApplicationModel.Calls.PhoneCallManager`
* Add support for `Windows.Phone.Devices.Notification.VibrationDevice` API on iOS, Android and WASM
* Basic support for `Windows.Devices.Sensors.Barometer`
* Support setting `Style` inline (e.g. `<TextBlock><TextBlock.Style><Style TargetType="TextBlock"><Setter>...`)
* [Wasm] Add support for `DisplayInformation` properties `LogicalDpi`, `ResolutionScale`, `ScreenWidthInRawPixels`, `RawPixelsPerViewPixel` , and `ScreenHeightInRawPixels`¸
* Permit `DependencyProperty` to be set reentrantly. E.g. this permits `TextBox.TextChanged` to modify the `Text` property (previously this could only be achieved using `Dispatcher.RunAsync()`).
* Add support for filtered solutions development for Uno.UI contributions.
* 132984 [Android] Notch support on Android
* Add support for Android UI Tests in PRs for improved regression testing
* Add static support for **ThemeResources**: `Application.Current.RequestedTheme` is supported
  - `Dark` and `Light` are supported.
  - **Custom Themes** are supported. This let you specify `HighContrast` or any other custom themes.
    (this is a feature not supported in UWP)
    ``` csharp
    // Put that somewhere during app initialization...
    Uno.UI.ApplicationHelper.RequestedCustomTheme = "MyCustomTheme";
    ```
  - `FrameworkElement.RequestedTheme ` is ignored for now.
  - Should be set when the application is starting (before first request to a static resource).
* Prevent possible crash with `MediaPlayerElement` (tentative)
* Add support for `ContentDialog`, including `Closing` and `Closed` events
* Permit `DependencyProperty` to be set reentrantly. E.g. this permits `TextBox.TextChanging` to modify the `Text` property (previously this could only be achieved using `Dispatcher.RunAsync()`).
* Implement `TextBox.TextChanging` and `TextBox.BeforeTextChanging`. As on UWP, this allows the text to be intercepted and modified before the UI is updated. Previously on Android using the `TextChanged` event would lead to laggy response and dropped characters when typing rapidly; this is no longer the case with `TextChanging`.
* [WASM] `ComboBox`'s dropdown list (`CarouselPanel`) is now virtualized (#1012)
* Improve Screenshot comparer tool, CI test results now contain Screenshots compare data
* Updated Xamarin.GooglePlayServices.* packages to 60.1142.1 for Target MonoAndroid80
* Updated Xamarin.GooglePlayServices.* packages to 71.1600.0 for Target MonoAndroid90
* `<ContentPresenter>` will now - as a fallback when not set - automatically bind to
  `TemplatedParent`'s `Content` when this one is a `ContentControl`.
  You can deactivate this behavior like this:
  ```
  FeatureConfiguration.ContentPresenter.UseImplicitContentFromTemplatedParent = false;
  ```
* Add support for `Selector.IsSynchronizedWithCurrentItem`
* Add support for `CoreApplication.MainView` and `CoreApplication.Views`
* Add support for resolution of merged and theme resources from `ResourceDictionary` in code
* Add non-failing StatusBar BackgroundOpacity and BackgroundColor getters
* Relax DependencyProperty owner validation for non-FrameworkElement
* `ToolTip` & `ToolTipService` are now implemented.
* [#1352](https://github.com/unoplatform/uno/issues/1352) Add support for `ThemeResource`s with different types (e.g.: mixing `SolidColorBrush` and `LinearGradientBrush`)
* Add support for BitmapSource.PixelWidth and Height
* Preliminary support for `ColumnDefinition.ActualWidth` and `RowDefinition.ActualHeight`.
* Updated VisualTree of an app with Visibility for each items.
* Add support for `CompositionTarget.Rendering` event.
* Add support for `IObservableVector<T>` in `ItemsControl`
* [#1559] [#1167] Wasm: make the IsEnabled property inheritable.
* Full support of pointer events cf. [routed events documentation](../articles/features/routed-events.md)
* Add support of manipulation events cf. [routed events documentation](../articles/features/routed-events.md)
* Update CheckBox style to 10.0.17763
* Adds the support for `AutomationProperties.AutomationId`
* [#1328](https://github.com/unoplatform/uno/issues/1328) Basic ProgressRing implementation for WASM
* Add support for `Windows.UI.Xaml.Controls.Primitives.LayoutInformation.GetAvailableSize`
* Add support for Runtime Tests that require UI integration
* Enable iOS UI Tests
* Add support for `PersonPicture`
* Add support for `VisualState` `Setter` data binding, static resources and complex objects
* Clipping to bounds of control is now more similar to UWP
* The _feature flag_ `FeatureConfiguration.UseLegacyClipping` is now deprecated and not used anymore
* XAML Hot Reload support for iOS, Android and Windows
* Add support for GitPod Workspace and prebuilds
* #880 Added added implicit conversion for double to Thickness
* Add Android support for `CoreApplication.GetCurrentView().TitleBar.ExtendViewIntoTitleBar` to programatically draw under the status bar
* [WASM] `ScrollViewer.ChangeView` is now supported
* [Wasm] Add the ability to focus a TextBox by clicking its header
* Add support for `ToggleButton.IsThreeState` and `ToggleButton.Indeterminate`
* [Wasm] Add support for `TextBox.IsReadonly`
* [iOS] [WASM] `Path` now supports `LinearGradientBrush` as `Fill`
* A feature flag has been added to change the default preferred placement mode fo the drop down of the `ComboBox` (cf. ../articles/control/ComboBox.md)

### Breaking changes
* `TextBox` no longer raises TextChanged when its template is applied, in line with UWP.
* `TextBox.TextChanged` is now called asynchronously after the UI is updated, in line with UWP. For most uses `TextChanging` should be preferred.
* [Android] `TextBox.IsSpellCheckEnabled = false` is now enforced in a way that may cause issues in certain use cases (see https://stackoverflow.com/a/5188119/1902058). The old behavior can be restored by setting `ShouldForceDisableSpellCheck = false`, per `TextBox`.
* `TextBox.Text = null` will now throw an exception, as on UWP. Pushing `null` via a binding is still valid.
* Projects targeting Android 8 must now use Xamarin.GooglePlayServices.* 60.1142.1 (60.1142.0 has been unlisted)
* Projects targeting Android 9 must now use Xamarin.GooglePlayServices.* 71.1600.0
* [iOS] UIWebView is deprecated and replaced with WKWebView (ITMS-90809: Deprecated API Usage - Apple will stop accepting submissions of apps that use UIWebView APIs . See https://developer.apple.com/documentation/uikit/uiwebview for more information.)
* [iOS] If you set the `ManipulationMode` to something else than `System` or `All`, the [DelaysContentTouches](https://developer.apple.com/documentation/uikit/uiscrollview/1619398-delayscontenttouches) is going to be disabled on all parent `ScrollViewer`
* [#1237] Static resources defined in App.xaml were not processed and registered properly
    > This change might break the compilation for projects that define duplicate resources in other globally accessible resource dictionaries. Adjustments to remove duplicate resources may be necessary.
 * [WASM] The tranform returned by `UIElement.TransformToVisual` is now including scale, rotation or any custom transformation that was declard on a parent element (transform was only including translate components)

### Bug fixes
* [#2186](https://github.com/unoplatform/uno/pull/2186) Fix Canvas Measurement to behave like UWP
* [#2093](https://github.com/unoplatform/uno/pull/2093) Fix missing measurement option for polyline and polygon
* Font size, used for ComboBoxItems, are same as in ComboBox content (not smaller)
* [#2023](https://github.com/unoplatform/uno/pull/2023) Android WebView.NavigateToString doesn't throw exception even when string is very long.
* [#2020](https://github.com/unoplatform/uno/pull/2020) `ContentControl` no longer display the datacontext type when ContentTemplate and content are empty
* [#1987](https://github.com/unoplatform/uno/pull/1987) Missing XML comment warnings are disabled on generated code
* [#1939](https://github.com/unoplatform/uno/pull/1939) Handles nullables types in XAML file generator
* [#1741](https://github.com/unoplatform/uno/issues/1741) On Android, `ApplicationData.Current.[LocalFolder|RoamingFolder]` can now be used in the ctor of App.xaml.cs
    > This change introduces a new constructor in `Windows.UI.Xaml.NativeApplication` that requests a delegate. In the Visual Studio Templates for Uno Platform, the `Main.cs` for the Android, the constructor now provides `() => new App()` instead of `new App()`, you can do the same in your existing application. See [this file](https://github.com/unoplatform/uno/blob/master/src/SolutionTemplate/UnoSolutionTemplate/Droid/Main.cs) for an example.
* [#1767] Invalid `this` keyword generated for `Storyboard.SetTarget`
* [#1781] WASM Images are no longer draggable and selectable by default to match UWP
* [#1771](https://github.com/unoplatform/uno/pull/1771) Fix ".Uno" in project names resulted in build errors.
* [#1531](https://github.com/unoplatform/uno/pull/1531) Fix an issue with VirtualizePanelAdaptater by adding a cache where the ItemSources length change and created a OutOfRangeException
* [WASM] #1518 Fix Navigation Issue Where SystemNavigationManager.enable() is called twice and clear the stack history
* [#1278](https://github.com/unoplatform/uno/pull/1278) the XAML sourcegenerator now always uses the fully qualified type name to prevent type conflicts.
* [#1392](https://github.com/unoplatform/uno/pull/1392) Resolved exceptions while changing cursor color on Android P.
* [#1383](https://github.com/unoplatform/uno/pull/1383) resolve Android compilation errors related to Assets filenames: "Invalid file name: It must contain only"
* [#1380](https://github.com/unoplatform/uno/pull/1380) iOS head generated by Uno Solution Template now specifies MinimumOSVersion, in line with XF so first compile is successful.
* #1276 retrieving non-existent setting via indexer should not throw and  `ApplicationDataContainer` allowed clearing value by calling `Add(null)` which was not consistent with UWP.
* [iOS] Area of view outside Clip rect now allows touch to pass through, this fixes NavigationView not allowing touches to children (#1018)
* `ComboBox` drop down is now placed following a logic which is closer to UWP and it no longer flickers when it appears (especilly on WASM) cf. ../articles/control/ComboBox.md
* #854 `BasedOn` on a `<Style>` in `App.Xaml` were not resolving properly
* #706 `x:Name` in `App.Xaml`'s resources were crashing the compilation.
* #846 `x:Name` on non-`DependencyObject` resources were crashing the compilation
* [Android/iOS] Fixed generated x:uid setter not globalized for Uno.UI.Helpers.MarkupHelper.SetXUid and Uno.UI.FrameworkElementHelper.SetRenderPhase
* Fix invalid XAML x:Uid parsing with resource file name and prefix (#1130, #228)
* Fixed an issue where a Two-Way binding would sometimes not update values back to source correctly
* Adjust the behavior of `DisplayInformation.LogicalDpi` to match UWP's behavior
* [Android] Ensure TextBox spell-check is properly enabled/disabled on all devices.
* Fix ComboBox disappearing items when items are views (#1078)
* [iOS] TextBox with `AcceptsReturn=True` crashes ListView
* [Android/iOS] Fixed Arc command in paths
* Changing the `DataContext` of an element to a new value were pushing the properties default
  value on data bound properties before setting the new value.
* [Android] `.Click` on a `ButtonBase` were not raising events properly
* #1350 Vertical Slider was inverting value when tapped
* TemplateReuse not called when dataContext is set
* [WASM] #1167 Apply `IsEnabled` correctly to `TextBox` (inner `TextBoxView` is now correctly disabled)
* [Android/WASM] Fix MaxLength not respected or overwriting text
* Settings collection-based properties on root node in XAML were leading to C# compilation errors
* Properties on root node in XAML were not applied when there was no content (sub-elements)
* [Android] GroupedListviewHeaders were causing scrolling lag, missing flag
* Flyout that are than anchor but fit in page were defaulting to full placement.
* [iOS]Fixed DatePickerFlyout & TimePickerFlyout not being placed at the bottom
* [Android] Animated content is cut off/glitchy when RenderTransform translation is applied (#1333)
* [#1409](https://github.com/unoplatform/uno/pull/1413) Provide a better error-message on Page-Navigation-Errors
* Fix NRE when using custom `Pivot` templates.
* Fix iOS CompositionTarget handler race condition
* [Wasm] Fix TextBoxView SelectionStart/SelectionEnd value parsing
* [Wasm] Don't fail on FrameworkElement.Dispose()
* [Android] ScrollViewer were no more clipping the scrollable area.
* `ComboBox`'s ControlTemplate was requiring a binding to _TemplatedParent_ for the `x:Name="ContentPresenter"` control. Now aligned with UWP by making this binding in the control itself.
* [#1352](https://github.com/unoplatform/uno/issues/1352) `ThemeResource` bugfixes:
  - `StaticResource` not working inside `ResourceDictionary.ThemeDictionaries`
  - Using a `ThemeResource` on the wrong property type shouldn't raise compile-time error (to align with UWP)
* Fix layout bug in Image control.
* [#1387] `ComboBox`: Fix DataContext was propagated to `<ContentPresenter>` when there was no selected item, causing strange display behavior.
* #1354 fixed Recycler.State desync issue
* #1533 [Wasm] Fix measure caching for zero sized measure
* [iOS(iPad)] `ComboBox` : the combobox wasn't fully expanding vertically on first opening.
* `Popup` & `ComboBox` (and other controls using `Popup`) were not behaving properly when `IsLightDismissable` were set to `true`.
* [Wasm] Fix unloaded UIElements are made visible if measured and arranged
* [Android] Fix java NRE handing touch events on detached view
* [Pivot] Add support for non PivotItem items
* #1557 Fix local DataContext on ContentDialog is overwritten
* [WASM] Fix display for multiple popups (e.g. ComboBox inside of ContentDialog)
* [Android] Fix invalid ImageBrush stack overflow with delayed image reuse
* CommandBar fixes (AppBarToggleButton, AppBarButton)
* Fix Symbols rendering in sample app
* Fix multiple invocations of OnLoaded when hosting a control in ItemsControl
* [Android] Fix glitchy animations inside ListView with transformed ancestor.
* Adjust `AppBar` and `CommandBar` styles.
* Adjust the Stretch mode of `BitmapIcon` content
* Fix invalid Image size constraint
* [Android] MenuFlyout was misplaced if view was in a hierarchy with a RenderTransform
* Fix color refresh of `BitmapIcon` monochrome Foreground
* [IOS] DatePickerFlyout min and max year were resetting to FallbackNullValue
* [Android] Fix bug in `ListView` when using an `ObservableCollection` as its source and using `Header` and `Footer`.
* [#1924](https://github.com/unoplatform/uno/issues/1924) Fix Android `ListView.HeaderTemplate` (and `.FooterTemplate`) binding bug when changing `Header` and `Footer`.
* 164480 [Android] fixed a text wrapping issue caused by layout height desync
* [Wasm] Fix unable to reset `Image.Source` property
* [#2014](https://github.com/unoplatform/uno/issues/2014) Fix iOS Picker for ComboBox not selecting the correct item.
* [iOS] #977 Fix exception when setting MediaPlayerElement.Stretch in XAML.
* #1708 Fix initial Flyout placement and window resize placement
* [Android] #2007 ComboBox does not take Window.VisibleBounds to position its popup
* [Wasm] Fixes the measure of a TextBoxView #2034 #2095
* [Android] [Wasm] Recent clipping improvements were incompleted. Fixed a case where a control was allowed to draw itself to use more than available place in the _arrange_ phase.
* [iOS] Fix negative result value of TimePicker. Now value range is limited from 0 to 1 day
* #2129 WebAssembly Bootstrapper update to remove the implicit .NET 4.6.2 dependency, and support for long file paths on Windows.
* #2147 Fix NRE in android-specific TextBox.ImeOptions
* #2146 [iOS] ListView doesn't take extra space when items are added to collection
* [iOS] Animation might run twice

## Release 1.45.0
### Features
* Add support for `Windows.System.Display.DisplayRequest` API on iOS and Android
* Add support for the following `Windows.System.Power.PowerManager` APIs on iOS and Android:
    - BatteryStatus
    - EnergySaverStatus
    - PowerSupplyStatus
    - RemainingChargePercent
    - PowerSupplyStatusChanged
    - EnergySaverStatusChanged
    - RemainingChargePercentChanged
    - BatteryStatusChanged
* Updated `CheckBox` glyph to match UWP style on all platforms
* Add support for the following `DisplayInformation` properties on iOS and Android:
* Add support for `CurrentInputMethodLanguageTag` and `TrySetInputMethodLanguageTag` on Android, iOS and WASM
* Add support for `ChatMessageManager.ShowComposeSmsMessageAsync` (and `ChatMessage` `Body` and `Recipients` properties) on iOS and Android
* Add support for the following `DisplayInformation` properties on iOS and Android:
    - CurrentOrientation
    - LogicalDpi
    - NativeOrientation
    - RawDpiX
    - RawDpiY
    - ResolutionScale
    - StereoEnabled
    - RawPixelsPerViewPixel
    - DiagonalSizeInInches
    - ScreenHeightInRawPixels
    - ScreenWidthInRawPixels
    - AutoRotationPreferences
* Performance improvements
	- Use `Span<T>` for Grid layout
	- Optimize Wasm text measuring
	- Performance improvements in `TSInteropMarshaller.InvokeJS`
* [Wasm] Improve TextBlock measure performance
* [Wasm] Improve PivotItem template pooling
* 150233 [Android] fixed status-bar, keyboard, nav-bar layout on android
* Add support for Brush implicit conversion (Fixes #730)
* Add `XamlReader` support for top level `ResourceDictionary` (#640)
* Add support for IDictionary objects in XAM (#729)
* Add support for Binding typed property (#731)
* Add support for `RelativeSource.Self` bindings
* 149377 Improve performance of `TimePicker` and `DatePicker` on iOS.
* 145203 [iOS] Support ScrollViewer.ChangeView() inside TextBox
* 150793 [iOS] Add ListView.UseCollectionAnimations flag to allow disabling native insert/delete animations
* 150882 [iOS] Fix visual glitch when setting new RenderTransform on a view
* [Wasm] Add support of hardware/browser back button in `SystemNavigationManager.BackRequested`
* [Wasm] Added support for custom DOM events
* WebAssembly UI tests are now integrated in the CI
* Enable support for macOS head development
* [Wasm] Add NativeXXX styles (which are aliases to the XamlXXX styles)
* [Wasm] Enable persistence for all ApplicationData folders
* [Wasm] Add Samples App UI Screenshots diffing tool with previous builds
* Add `PasswordVault` on supported platform
* [Android] Updated support libraries to 28.0.0.1 for Android 9
* Add support for `x:Load`
* [Wasm] Restore support for `x:Load` and `x:DeferLoadStrategy`
* [Wasm] Scrolling bar visibility modes are now supported on most browsers
* Fix invalid cast exception when using `x:Load` or `x:DeferLoadStrategy`
* Add `Windows.Globalization.Calendar`
* [Wasm] Support of overlay mode of the pane
* Using _State Triggers_ in `VisualStateManager` now follows correct precedence as documented by Microsoft
* Add support for `FlyoutBase.AttachedFlyout` and `FlyoutBase.ShowAttachedFlyout()`
* `x:Bind` now supports binding to fields
* `Grid` positions (`Row`, `RowSpan`, `Column` & `ColumnSpan`) are now behaving like UWP when the result overflows grid rows/columns definition
* [Wasm] Improve TextBlock measure performance
* [Wasm] Improve Html SetAttribute performance
* MenuBar
    - Import of MenuBar code, not functional yet as MenuItemFlyout (Issue #801)
    - Basic support for macOS native system menus
* Ensure FrameworkElement.LayoutUpdated is invoked on all elements being arranged
* Fix Grid.ColumnDefinitions.Clear exception (#1006)
* 155086 [Android] Fixed `AppBarButton.Label` taking precedence over `AppBarButton.Content` when used as `PrimaryCommands`.
* ComboBox
	- Remove dependency to a "Background" template part which is unnecessary and not required on UWP
	- Make sure that the `PopupPanel` hides itself if collapsed (special cases as it's at the top of the `Window`)
	- [iOS] Add support of `INotifyCollectionChanged` in the `Picker`
	- [iOS] Remove the arbitrary `null` item added at the top of the `Picker`
	- [iOS] Fix infinite layouting cycle in the iOS picker (Removed workaround which is no longer necessary as the given method is invoked properly on each measure/arrange phases)
* [Wasm] Refactored the way the text is measured in Wasm. Wasn't working well when a parent with a RenderTransform.
* `Grid` now supports `ColumnDefinition.MinWidth` and `MaxWidth` and `RowDefinition.MinHeight` and `MaxHeight` (#1032)
* Implement the `PivotPanel` measure/arrange to allow text wrapping in pivot items
* [Wasm] Add `PathIcon` support
* Add support UI Testing support through for `Uno.UI.Helpers.Automation.GetDependencyPropertyValue`
* [WASM] ListView - support item margins correctly
* [iOS] Fix items dependency property propagation in ListView items
* [Wasm] Add UI Testing support through for `Uno.UI.Helpers.Automation.GetDependencyPropertyValue`\

### Breaking Changes
* The `WebAssemblyRuntime.InvokeJSUnmarshalled` method with three parameters has been removed.
* `NavigationBarHelper` has been removed.
* Localized Text, Content etc is now applied even if the Text (etc) property isn't set in Xaml. Nested implicit content (e.g. `<Button><Border>...`) will be overridden by localized values if available.
* [Android] Unless nested under `SecondaryCommands`, the `AppBarButton.Label` property will no longer be used for the title of menu item, instead use the `AppBarButton.Content` property. For `SecondaryCommands`, keep using `AppBarButton.Label`.
* The `WordEllipsis` was removed from the `TextWrapping` as it's not a valid value for UWP (And it was actually supported only on WASM) (The right way to get ellipsis is with the `TextTrimming.WordEllipsis`)
* [Android] `Popup.Anchor` is no longer available

### Bug fixes
* DatePicker FlyoutPlacement now set to Full by default
* Semi-transparent borders no longer overlap at the corners on Android
* The `HAS_UNO` define is now not defined in `uap10.0.x` target frameworks.
* The `XamlReader` fails when a property has no getter
* `Click` and `Tapped` events were not working property for `ButtonBase` on Android and iOS.
* 146790 [Android] AndroidUseManagedLoadedUnloaded causes partial item shuffling in ListView
* 150143 [Android] Toggling `TextBox.IsReadOnly` from true to false no longer breaks the cursor
* `WasmHttpHandler` was broken because of a change in the internal Mono implementation.
* 140946 [Android] Upon modifying a list, incorrect/duplicated items appear
* 150489 [Android] PointerCanceled not called on scrolling for views with a RenderTransform set
* 150469 [iOS] Virtualized ListView items don't always trigger their multi-select VisualStates
* 1580172 ToggleSwitch wasn't working after an unload/reload: caused by routedevent's unregistration not working.
* 145203 [Android] Fix overflow on LogicalToPhysicalPixels(double.MaxValue), allowing ScrollViewer.ChangeView(double.MaxValue,...) to work
* 150679 [iOS] Fix path issue with Media Player not being able to play local files.
* Adjust support for `StaticResource.ResourceKey`
* 151081 [Android] Fix Keyboard not always dismissed when unfocusing a TextBox
* [WASM] Support `not_wasm` prefix properly. (#784)
* 151282 [iOS] Fixed Slider not responding on second navigation, fixed RemoveHandler for RoutedEvents removing all instances of handler
* 151497 [iOS/Android] Fixed Slider not responding, by ^ RemoveHandler fix for RoutedEvents
* 151674 [iOS] Add ability to replay a finished video from media player
* 151524 [Android] Cleaned up Textbox for android to remove keyboard showing/dismissal inconsistencies
* Fix invalid code generation for `x:Name` entries on `Style` in resources
* [Wasm] Fix incorrect `TextBlock` measure with constrains
* 151676 [iOS] The keyboard is closing when tap on the webview or toolbar
* 151655 [TimePicker][iOS] First time you open time picker it initializes the existing value to current time
* 151656 [TimePicker][iOS] Time picker always shows +1 minute than selected value
* 151657 [DatePicker][iOS] Date picker flyout displays 1 day earlier than selected value
* 151430 [Android] Prevent touch event being dispatched to invisible view
* Fixed overflow errors in Grid.Row/Column and Grid.RowSpan may fail in the Grid layouter.
* 151547 Fix animation not applied correctly within transformed hierarchy
* Setting the `.SelectedValue` on a `Selector` now update the selection and the index
* [WASM] Fix ListView contents not remeasuring when ItemsSource changes.
* [WASM] Dismissable popup & flyout is closing when tapping on content.
* 145374 [Android] fixed android keyboard stays open on AppBarButton click
* 152504 [Android] Pointer captures weren't informing gestures of capture, fixes Slider capture issue
* 148896 [iOS] TextBlock CarriageReturns would continue past maxlines property
* 153594 [Android] EdgeEffect not showing up on listView that contain Headers and Footers
* #881 [iOS] [Android] Support explicitly-defined ListViewItems in ListView.
* #902 [Android] Resource generation now correctly escapes names starting with numbers and names containing a '-' character
* 154390 Storyboard `Completed` callback were not properly called when there's not children.
* [iOS] Fix bug where Popup can be hidden if created during initial app launch.
* #921 Ensure localization works even if the property isn't defined in XAML
* [WASM] Using x:Load was causing _Collection was modified_ exception.
* Fix support for localized attached properties.
* Fix a potential crash during code generated from XAML, content were not properly escaped.
* #977 Fix exception when setting MediaPlayerElement.Stretch in XAML.
* [Android] Fix MediaPlayerElement.Stretch not applied
* [Android] Fix for ListView elements measuring/layouting bug
* Fix Grid.ColumnDefinitions.Clear exception (#1006)
* [Wasm] Align Window.SizeChanged and ApplicationView.VisibleBoundsChanged ordering with UWP (#1015)
* Add VS2019 Solution Filters for known developer tasks
* #154969 [iOS] MediaPlayer ApplyStretch breaking mediaplayer- fixed
* 154815 [WASM] ItemClick event could be raised for wrong item
* 155256 Fixed xaml generated enum value not being globalized
* 155161 [Android] fixed keyboard flicker when backing from a page with CommandBar
* Fix the processing of the GotFocus event FocusManager (#973)
* 116098 [iOS] The time/day pickers are missing diving lines on devices running firmware 11 and up.
* [iOS] Fix invalid DataContext propagation when estimating ListView item size (#1051)
* RadioButton was not applying Checked state correctly with non-standard visual state grouping in style
* [Android] Fix several bugs preventing AutoSuggestBox from working on Android. (#1012)
* #1062 TextBlock measure caching can wrongly hit
* 153974 [Android] fixed button flyout placement
* Fix support for ScrollBar touch events (#871)
* [iOS] Area of view outside Clip rect now allows touch to pass through, this fixes NavigationView not allowing touches to children (#1018)
* `ComboBox` drop down is now placed following a logic which is closer to UWP and it longer flickers when it appears (especilly on WASM)
* Date and Time Picker Content fix and Refactored to use PickerFlyoutBase (to resemble UWP implementation)
* `LinearGradientBrush.EndPoint` now defaults to (1,1) to match UWP
* [Android] A ListView inside another ListView no longer causes an app freeze/crash
* `Click` on `ButtonBase` was not properly raised.


## Release 1.44.0

### Features
* Add support for `ICollectionView.CopyTo`
* Add support for `ViewBox`
* Add support for `AutoSuggestBox.ItemsSource`
* Add support for `Selector.SelectedValuePath` (e.g. useful for ComboBox)
* Add support for JS unhandled exception logging for CoreDispatcher (support for Mixed mode troubleshooting)
* [WASM] Improve element arrange and transform performance
* Restore original SymbolIcon.SymbolProperty as a C# property
* Add support for `MediaPlaybackList`
* Update Uno.SourceGenerationTasks to improve build performance
    - Move to the latest Uno.SourceGenerationTasks to improve project parsing performance, and allows for the removal of unused targets caused by unoplatform/uno.SourceGeneration#2. Uno.Xaml and Uno.UI.BindingHelpers now only build the required targets.
    - Move to net461 for test projects so the the Uno.Xaml project can be referenced properly
    - Use the latest MSBuild.Sdk.Extras for actual parallel cross-targeted builds
    - Move the nuget package versions to the Directory.Build.targets file so it's easier to change all versions at once.
* Add support for NavigationView Top Navigation
* Adjust `SystemChromeMediumHighColor` to use the Light theme
* Add support for `FrameworkElement.GoToStateCore`
* Adjust `ListView` measure/arrange for dynamic content
* Add some missing default UWP styles
* The `FrameworkElement.IsLoaded` property is now public
* Improve XAML generation error messages for unknown symbols
* Added default console logging for all platforms
* Add support for `Application.OnWindowCreated`
* Added non-throwing stubs for `AutomationProperty`
* Add missing system resources
* Add support for x:Bind in StaticResources (#696)
* Add support for x:Name late binding support to adds proper support for CollectionViewSource in Resources (#696)
* `PointerRelease` events are now marked as handled by the `TextBox`
* `KeyDown` events that are changing the cursor position (left/right/top/bottom/home/end) are now marked as handled by the `TextBox`
* `RoutedEventArgs.IsGenerated` returns `false` as generating events with Uno is not yet supported
* `AutomationPeer.ListenerExists` returns `false` as we cannot generating events with Uno is not yet supported
* `KeyUp` event properly sends `KeyEventArgs` to the controls
* Add ItemsSource CollectionViewSource update support (#697)
* Add support for the `CollectionViewSource.ItemsPath` property
* Fixed support for dots in resource names (#700)
* Add support for `BindingExpression.UpdateSource()`
* Updated Android version to target Android 9.0
* The CI validates for API breaking changes
* Added samples application BenchmarkDotNet support.
* `MediaTransportControls` buttons now use Tapped event instead of Click
* Fixed Pointer capture issues on sliders on iOS

### Breaking changes
* Make `UIElement.IsPointerPressed` and `IsPointerOver` internal
* You will not be able to build projects targeting Android 8.0 locally anymore. Change your Android target to Android 9.0 or replace MonoAndroid90 by MonoAndroid80 in the TargetFrameworks of your projects files.
* 1.43.1 breaking changes rollback to 1.42.0:
    - `ObservableVector<T>` is now internal again
    - `TimePicker.Time` and `TimePicker.MinuteIncrement` are now back for `netstandard2.0`
    - `MediaPlaybackItem.Source` is back as a readonly property
    - `MediaPlaybackList.Items` is back to an `IObservableVector`

### Bug fixes
 * Transforms are now fully functional
 * [Wasm] Fixed ListView infinite loop when using custom containers
 * [Wasm] Use Uno.UI Assembly for namespace type lookup in `XamlReader`
 * [Wasm] Fixed `System.UriConverter` is being linked out
 * 145075 [Android] [Wasm] Android and Wasm don't match all specific UWP behaviors for the Image control.
 * [Wasm] Don't fail if the dispatcher queue is empty
 * 146648 [Android] fixed ListView grouped items corruption on scroll
 * [Wasm] Fix `ListView` recycling when the `XamlParent` is not available for `AutoSuggestBox`
 * 147405 Fix NRE on some MediaTransportControl controls
 * #139 Update Uno.SourceGenerationTasks to improve build performance
 * Update `Uno.UI.Toolkit` base UWP sdk to 17763
 * [Wasm] Fixes items measured after being removed from their parent appear in the visual tree, on top of every other items.
 * [Wasm] Fixes lements may not be removed form the global active DOM elements tracking map
 * [Wasm] Disable the root element scrolling (bounce) on touch devices
 * Fixed invalid iOS assets folder. `ImageAsset` nodes must not be `<Visible>false</Visible>` to be copied to the generated project.
 * Make CollectionViewSource.View a proper DependencyProperty (#697)
 * Fixed support for string support for `Path.Data` (#698)
 * 150018 Fix nullref in `Pivot` when using native style
 * 149312 [Android] Added `FeatureConfiguration.NativeListViewBase.RemoveItemAnimator` to remove the ItemAnimator that crashes when under stress
 * 150156 Fix `ComboBox` not working when using `Popover`.
 * Restore missing ButtonBase.IsPointerOver property

## Release 1.43.1

### Features
* [Wasm] Improve general performance and memory pressure by removing Javascript interop evaluations.
* Add support for Windows 10 SDK 17763 (1809)
* Improve the Uno.UI solution memory consumption for Android targets
* Add support for GridLength conversion from double
* Raise exceptions on missing styles in debug configuration
* Add working ViewBox stub
* `Path.Data` property now invalidates measure and arrange
* Wasm `Image` logs Opened and Failed events
* Add UpToDateCheckInput to avoid VS invalid incremental rebuilds
* 35178 Added recipe for copying text to clipboard
* Added ToogleSwitch documentation in Uno/Doc/Controls.
* Added new properties for ToggleSwitch Default Native Styles.
  [iOS] For BindableUISwitch : TintColorBrush property was added to be able to tint the outline of the switch when it is turned off.
  [Android] For BindableSwitchCompat : - Text property was added in order to change the ToggleSwitch label.
                                       - TextColor property was added in order to change the ToggleSwitch label color.
                                       - ThumbTint property was added in order to change the Thumb color.
                                       - TrackTint property was added in order to change the Track color.
* Samples apps now contain a Unit Tests page
* Added missing resources for NavigationViewItem
* All Nuget and VSIX artifacts are now Authenticode signed
* Resource strings are now loaded from `upri` files for faster resolution
* Add `FeatureConfiguration.Interop.ForceJavascriptInterop` to enable JS Eval fallback in Wasm mode.
* Add support for 1809 NavigationView
* Add support for runtime conversion of global static resources unknown at compile time
* Fixed fallback support for Style property set via ThemeResource
* Add support for multiple resw folders with upri resource generation
* Add support for `ThicknessHelper`
* ResourceLoader adjustments …
  * CurrentUICulture and CurrentCulture are set when setting ResourceLoader .DefaultCulture
  * upri load now ignores resources not used by the current culture
* Add BrushConverter support for Color input
* Add SplitView support for PaneOpened and PaneOpening
* Add CoreApplication.GetCurrentView() Dispatcher and TitleBar stubs support
* Add support for IsItemItsOwnContainer iOS ListView
* Add missing Android Sample App symbols font
* Add SampleControl for Samples app for easier browsing and UI Testing of samples
* Import Border samples
* Improve UIElement inner Children enumeration performance and memory usage
* Add `FeatureConfiguration.FrameworkElement.AndroidUseManagedLoadedUnloaded` to control the native or managed propagation performance of Loaded/Unloaded events through the visual tree
* Raise Application.UnhandledException event on failed navigation
* Adjusts the `Microsoft.NETCore.UniversalWindowsPlatform` version in the UWP head template to avoid assembly loading issues when using the Uno library template in the sample solution.
* [Android] Add support for ListViewItem instances provided via the ItemsSource property
* Added support to disable accessibility feature of larger text on iOS and Android by adjusting the FeatureConfiguration.Font.IgnoreTextScaleFactor flag. Please note that Apple [recommends to keep text sizes dynamic](https://developer.apple.com/videos/play/wwdc2017/245) for a variety of reasons and to allow users to adjust their text size preferences.
* [Wasm] Code for `Path.Stretch` has been moved to `Shape` and works well now for all shapes.
* Add support for `DynamicObject` data binding, to enable support for `Elmish.Uno`.
* Add support for VS2019 VSIX installation
* Improved Xaml generation speed, and incremental build performance
* [Wasm] Fix `CoreDispatcher` `StackOverflowException` when running on low stack space environments (e.g. iOS)
* Add support for `ResourceLoader.GetForViewIndependentUse(string)` and named resource files
* [Wasm] Load events are now raised directly from managed code. You can restore the previous behavior (raised from native) by setting `FeatureConfiguration.FrameworkElement.WasmUseManagedLoadedUnloaded = false`.
* Updated memory profiling documentation
* Updated default app template iOS GC settings
* Add support for WebAssembly Web Projects
* Add support for WebAssembly debugging with Chrome
* Add support for XAML `x:FieldModifier`
* Add Uno.UI linker definition files
* Adjust FlyoutPresenter default template
* Add support for Flyout anchor
* Improved XAML designer support
* Improved DependencyObject performance under AOT (JS dynCalls for overrides/delegates inside of EH blocks)
* Add support for MatrixTransform, UIElement.TransformToVisual now returns a MatrixTransform
* 140564 [Android] Added workaround for inverted ListView fling issue on Android P

### Breaking changes
* Refactored ToggleSwitch Default Native XAML Styles. (cf. 'NativeDefaultToggleSwitch' styles in Generic.Native.xaml)
  [iOS] For BindableUISwitch : Background property was changed for OnTintColorBrush and Foreground property for ThumbTintColorBrush.
  [Android] BindableSwitch was renamed BindableSwitchCompat in order to avoid confusion with the Switch control.
* Remove invalid Windows.UI.Xaml.Input.VirtualKeyModifiers
* Time picker flyout default styles has been changed to include done and cancel buttons
* DataTemplateSelector implementations are now called using the 2 parameters overload first with a fallback to the 1 parameter overload on null returned value.
  Old behavior could be restored using `FeatureConfiguration.DataTemplateSelector.UseLegacyTemplateSelectorOverload = true`.
* Using "/n" directly in the XAML for a text/content property is not supported anymore in order to match the UWP behavior.
  You can use "&#x0a;" instead in the text/content properties or a carriage return where you need it in the localized resources.
* The `ResourcesGeneration` msbuild target has been renamed to `UnoResourcesGeneration`
  If your csproj is using this target explicily, change it to the new name.

### Bug fixes
 * MediaPlayerElement [iOS] Subtitles are not disable on initial launch anymore
 * MediaPlayerElement [Android]Player status is now properly updated on media end
 * MediaPlayerElement [Android]Fix issue when video metadata reports a width or height of 0
 * #388 Slider: NRE when vertical template is not defined
 * 138117 [Android] Removing a bookmarked/downloaded lesson can duplicate the assets of a different lesson.
 * [Wasm] Fix VirtualizingPanelAdapter measure and arrange
 * 137892 [Android] Fixed FontFamily, FontSize and FontWeight are not applied anymore on the TextBox's content.
 * Don't fail on empty grid ArrangeOverride
 * Don't generate the Bindable attribute if already present
 * Adjust .NET template projects versions to 4.6.1
 * Adjust Microsoft.CodeAnalysis versions to avoid restore conflicts
 * Fix element name matching existing types fails to compile (e.g. ContentPresenter)
 * 138735 [Android] Fixed broken DatePicker
 * Multi-selection Check Boxes in ListViewItems are appearing brielfly (https://github.com/unoplatform/uno/issues/403)
 * 140721 [Android] FlipView not visible when navigating back to page
 * 138537 [iOS] App freezes after State selection causing infinite load on every subsequent launch
 * Fix invalid Border Content type for macOS
 * Don't fail iOS ListView if item Content is null
 * [Wasm] Implement naive refresh for items manipulation in the ListViewBase
 * 3326 [iOS][ItemsControl] ItemsControl in FlipView does not restore items properly
 * Fix NRE in Slider when no template is applied
 * Fix `Frame` does not unset `Page.Frame` when a page is removed
 * Add Wasm PlatformNotSupportedException for System.IO after CoreFX merge in mono
 * Border properties now invalidates measure and arrange on all platforms
 * 141907 [Android] [iOS] The toggle switch is half missing.
 * 142937 [Android] [iOS] Some Button ThemeBrushes are missing.
 * 143527 [Android] Fixed broken TimePicker Flyout on android devices.
 * 143596 [Wasm] Images stretching is incorrect
 * 143595 [Wasm] Wasm ListView Resizing is not working - Limitation: items can't change its size yet, but it's now getting measured/arranged correctly.
 * 143527 [Android] Fixed broken TimePicker Flyout on android devices.
 * 143598 [Wasm] Wasm Animation rotation center is incorrect
 * Fixes invalid parsing of custom types containing `{}` in their value (#455)
 * Add workaround for iOS stackoverflow during initialization.
 * Improve the file locking issues of Uno.UI.Tasks MSBuild task
 * Fix `VisibleBoundsPadding` memory leak
 * [ios] Time picker missing "OK" confirmation button
 * #87 / 124046 ComboBox incorrect behavior when using Items property
 * [Wasm] ComboBox wasn't working anymore since few versions
 * Fix memory leak with defining event handlers in XAML documents
 * Fix memory leak in `CommandBar`
 * Fix memory leak when using `x:Name` in XAML documents
 * 143170 [iOS] [WatermarkedDatePicker] When the Maxyear boundary is reached the first time, the calendar goes back two days instead of one
 * #491 DataTemplateSelector.SelectTemplate is not called on iOS and Android. The behavior is now closer to UWP.
 * 144268 / #493 : Resources outside of 'en' folder not working
 * Support for duplicate XAML `AutomationProperties.Name`
 * `ListViewBase.SelectedItems` is updated on selection change in Single selection mode
 * #528 ComboBoxes are empty when no datacontext
 * Ensure that Uno.UI can be used with VS15.8 and earlier (prevent the use of VS15.9 and later String APIs)
 * [Android] Listview Items stay visually in a pressed state,(can click multiple) when you click then scroll down, click another item, and scroll back up
 * 144101 fixed `ListView` group headers messed up on item update
 * #527 Fix for `Selector.SelectionChanged` is raised twice on updated selection
 * [iOS] Add fail-safe on `FrameworkElement.WillMoveToSuperview` log to `Application.Current.UnhandledException`
 * Flyout were not presented correctly on Wasm

## Release 1.42

### Features
* Add base infrastructure platform for macOS
* 136259 Add a behavior so that tap makes controls fade out
* 135985 [Android], [iOS] ListViewBase Support [MultiSelectStates](https://msdn.microsoft.com/en-us/library/windows/apps/mt299136.aspx?f=255&MSPPError=-2147217396) on ListViewItem. This allows the item container to visually adapt when multiple selection is enabled or disabled.
* #325 Add support for `NavigationView` control
* Add support for `SymbolIcon` control for WebAssembly
* Add support for `UIElement.Clip` for WebAssembly
* Add support for inner-Uno.UI strings localization
* Add stubs for RichTextBlock
* Add `BitmapIcon` support
* Add `BitmapIcon.ShowAsMonochrome` support
* Add support for `Windows.Foundation.UniversalApiContract` in `IsApiContractPresent`
* Add support for ContentProperty on UserControl
* Add `DelegateCommand<T>`
* #131258 Added support for _RoutedEvents_. See [routed-events.md documentation](../articles/routed-events.md).
* [WASM] #234 Support virtualization in ListView

### Breaking changes
* 132002 [Android] The collapsible button bar is now taken into account by visible bounds calculation. Apps which use VisibleBoundsPadding or have command bars will therefore see an adjustment to the height of their windows on Android.

### Bug fixes
 * 135258 [Android] Fixed ImageBrush flash/flickering occurs when transitioning to a new page for the first time.
 * 131768 [iOS] Fixed bug where stale ScrollIntoView() request could overwrite more recent request
 * 136092 [iOS] ScrollIntoView() throws exception for ungrouped lists
 * 136199 [Android] TextBlock.Text isn't visually updated if it changes while device is locked
 * Fix Android and iOS may fail to break on breakpoints in `.xaml.cs` if the debugging symbol type is Full in projects created from templates
 * 136210 [Android] Path is cut off by a pixel
 * 132004 [Android] Window bounds incorrect for screen with rounded corners
 * #312 [Wasm] Text display was chopped on Wasm.
 * 135839 `WebView` No longer raises NavigationFailed and NavigationCompleted events when navigation is cancelled on iOS.
 * 136188 [Android] Page elements are aligned differently upon back navigation
 * 136114 [iOS] Image inside Frame doesn't respond to orientation changes
 * Fix crash when a `VisualState` does not have a valid `Name`
 * Adjust compiled binding application ordering when loading controls
 * Ensure the SplitView templated parent is propagated properly for FindName
 * Fix infinite loop when parsing empty Attached Properties on macOS
 * 137137 [iOS] Fixed `DatePickerSelector` not propagating coerced initial value
 * 103116 [iOS] Navigating to a _second_ local html file with `WebView` doesn't work.
 * 134573 CommandBar doesn't take the proper space on iOS phones in landscape
 * Image with partial size constraint now display properly under Wasm.
 * 138297 [iOS][TextBlock] Measurement is always different since we use Math.Ceiling
 * 137204 [iOS] ListView - fix bug where item view is clipped
 * 137979 [Android] Incorrect offset when applying RotateTransform to stretched view
 * Now supports internal object in desource dictionaries
 * 134573 CommandBar doesn't take the proper space on iOS phones in landscape
 * #26 The explicit property <Style.Setters> does not initialize style setters properly
 * 104057 [Android] ListView shows overscroll effect even when it doesn't need to scroll
 * #376 iOS project compilation fails: Can't resolve the reference 'System.Void Windows.UI.Xaml.Documents.BlockCollection::Add(Windows.UI.Xaml.Documents.Block)
 * 138099, 138463 [Android] fixed `ListView` scrolls up when tapping an item at the bottom of screen
 * 140548 [iOS] fixed `CommandBar` not rendering until reloaded
 * [147530] Add a missing `global::` qualifier in the `BindableMetadataGenerator`
 * [WASM] Add workaround for mono linker issue in AOT mode in `ObservableVectorWrapper`

## Release 1.41

### Features

* [#154](https://github.com/unoplatform/uno/issues/154) Implement the MediaPlayerElement control
* 135799 Implemented MediaPlayer.Dispose()

### Bug fixes

 * 129762 - Updated Android SimpleOrientationSensor calculations based on SensorType.Gravity or based on single angle orientation when the device does not have a Gyroscope.
 * 134189 [iOS] The Time Picker flyout placement is not always respected
 * 134132 [Android] Fix loading of ItemsPresenter
 * 134104 [iOS] Fixed an issue when back swiping from a page with a collapsed CommandBar
 * 134026 [iOS] Setting a different DP from TextBox.TextChanging can cause an infinite 'ping pong' of changing Text values
 * 134415 [iOS] MenuFlyout was not loaded correctly, causing templates containing a MenuFlyout to fail
 * 133247 [iOS] Image performance improvements
 * 135192 [iOS] Fixed ImageBrush flash/flickering occurs when transitioning to a new page.
 * 135112 [Android] Fix crash in UpdateItemsPanelRoot() in the ItemsControl class.
 * 132014, 134103 [Android] Set the leading edge considering header can push groups out off the screen
 * 131998 [Android] Window bounds set too late
 * 131768 [iOS] Improve ListView.ScrollIntoView() when ItemTemplateSelector is set
 * 135202, 131884 [Android] Content occasionally fails to show because binding throws an exception
 * 135646 [Android] Binding MediaPlayerElement.Source causes video to go blank
 * 136093, 136172 [iOS] ComboBox does not display its Popup
 * 134819, 134828 [iOS] Ensures the back gesture is enabled and disabled properly when the CommandBar is visible, collapsed, visible with a navigation command and collapsed with a navigation command.
 * 137081 Xaml generator doesn't support setting a style on the root control
 * 148228 [Android] Right theme (clock or spinner) is selected for specific time increments
 * 148229 [Android] Right time is picked and rounded to nearest time increment in clock mode
 * 148241 [Android] won't open if `MinuteIncrement` is not set
 * 148582 Time picker initial time when using time increment is using initial time seconds when rounding.. it should ignore seconds..
 * 148285 [iOS] TimePicker is clipped off screen when ios:FlyoutPlacement isn't set

## Release 1.40

This release is the first non-experimental release of the Uno Platform since the initial public version in May 2018. Lot of bug fixes and features have been added since then, and lots more are coming.

A lot of those changes where included to support these libraries : [MVVMLight](https://github.com/unoplatform/uno.mvvmlight), [ReactiveUI](https://github.com/unoplatform/uno.ReactiveUI), [Prism](https://github.com/unoplatform/uno.Prism), [Rx.NET](https://github.com/unoplatform/uno.Rx.NET), [Windows Community Toolkit](https://github.com/unoplatform/uno.WindowsCommunityToolkit), [Xamarin.Forms UWP](https://github.com/unoplatform/uno.Xamarin.Forms).

Here are some highlights of this release:

- General improvement in the memory consumption of the `ListView` control
- Many Wasm rendering and support updates
    - Invalid images support
    - Text and images measuring fixes
    - Add support for AppManifest.displayName
- Support for the `Pivot` control
- Support for inline XAML event handlers in `DataTemplate`
- Support for implicit styles in the `XamlReader`
- Support for `ThreadPoolTimer`
- Add support for implicit `bool` to `Visibility` conversion
- Support for `AutoSuggestBox`
- SourceLink, Reference Assemblies and deterministic builds are enabled
- Support for `x:Name` reference in `x:Bind` markup
- Support for `WriteableBitmap` for all platforms
- Added support for `Cross-platform Library` template in vsix
- Added support for `StaticResource` as top level `ResourceDictionary` element
- Added support for `AutomationPeer`
- Android status bar height is now included in `Window.Bounds`
- Add support for `Underline` in `HyperLinkButton`
- Add support for TextBlock.TextDecorations
- TextBlock base class is now `FrameworkElement` on iOS, instead of `UILabel`
- Auto generated list of views implemented in Uno in the documentation
- Add support for string to `Type` conversion in XAML generator and binding engine
- Support for Attached Properties localization
- Added `ItemsControl.OnItemsChanged` support
- Added support for ListView GroupStyle.HeaderTemplateSelector for iOS/Android

Here's the full change log:

- Fixes for VisualTransition.Storyboard lazy bindings [#12](https://github.com/unoplatform/uno/pull/12)
- ListView fixes [#22](https://github.com/unoplatform/uno/pull/22)
    - Improve Path parser compatibility
    - Update assets generation documentation
    - Fix ItemsWrapGrid layout when ItemHeight/ItemWidth are not set
    - Adjust for invalid AnchorPoint support for iOS (#16)
    - Fix for ListView initialization order issue
- Default styles clearing fixes [#23](https://github.com/unoplatform/uno/pull/23)
- Compatibility and stability fixes [#37](https://github.com/unoplatform/uno/pull/37)
    - Wasm SplitView fixes
    - Enum fast converters
    - TextBox InputScope fixes
    - Improved ListViewBase stability
    - SimpleOrientationSensor fixes
    - PathMarkupParser: Add support for whitespace following FillRule command
    - Fix DependencyObjectStore.PopCurrentlySettingProperty
    - Raised navigation completed after setting CanGoBack/Forward
    - Fix layouting that sometimes misapplies margin
    - Selector: Coerce SelectedItem to ensure its value is always valid
    - Remove legacy panel default constructor restriction
    - Wasm image support improvements
    - Add support for forward slash in image source
    - Add support for CollectionViewSource set directly on ItemsControl.ItemSource
    - Fix Pane template binding for SplitView
    - Add support for Object as DependencyProperty owner
    - Add Wasm support for UIElement.Tapped
    - Fix iOS UnregisterDoubleTapped stack overflow
- Compatibility and stability fixes [#43](https://github.com/unoplatform/uno/pull/43)
    - Adjust WASM thickness support for children arrange
    - Fix support for inline text content using ContentProperty
    - Fix memory leaks in ScrollViewer
    - Adjust for missing styles in UWP Styles FeatureConfiguration
    - Fix for Source Generation race condition on slow build servers
- Compatibility and stability fixes [#53](https://github.com/unoplatform/uno/pull/53)
    - Adjust for WASM Support for local images [#1](https://github.com/unoplatform/uno/issues/1)
    - Fixes x:Bind support for Wasm
    - Fix invalid deserialization of ApplicationDataContainer for iOS
    - Fix error for ApplicationView.Title for WASM
    - Remove glib conversion errors in WASM
- UWP API Alignments for Wasm [#70](https://github.com/unoplatform/uno/pull/70)
    - Add support for Application.Start() to provide a proper SynchronizationContext for error management
    - Fix for ImplicitStyles support in XamlReader
    - Add support for the Pivot control using the default UWP Xaml style
    - Adjust body background color after the splash screen removal
    - Adjust the materialization of Control templates to not be lazy
- Add support for Xaml file defined event handlers [#71](https://github.com/unoplatform/uno/pull/71)
- API Compatibility Updates [#75](https://github.com/unoplatform/uno/pull/75)
    - Add support for implicit bool to Visibility conversion
    - Fix default Style constructor does not set the proper property precedence
    - Add more DependencyObjectStore logging
    - Align ItemsControl.Items behavior with UWP (#34)
    - Fix invalid uri parsing when set through BitmapImage.UriSource
- [WASM] Fix text measure when not connected to DOM [#76](https://github.com/unoplatform/uno/pull/76)
- Pivot, AutoSuggestBox, TextBox, XamlReader updates [#77](https://github.com/unoplatform/uno/pull/77)
    - Added missing TransformGroup ContentProperty
    - Fixed invalid namespace attribution of attached properties in XamlReader
    - Fixed BitmapImage.UriSource updates not being applied on Wasm
    - Add basic implementation of AutoSuggestBox
    - Fixed focus stealing issues with inactive PivotItem content
    - Add ThreadPoolTimer support
    - Fix for iOS popup not appearing
    - Fix for Wasm textbox not properly updating while not loaded
- [WASM] Add support for TextBlock.Padding property [#88](https://github.com/unoplatform/uno/pull/88)
- [WASM] Fixed measuring support with Polyfill for Node.isConnected [#89](https://github.com/unoplatform/uno/pull/88), [#91](https://github.com/unoplatform/uno/pull/91)
- Misc fixes [#93](https://github.com/unoplatform/uno/pull/93)
    - Fixed iOS `SimpleOrientationSensor` default queue management
    - Fixed multiple memory leaks in `ListView`, `ScrollViewer`
    - Implemented `CacheLength` for Android `ListViewBase`
    - Fixed for `DependencyObject` properties inheritance race condition
    - Fix for empty Path reporting an infinite size
    - Fix Title  not appearing in CommandBar
- Add support for WebAssembly AppManifest.displayName [#94](https://github.com/unoplatform/uno/pull/94)
- Enable SourceLink, Reference Assemblies, Deterministic build [#100](https://github.com/unoplatform/uno/pull/100)
- Binding Engine Alignments [#113](https://github.com/unoplatform/uno/pull/113)
    - Use Portable symbols for Xamarin debugging stability
    - Enable x:Name reference in x:Bind markup. This requires for a failed BindableMetadata lookup to fall through reflection lookup.
    - Assume ".Value" binding path on a primitive is equivalent to self, to enable nullable bindings.
    - Adjust unit tests logging
    - Enables auto "LogicalChild" treatment to allow for DependencyObjectCollection members to be databound
    - Enable parent reset for "LogicalChild" assignations
- Implement the CoreWindow.Dispatcher property [#117](https://github.com/unoplatform/uno/pull/117)
- Misc Fixes [#120](https://github.com/unoplatform/uno/pull/120)
    - Fix for CommandBar back button icon
    - Improve HyperLinks hit-testing for iOS
    - Fixed android PaintDrawable opacity
    - Adjust Unloaded event for ToggleButton
    - Adjust for brightness support
    - Adjust touch support for rotated elements
    - Adjust MinWidth/MinHeight support in Grid
    - Adjust PasswordBox custom font for during password reveal
    - ListView, ContentControl memory improvements
    - Style behavior adjustments
- Update for android animation reliability [#123](https://github.com/unoplatform/uno/pull/123)
- Add support for WriteableBitmap [#125](https://github.com/unoplatform/uno/pull/125)
- Updated vsix structure [#128](https://github.com/unoplatform/uno/pull/128)
- Multiple enhancements for WCT 4.0 [#131](https://github.com/unoplatform/uno/pull/131)
    - Adds support for `IconElement` fast conversion
    - Adds stubs for `ToggleSwitchTemplateSettings`, `PackageId`, `UISettings`
    - Adjust `XamlObjectBuilder` logging
    - Add implicit conversion for `KeyTime` and `Duration`
    - Add support for top level `StaticResource` resource dictionary elements
    - Implement FindFirstParent for net46/netstd2.0
    - Adds ElementNotAvailableException and ElementNotEnabledException
    - Fix invalid measure for empty wasm images
    - Add size/rect checks for measure/arrange wasm
    - Improve XamlReader error reporting
- Add support for Cross-platform library template in VSIX [#132](https://github.com/unoplatform/uno/pull/132)
- Add support for AutomationPeer [#141](https://github.com/unoplatform/uno/pull/141)
- Improved support for UWP resources [#149](https://github.com/unoplatform/uno/pull/149)
    - Projects no longer need to define `XamlCodeGenerationFiles` (fixes #144)
    - Projects no longer need to define `ResourcesDirectory` (fixes #106)
    - Projects no longer need to initialize `ResourceHelper.ResourcesService` (fixes #142)
    - `ResourceLoader.GetString` is now supported (fixes #142)
- Updates rollup [#151](https://github.com/unoplatform/uno/pull/151)
    - Fixed `VisualState` not updated when `TextBox` is focused
    - Improve `ListView` and `Selector` memory footprint
    - Adjust GenericStyles application sequence for Android
    - Add diagnostics methods for `BinderReferenceHolder`
    - Include android status bar height in `Window.Bounds`
    - Fixed `Grid` items size when `MinHeight` and `MinHeight` are used
    - Fixed android race condition during visual tree cleanup
    - Add support for underline in `HyperLinkButton`
    - Fixed `ScrollContentPresenter` margin issue
    - Adjust `MessageDialog` behavior for android
    - `ContentControl` Data Context is now properly unset
    - Add `EmailNameOrAddress` InputScope for `TextBox`
    - Fixed duplicated resw entry support
    - Fixed `ComboBox` popup touch issue
    - Add support for TextBlock.TextDecorations
    - TextBlock base class from UILabel to FrameworkElement
- Auto-generate list of views implemented in Uno [#152](https://github.com/unoplatform/uno/pull/152)
- Add support for string to `Type` conversion in Xaml generator and Binding engine. [#159](https://github.com/unoplatform/uno/pull/159)
- Add support for attached properties localization [#156](https://github.com/unoplatform/uno/pull/156)
- Added `ItemsControl.OnItemsChanged` support [#175](https://github.com/unoplatform/uno/pull/175)
- Added support for XAML inline collections declaration [#184](https://github.com/unoplatform/uno/pull/184)
- Adjust the sequence of control template materialization [#192](https://github.com/unoplatform/uno/pull/192)
- Support for ListView.ScrollIntoView with leading alignment
- Added support for ListView GroupStyle.HeaderTemplateSelector
- [IOS-ANDROID] Added support for time picker minute increment<|MERGE_RESOLUTION|>--- conflicted
+++ resolved
@@ -2,11 +2,8 @@
 
 ### Features
 
-<<<<<<< HEAD
 - Support for `PhoneCallManager.ShowPhoneCallUI` on macOS
-=======
 - Support for `ShowComposeSmsMessageAsync` on macOS
->>>>>>> 5f3c3e6c
 - Support for `Flyout` on macOS
 - Support for `HingeAngleSensor` for Surface Duo
 - Support for `Geolocator` on macOS
