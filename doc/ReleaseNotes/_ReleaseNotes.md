--- conflicted
+++ resolved
@@ -2,14 +2,11 @@
 
 ### Features
 
-<<<<<<< HEAD
 - Support for `HingeAngleSensor` for Surface Duo
-=======
 - Support for `ApplicationView.Title` on Android and macOS
 - Support for `AnalyticsInfo` on macOS
 - Support for `TryEnterFullScreenMode` and `ExitFullScreenMode` on WebAssembly
 - Support for `MessageDialog` on macOS
->>>>>>> 22da77ca
 - [Android] support of `KnownFolders.MusicLibrary` and `VideosLibrary`
 - Add support for `StorageFile.DateCreated`
 - Support for `ApplicationView.IsScreenCaptureEnabled` on Android
