# Release notes

## Next version

### Features
* Add support for `ChatMessageManager.ShowComposeSmsMessageAsync` (and `ChatMessage` `Body` and `Recipients` properties) on iOS and Android
* Add support for the following `DisplayInformation` properties on iOS and Android:
    - CurrentOrientation
    - LogicalDpi
    - NativeOrientation
    - RawDpiX
    - RawDpiY
    - ResolutionScale
    - StereoEnabled
    - RawPixelsPerViewPixel
    - DiagonalSizeInInches
    - ScreenHeightInRawPixels
    - ScreenWidthInRawPixels
    - AutoRotationPreferences
* Performance improvements
	- Use `Span<T>` for Grid layout
	- Optimize Wasm text measuring
	- Performance improvements in `TSInteropMarshaller.InvokeJS`
* [Wasm] Improve TextBlock measure performance
* [Wasm] Improve PivotItem template pooling
* 150233 [Android] fixed status-bar, keyboard, nav-bar layout on android
* Add support for Brush implicit conversion (Fixes #730)
* Add `XamlReader` support for top level `ResourceDictionary` (#640)
* Add support for IDictionary objects in XAM (#729)
* Add support for Binding typed property (#731)
* Add support for `RelativeSource.Self` bindings
* 149377 Improve performance of `TimePicker` and `DatePicker` on iOS.
* 145203 [iOS] Support ScrollViewer.ChangeView() inside TextBox
* 150793 [iOS] Add ListView.UseCollectionAnimations flag to allow disabling native insert/delete animations
* 150882 [iOS] Fix visual glitch when setting new RenderTransform on a view
* [Wasm] Add support of hardware/browser back button in `SystemNavigationManager.BackRequested`
* [Wasm] Added support for custom DOM events
* WebAssembly UI tests are now integrated in the CI
* Enable support for macOS head development
* [Wasm] Add NativeXXX styles (which are aliases to the XamlXXX styles)
* [Wasm] Enable persistence for all ApplicationData folders
* [Wasm] Add Samples App UI Screenshots diffing tool with previous builds
* Add `PasswordVault` on supported platfrosm
* [Android] Updated support libraries to 28.0.0.1 for Android 9

### Breaking Changes
* The `WebAssemblyRuntime.InvokeJSUnmarshalled` method with three parameters has been removed.
* `NavigationBarHelper` has been removed.

### Bug fixes
* Semi-transparent borders no longer overlap at the corners on Android
* The `HAS_UNO` define is now not defined in `uap10.0.x` target frameworks.
* The `XamlReader` fails when a property has no getter
* `Click` and `Tapped` events were not working property for `ButtonBase` on Android and iOS.
* 146790 [Android] AndroidUseManagedLoadedUnloaded causes partial item shuffling in ListView
* 150143 [Android] Toggling `TextBox.IsReadOnly` from true to false no longer breaks the cursor
* `WasmHttpHandler` was broken because of a change in the internal Mono implementation.
* 140946 [Android] Upon modifying a list, incorrect/duplicated items appear
* 150489 [Android] PointerCanceled not called on scrolling for views with a RenderTransform set
* 150469 [iOS] Virtualized ListView items don't always trigger their multi-select VisualStates
* 1580172 ToggleSwitch wasn't working after an unload/reload: caused by routedevent's unregistration not working.
* 145203 [Android] Fix overflow on LogicalToPhysicalPixels(double.MaxValue), allowing ScrollViewer.ChangeView(double.MaxValue,...) to work
* 150679 [iOS] Fix path issue with Media Player not being able to play local files.
* Adjust support for `StaticResource.ResourceKey`
* 151081 [Android] Fix Keyboard not always dismissed when unfocusing a TextBox
* [WASM] Support `not_wasm` prefix properly. (#784)
* 151282 [iOS] Fixed Slider not responding on second navigation, fixed RemoveHandler for RoutedEvents removing all instances of handler
* 151497 [iOS/Android] Fixed Slider not responding, by ^ RemoveHandler fix for RoutedEvents
* 151674 [iOS] Add ability to replay a finished video from media player
* 151524 [Android] Cleaned up Textbox for android to remove keyboard showing/dismissal inconsistencies
* Fix invalid code generation for `x:Name` entries on `Style` in resources
* [Wasm] Fix incorrect `TextBlock` measure with constrains
* 151676 [iOS] The keyboard is closing when tap on the webview or toolbar
* 151655 [TimePicker][iOS] First time you open time picker it initializes the existing value to current time
* 151656 [TimePicker][iOS] Time picker always shows +1 minute than selected value
* 151657 [DatePicker][iOS] Date picker flyout displays 1 day earlier than selected value
* 151430 [Android] Prevent touch event being dispatched to invisible view
* Fixed overflow errors in Grid.Row/Column and Grid.RowSpan may fail in the Grid layouter.
* 151547 Fix animation not applied correctly within transformed hierarchy
* Setting the `.SelectedValue` on a `Selector` now update the selection and the index
* [WASM] Fix ListView contents not remeasuring when ItemsSource changes.
* [WASM] Dismissable popup & flyout is closing when tapping on content.
* 145374 [Android] fixed android keyboard stays open on AppBarButton click
* 152504 [Android] Pointer captures weren't informing gestures of capture, fixes Slider capture issue
* 148896 [iOS] TextBlock CarriageReturns would continue past maxlines property 
<<<<<<< HEAD
* 153594 [Android] EdgeEffect not showing up on listView that contain Headers and Footers
=======
* [iOS] The `PointerReleased` event is not raised, so controls stay in pressed state.
>>>>>>> bacee8bc

## Release 1.44.0

### Features
* Add support for `ICollectionView.CopyTo`
* Add support for `ViewBox`
* Add support for `AutoSuggestBox.ItemsSource`
* Add support for `Selector.SelectedValuePath` (e.g. useful for ComboBox)
* Add support for JS unhandled exception logging for CoreDispatcher (support for Mixed mode troubleshooting)
* [WASM] Improve element arrange and transform performance
* Restore original SymbolIcon.SymbolProperty as a C# property
* Add support for `MediaPlaybackList`
* Update Uno.SourceGenerationTasks to improve build performance
    - Move to the latest Uno.SourceGenerationTasks to improve project parsing performance, and allows for the removal of unused targets caused by nventive/Uno.SourceGeneration#2. Uno.Xaml and Uno.UI.BindingHelpers now only build the required targets.
    - Move to net461 for test projects so the the Uno.Xaml project can be referenced properly
    - Use the latest MSBuild.Sdk.Extras for actual parallel cross-targeted builds
    - Move the nuget package versions to the Directory.Build.targets file so it's easier to change all versions at once.
* Add support for NavigationView Top Navigation
* Adjust `SystemChromeMediumHighColor` to use the Light theme
* Add support for `FrameworkElement.GoToStateCore`
* Adjust `ListView` measure/arrange for dynamic content
* Add some missing default UWP styles
* The `FrameworkElement.IsLoaded` property is now public
* Improve XAML generation error messages for unknown symbols
* Added default console logging for all platforms
* Add support for `Application.OnWindowCreated`
* Added non-throwing stubs for `AutomationProperty`
* Add missing system resources
* Add support for x:Bind in StaticResources (#696)
* Add support for x:Name late binding support to adds proper support for CollectionViewSource in Resources (#696)
* `PointerRelease` events are now marked as handled by the `TextBox`
* `KeyDown` events that are changing the cursor position (left/right/top/bottom/home/end) are now marked as handled by the `TextBox`
* `RoutedEventArgs.IsGenerated` returns `false` as generating events with Uno is not yet supported
* `AutomationPeer.ListenerExists` returns `false` as we cannot generating events with Uno is not yet supported
* `KeyUp` event properly sends `KeyEventArgs` to the controls
* Add ItemsSource CollectionViewSource update support (#697)
* Add support for the `CollectionViewSource.ItemsPath` property
* Fixed support for dots in resource names (#700)
* Add support for `BindingExpression.UpdateSource()`
* Updated Android version to target Android 9.0
* The CI validates for API breaking changes
* Added samples application BenchmarkDotNet support.
* `MediaTransportControls` buttons now use Tapped event instead of Click
* Fixed Pointer capture issues on sliders on iOS

### Breaking changes
* Make `UIElement.IsPointerPressed` and `IsPointerOver` internal
* You will not be able to build projects targeting Android 8.0 locally anymore. Change your Android target to Android 9.0 or replace MonoAndroid90 by MonoAndroid80 in the TargetFrameworks of your projects files.
* 1.43.1 breaking changes rollback to 1.42.0:
    - `ObservableVector<T>` is now internal again
    - `TimePicker.Time` and `TimePicker.MinuteIncrement` are now back for `netstandard2.0`
    - `MediaPlaybackItem.Source` is back as a readonly property
    - `MediaPlaybackList.Items` is back to an `IObservableVector`

### Bug fixes
 * Transforms are now fully functionnal
 * [Wasm] Fixed ListView infinite loop when using custom containers
 * [Wasm] Use Uno.UI Assembly for namespace type lookup in `XamlReader`
 * [Wasm] Fixed `System.UriConverter` is being linked out
 * 145075 [Android] [Wasm] Android and Wasm don't match all specific UWP behaviors for the Image control.
 * [Wasm] Don't fail if the dispatcher queue is empty
 * 146648 [Android] fixed ListView grouped items corruption on scroll
 * [Wasm] Fix `ListView` recycling when the `XamlParent` is not available for `AutoSuggestBox`
 * 147405 Fix NRE on some MediaTransportControl controls
 * #139 Update Uno.SourceGenerationTasks to improve build performance
 * Update `Uno.UI.Toolkit` base UWP sdk to 17763
 * [Wasm] Fixes items measured after being removed from their parent appear in the visual tree, on top of every other items.
 * [Wasm] Fixes lements may not be removed form the global active DOM elements tracking map
 * [Wasm] Disable the root element scrolling (bounce) on touch devices
 * Fixed invalid iOS assets folder. `ImageAsset` nodes must not be `<Visible>false</Visible>` to be copied to the generated project.
 * Make CollectionViewSource.View a proper DependencyProperty (#697)
 * Fixed support for string support for `Path.Data` (#698)
 * 150018 Fix nullref in `Pivot` when using native style
 * 149312 [Android] Added `FeatureConfiguration.NativeListViewBase.RemoveItemAnimator` to remove the ItemAnimator that crashes when under stress
 * 150156 Fix `ComboBox` not working when using `Popover`.

## Release 1.43.1

### Features
* [Wasm] Improve general performance and memory pressure by removing Javascript interop evaluations.
* Add support for Windows 10 SDK 17763 (1809)
* Improve the Uno.UI solution memory consumption for Android targets
* Add support for GridLength conversion from double
* Raise exceptions on missing styles in debug configuration
* Add working ViewBox stub
* `Path.Data` property now invalidates measure and arrange
* Wasm `Image` logs Opened and Failed events
* Add UpToDateCheckInput to avoid VS invalid incremental rebuilds
* 35178 Added recipe for copying text to clipboard
* Added ToogleSwitch documentation in Uno/Doc/Controls.
* Added new properties for ToggleSwitch Default Native Styles.
  [iOS] For BindableUISwitch : TintColorBrush property was added to be able to tint the outline of the switch when it is turned off.
  [Android] For BindableSwitchCompat : - Text property was added in order to change the ToggleSwitch label.
                                       - TextColor property was added in order to change the ToggleSwitch label color.
                                       - ThumbTint property was added in order to change the Thumb color.
                                       - TrackTint property was added in order to change the Track color.
* Samples apps now contain a Unit Tests page
* Added missing resources for NavigationViewItem
* All Nuget and VSIX artifacts are now Authenticode signed
* Resource strings are now loaded from `upri` files for faster resolution
* Add `FeatureConfiguration.Interop.ForceJavascriptInterop` to enable JS Eval fallback in Wasm mode.
* Add support for 1809 NavigationView
* Add support for runtime conversion of global static resources unknown at compile time
* Fixed fallback support for Style property set via ThemeResource
* Add support for multiple resw folders with upri resource generation
* Add support for `ThicknessHelper`
* ResourceLoader adjustments …
  * CurrentUICulture and CurrentCulture are set when setting ResourceLoader .DefaultCulture
  * upri load now ignores resources not used by the current culture
* Add BrushConverter support for Color input
* Add SplitView support for PaneOpened and PaneOpening
* Add CoreApplication.GetCurrentView() Dispatcher and TitleBar stubs support
* Add support for IsItemItsOwnContainer iOS ListView
* Add missing Android Sample App symbols font
* Add SampleControl for Samples app for easier browsing and UI Testing of samples
* Import Border samples
* Improve UIElement inner Children enumeration performance and memory usage
* Add `FeatureConfiguration.FrameworkElement.AndroidUseManagedLoadedUnloaded` to control the native or managed propagation performance of Loaded/Unloaded events through the visual tree
* Raise Application.UnhandledException event on failed navigation
* Adjusts the `Microsoft.NETCore.UniversalWindowsPlatform` version in the UWP head template to avoid assembly loading issues when using the Uno library template in the sample solution.
* [Android] Add support for ListViewItem instances provided via the ItemsSource property
* Added support to disable accessibility feature of larger text on iOS and Android by adjusting the FeatureConfiguration.Font.IgnoreTextScaleFactor flag. Please note that Apple [recommends to keep text sizes dynamic](https://developer.apple.com/videos/play/wwdc2017/245) for a variety of reasons and to allow users to adjust their text size preferences.
* [Wasm] Code for `Path.Stretch` has been moved to `Shape` and works well now for all shapes.
* Add support for `DynamicObject` data binding, to enable support for `Elmish.Uno`.
* Add support for VS2019 VSIX installation
* Improved Xaml generation speed, and incremental build performance
* [Wasm] Fix `CoreDispatcher` `StackOverflowException` when running on low stack space environments (e.g. iOS)
* Add support for `ResourceLoader.GetForViewIndependentUse(string)` and named resource files
* [Wasm] Load events are now raised directly from managed code. You can restore the previous behavior (raised from native) by setting `FeatureConfiguration.FrameworkElement.WasmUseManagedLoadedUnloaded = false`.
* Updated memory profiling documentation
* Updated default app template iOS GC settings
* Add support for WebAssembly Web Projects
* Add support for WebAssembly debugging with Chrome
* Add support for XAML `x:FieldModifier`
* Add Uno.UI linker definition files
* Adjust FlyoutPresenter default template
* Add support for Flyout anchor
* Improved XAML designer support
* Improved DependencyObject performance under AOT (JS dynCalls for overrides/delegates inside of EH blocks)
* Add support for MatrixTransform, UIElement.TransformToVisual now returns a MatrixTransform
* 140564 [Android] Added workaround for inverted ListView fling issue on Android P

### Breaking changes
* Refactored ToggleSwitch Default Native XAML Styles. (cf. 'NativeDefaultToggleSwitch' styles in Generic.Native.xaml)
  [iOS] For BindableUISwitch : Background property was changed for OnTintColorBrush and Foreground property for ThumbTintColorBrush.
  [Android] BindableSwitch was renamed BindableSwitchCompat in order to avoid confusion with the Switch control.
* Remove invalid Windows.UI.Xaml.Input.VirtualKeyModifiers
* Time picker flyout default styles has been changed to include done and cancel buttons
* DataTemplateSelector implementations are now called using the 2 parameters overload first with a fallback to the 1 parameter overload on null returned value.
  Old behavior could be restored using `FeatureConfiguration.DataTemplateSelector.UseLegacyTemplateSelectorOverload = true`.
* Using "/n" directly in the XAML for a text/content property is not supported anymore in order to match the UWP behavior.
  You can use "&#x0a;" instead in the text/content properties or a carriage return where you need it in the localized resources.
* The `ResourcesGeneration` msbuild target has been renamed to `UnoResourcesGeneration`
  If your csproj is using this target explicily, change it to the new name.

### Bug fixes
 * MediaPlayerElement [iOS] Subtitles are not disable on initial launch anymore
 * MediaPlayerElement [Android]Player status is now properly updated on media end
 * MediaPlayerElement [Android]Fix issue when video metadata reports a width or height of 0
 * #388 Slider: NRE when vertical template is not defined
 * 138117 [Android] Removing a bookmarked/downloaded lesson can duplicate the assets of a different lesson.
 * [Wasm] Fix VirtualizingPanelAdapter measure and arrange
 * 137892 [Android] Fixed FontFamily, FontSize and FontWeight are not applied anymore on the TextBox's content.
 * Don't fail on empty grid ArrangeOverride
 * Don't generate the Bindable attribute if already present
 * Adjust .NET template projects versions to 4.6.1
 * Adjust Microsoft.CodeAnalysis versions to avoid restore conflicts
 * Fix element name matching existing types fails to compile (e.g. ContentPresenter)
 * 138735 [Android] Fixed broken DatePicker
 * Multi-selection Check Boxes in ListViewItems are appearing brielfly (https://github.com/nventive/Uno/issues/403)
 * 140721 [Android] FlipView not visible when navigating back to page
 * 138537 [iOS] App freezes after State selection causing infinite load on every subsequent launch
 * Fix invalid Border Content type for macOS
 * Don't fail iOS ListView if item Content is null
 * [Wasm] Implement naive refresh for items manipulation in the ListViewBase
 * 3326 [iOS][ItemsControl] ItemsControl in FlipView does not restore items properly
 * Fix NRE in Slider when no template is applied
 * Fix `Frame` does not unset `Page.Frame` when a page is removed
 * Add Wasm PlatformNotSupportedException for System.IO after CoreFX merge in mono
 * Border properties now invalidates measure and arrange on all platforms
 * 141907 [Android] [iOS] The toggle switch is half missing.
 * 142937 [Android] [iOS] Some Button ThemeBrushes are missing.
 * 143527 [Android] Fixed broken TimePicker Flyout on android devices.
 * 143596 [Wasm] Images stretching is incorrect
 * 143595 [Wasm] Wasm ListView Resizing is not working - Limitation: items can't change its size yet, but it's now getting measured/arranged correctly.
 * 143527 [Android] Fixed broken TimePicker Flyout on android devices.
 * 143598 [Wasm] Wasm Animation rotation center is incorrect
 * Fixes invalid parsing of custom types containing `{}` in their value (#455)
 * Add workaround for iOS stackoverflow during initialization.
 * Improve the file locking issues of Uno.UI.Tasks MSBuild task
 * Fix `VisibleBoundsPadding` memory leak
 * [ios] Time picker missing "OK" confirmation button
 * #87 / 124046 ComboBox incorrect behavior when using Items property
 * [Wasm] ComboBox wasn't working anymore since few versions
 * Fix memory leak with defining event handlers in XAML documents
 * Fix memory leak in `CommandBar`
 * Fix memory leak when using `x:Name` in XAML documents
 * 143170 [iOS] [WatermarkedDatePicker] When the Maxyear boundary is reached the first time, the calendar goes back two days instead of one
 * #491 DataTemplateSelector.SelectTemplate is not called on iOS and Android. The behavior is now closer to UWP.
 * 144268 / #493 : Resources outside of 'en' folder not working
 * Support for duplicate XAML `AutomationProperties.Name`
 * `ListViewBase.SelectedItems` is updated on selection change in Single selection mode
 * #528 ComboBoxes are empty when no datacontext
 * Ensure that Uno.UI can be used with VS15.8 and earlier (prevent the use of VS15.9 and later String APIs)
 * [Android] Listview Items stay visually in a pressed state,(can click multiple) when you click then scroll down, click another item, and scroll back up
 * 144101 fixed `ListView` group headers messed up on item update
 * #527 Fix for `Selector.SelectionChanged` is raised twice on updated selection
 * [iOS] Add fail-safe on `FrameworkElement.WillMoveToSuperview` log to `Application.Current.UnhandledException`
 * Flyout were not presented correctly on Wasm

## Release 1.42

### Features
* Add base infrastructure platform for macOS
* 136259 Add a behavior so that tap makes controls fade out
* 135985 [Android], [iOS] ListViewBase Support [MultiSelectStates](https://msdn.microsoft.com/en-us/library/windows/apps/mt299136.aspx?f=255&MSPPError=-2147217396) on ListViewItem. This allows the item container to visually adapt when multiple selection is enabled or disabled.
* #325 Add support for `NavigationView` control
* Add support for `SymbolIcon` control for WebAssembly
* Add support for `UIElement.Clip` for WebAssembly
* Add support for inner-Uno.UI strings localization
* Add stubs for RichTextBlock
* Add `BitmapIcon` support
* Add `BitmapIcon.ShowAsMonochrome` support
* Add support for `Windows.Foundation.UniversalApiContract` in `IsApiContractPresent`
* Add support for ContentProperty on UserControl
* Add `DelegateCommand<T>`
* #131258 Added support for _RoutedEvents_. See [routed-events.md documentation](../articles/routed-events.md).
* [WASM] #234 Support virtualization in ListView

### Breaking changes
* 132002 [Android] The collapsible button bar is now taken into account by visible bounds calculation. Apps which use VisibleBoundsPadding or have command bars will therefore see an adjustment to the height of their windows on Android.

### Bug fixes
 * 135258 [Android] Fixed ImageBrush flash/flickering occurs when transitioning to a new page for the first time.
 * 131768 [iOS] Fixed bug where stale ScrollIntoView() request could overwrite more recent request
 * 136092 [iOS] ScrollIntoView() throws exception for ungrouped lists
 * 136199 [Android] TextBlock.Text isn't visually updated if it changes while device is locked
 * Fix Android and iOS may fail to break on breakpoints in `.xaml.cs` if the debugging symbol type is Full in projects created from templates
 * 136210 [Android] Path is cut off by a pixel
 * 132004 [Android] Window bounds incorrect for screen with rounded corners
 * #312 [Wasm] Text display was chopped on Wasm.
 * 135839 `WebView` No longer raises NavigationFailed and NavigationCompleted events when navigation is cancelled on iOS.
 * 136188 [Android] Page elements are aligned differently upon back navigation
 * 136114 [iOS] Image inside Frame doesn't respond to orientation changes
 * Fix crash when a `VisualState` does not have a valid `Name`
 * Adjust compiled binding application ordering when loading controls
 * Ensure the SplitView templated parent is propagated properly for FindName
 * Fix infinite loop when parsing empty Attached Properties on macOS
 * 137137 [iOS] Fixed `DatePickerSelector` not propagating coerced initial value
 * 103116 [iOS] Navigating to a _second_ local html file with `WebView` doesn't work.
 * 134573 CommandBar doesn't take the proper space on iOS phones in landscape
 * Image with partial size constraint now display properly under Wasm.
 * 138297 [iOS][TextBlock] Measurement is always different since we use Math.Ceiling
 * 137204 [iOS] ListView - fix bug where item view is clipped
 * 137979 [Android] Incorrect offset when applying RotateTransform to stretched view
 * Now supports internal object in desource dictionaries
 * 134573 CommandBar doesn't take the proper space on iOS phones in landscape
 * #26 The explicit property <Style.Setters> does not intialize style setters properly
 * 104057 [Android] ListView shows overscroll effect even when it doesn't need to scroll
 * #376 iOS project compilation fails: Can't resolve the reference 'System.Void Windows.UI.Xaml.Documents.BlockCollection::Add(Windows.UI.Xaml.Documents.Block)
 * 138099, 138463 [Android] fixed `ListView` scrolls up when tapping an item at the bottom of screen
 * 140548 [iOS] fixed `CommandBar` not rendering until reloaded
 * [147530] Add a missing `global::` qualifier in the `BindableMetadataGenerator`
 * [WASM] Add workaround for mono linker issue in AOT mode in `ObservableVectorWrapper`

## Release 1.41

### Features

* [#154](https://github.com/nventive/Uno/issues/154) Implement the MediaPlayerElement control
* 135799 Implemented MediaPlayer.Dispose()

### Bug fixes

 * 129762 - Updated Android SimpleOrientationSensor calculations based on SensorType.Gravity or based on single angle orientation when the device does not have a Gyroscope.
 * 134189 [iOS] The Time Picker flyout placement is not always respected
 * 134132 [Android] Fix loading of ItemsPresenter
 * 134104 [iOS] Fixed an issue when back swiping from a page with a collapsed CommandBar
 * 134026 [iOS] Setting a different DP from TextBox.TextChanging can cause an infinite 'ping pong' of changing Text values
 * 134415 [iOS] MenuFlyout was not loaded correctly, causing templates containing a MenuFlyout to fail
 * 133247 [iOS] Image performance improvements
 * 135192 [iOS] Fixed ImageBrush flash/flickering occurs when transitioning to a new page.
 * 135112 [Android] Fix crash in UpdateItemsPanelRoot() in the ItemsControl class.
 * 132014, 134103 [Android] Set the leading edge considering header can push groups out off the screen
 * 131998 [Android] Window bounds set too late
 * 131768 [iOS] Improve ListView.ScrollIntoView() when ItemTemplateSelector is set
 * 135202, 131884 [Android] Content occasionally fails to show because binding throws an exception
 * 135646 [Android] Binding MediaPlayerElement.Source causes video to go blank
 * 136093, 136172 [iOS] ComboBox does not display its Popup
 * 134819, 134828 [iOS] Ensures the back gesture is enabled and disabled properly when the CommandBar is visible, collapsed, visible with a navigation command and collapsed with a navigation command.
 * 137081 Xaml generator doesn't support setting a style on the root control
 * 148228 [Android] Right theme (clock or spinner) is selected for specific time increments
 * 148229 [Android] Right time is picked and rounded to nearest time increment in clock mode
 * 148241 [Android] won't open if `MinuteIncrement` is not set
 * 148582 Time picker initial time when using time increment is using initial time seconds when rounding.. it should ignore seconds..
 * 148285 [iOS] TimePicker is clipped off screen when ios:FlyoutPlacement isnt set

## Release 1.40

This release is the first non-experimental release of the Uno Platform since the initial public version in May 2018. Lot of bug fixes and features have been added since then, and lots more are coming.

A lot of those changes where included to support these libraries : [MVVMLight](https://github.com/nventive/uno.mvvmlight), [ReactiveUI](https://github.com/nventive/Uno.ReactiveUI), [Prism](https://github.com/nventive/Uno.Prism), [Rx.NET](https://github.com/nventive/Uno.Rx.NET), [Windows Community Toolkit](https://github.com/nventive/Uno.WindowsCommunityToolkit), [Xamarin.Forms UWP](https://github.com/nventive/Uno.Xamarin.Forms).

Here are some highlights of this release:

- General improvement in the memory consumption of the `ListView` control
- Many Wasm rendering and support updates
    - Invalid images support
    - Text and images measuring fixes
    - Add support for AppManifest.displayName
- Support for the `Pivot` control
- Support for inline XAML event handlers in `DataTemplate`
- Support for implicit styles in the `XamlReader`
- Support for `ThreadPoolTimer`
- Add support for implicit `bool` to `Visibility` conversion
- Support for `AutoSuggestBox`
- SourceLink, Reference Assemblies and deterministic builds are enabled
- Support for `x:Name` reference in `x:Bind` markup
- Support for `WriteableBitmap` for all platforms
- Added support for `Cross-platform Library` template in vsix
- Added support for `StaticResource` as top level `ResourceDictionary` element
- Added support for `AutomationPeer`
- Android status bar height is now included in `Window.Bounds`
- Add support for `Underline` in `HyperLinkButton`
- Add support for TextBlock.TextDecorations
- TextBlock base class is now `FrameworkElement` on iOS, instead of `UILabel`
- Auto generated list of views implemented in Uno in the documentation
- Add support for string to `Type` conversion in XAML generator and binding engine
- Support for Attached Properties localization
- Added `ItemsControl.OnItemsChanged` support
- Added support for ListView GroupStyle.HeaderTemplateSelector for iOS/Android

Here's the full change log:

- Fixes for VisualTransition.Storyboard lazy bindings [#12](https://github.com/nventive/Uno/pull/12)
- ListView fixes [#22](https://github.com/nventive/Uno/pull/22)
    - Improve Path parser compatibility
    - Update assets generation documentation
    - Fix ItemsWrapGrid layout when ItemHeight/ItemWidth are not set
    - Adjust for invalid AnchorPoint support for iOS (#16)
    - Fix for ListView initialization order issue
- Default styles clearing fixes [#23](https://github.com/nventive/Uno/pull/23)
- Compatibility and stability fixes [#37](https://github.com/nventive/Uno/pull/37)
    - Wasm SplitView fixes
    - Enum fast converters
    - TextBox InputScope fixes
    - Improved ListViewBase stability
    - SimpleOrientationSensor fixes
    - PathMarkupParser: Add support for whitespace following FillRule command
    - Fix DependencyObjectStore.PopCurrentlySettingProperty
    - Raised navigation completed after setting CanGoBack/Forward
    - Fix layouting that sometimes misapplies margin
    - Selector: Coerce SelectedItem to ensure its value is always valid
    - Remove legacy panel default constructor restriction
    - Wasm image support improvements
    - Add support for forward slash in image source
    - Add support for CollectionViewSource set directly on ItemsControl.ItemSource
    - Fix Pane template binding for SplitView
    - Add support for Object as DependencyProperty owner
    - Add Wasm support for UIElement.Tapped
    - Fix iOS UnregisterDoubleTapped stack overflow
- Compatibility and stability fixes [#43](https://github.com/nventive/Uno/pull/43)
    - Adjust WASM thickness support for children arrange
    - Fix support for inline text content using ContentProperty
    - Fix memory leaks in ScrollViewer
    - Adjust for missing styles in UWP Styles FeatureConfiguration
    - Fix for Source Generation race condition on slow build servers
- Compatibility and stability fixes [#53](https://github.com/nventive/Uno/pull/53)
    - Adjust for WASM Support for local images [#1](https://github.com/nventive/Uno/issues/1)
    - Fixes x:Bind support for Wasm
    - Fix invalid deserialization of ApplicationDataContainer for iOS
    - Fix error for ApplicationView.Title for WASM
    - Remove glib conversion errors in WASM
- UWP API Alignments for Wasm [#70](https://github.com/nventive/Uno/pull/70)
    - Add support for Application.Start() to provide a proper SynchronizationContext for error management
    - Fix for ImplicitStyles support in XamlReader
    - Add support for the Pivot control using the default UWP Xaml style
    - Adjust body background color after the splash screen removal
    - Adjust the materialization of Control templates to not be lazy
- Add support for Xaml file defined event handlers [#71](https://github.com/nventive/Uno/pull/71)
- API Compatibility Updates [#75](https://github.com/nventive/Uno/pull/75)
    - Add support for implicit bool to Visibility conversion
    - Fix default Style constructor does not set the proper property precedence
    - Add more DependencyObjectStore logging
    - Align ItemsControl.Items behavior with UWP (#34)
    - Fix invalid uri parsing when set through BitmapImage.UriSource
- [WASM] Fix text measure when not connected to DOM [#76](https://github.com/nventive/Uno/pull/76)
- Pivot, AutoSuggestBox, TextBox, XamlReader updates [#77](https://github.com/nventive/Uno/pull/77)
    - Added missing TransformGroup ContentProperty
    - Fixed invalid namespace attribution of attached properties in XamlReader
    - Fixed BitmapImage.UriSource updates not being applied on Wasm
    - Add basic implementation of AutoSuggestBox
    - Fixed focus stealing issues with inactive PivotItem content
    - Add ThreadPoolTimer support
    - Fix for iOS popup not appearing
    - Fix for Wasm textbox not properly updating while not loaded
- [WASM] Add suport for TextBlock.Padding property [#88](https://github.com/nventive/Uno/pull/88)
- [WASM] Fixed measuring support with Polyfill for Node.isConnected [#89](https://github.com/nventive/Uno/pull/88), [#91](https://github.com/nventive/Uno/pull/91)
- Misc fixes [#93](https://github.com/nventive/Uno/pull/93)
    - Fixed iOS `SimpleOrientationSensor` default queue management
    - Fixed multiple memory leaks in `ListView`, `ScrollViewer`
    - Implemented `CacheLength` for Android `ListViewBase`
    - Fixed for `DependencyObject` properties inheritance race condition
    - Fix for empty Path reporting an infinite size
    - Fix Title  not appearing in CommandBar
- Add support for WebAssembly AppManifest.displayName [#94](https://github.com/nventive/Uno/pull/94)
- Enable SourceLink, Reference Assemblies, Deterministic build [#100](https://github.com/nventive/Uno/pull/100)
- Binding Engine Alignments [#113](https://github.com/nventive/Uno/pull/113)
    - Use Portable symbols for Xamarin debugging stability
    - Enable x:Name reference in x:Bind markup. This requires for a failed BindableMetadata lookup to fall through reflection lookup.
    - Assume ".Value" binding path on a primitive is equivalent to self, to enable nullable bindings.
    - Adjust unit tests logging
    - Enables auto "LogicalChild" treatment to allow for DependencyObjectCollection members to be databound
    - Enable parent reset for "LogicalChild" assignations
- Implement the CoreWindow.Dispatcher property [#117](https://github.com/nventive/Uno/pull/117)
- Misc Fixes [#120](https://github.com/nventive/Uno/pull/120)
    - Fix for CommandBar back button icon
    - Improve HyperLinks hit-testing for iOS
    - Fixed android PaintDrawable opacity
    - Adjust Unloaded event for ToggleButton
    - Adjust for brightness support
    - Adjust touch support for rotated elements
    - Adjust MinWidth/MinHeight support in Grid
    - Adjust PasswordBox custom font for during password reveal
    - ListView, ContentControl memory improvements
    - Style behavior adjustements
- Update for android animation reliability [#123](https://github.com/nventive/Uno/pull/123)
- Add support for WriteableBitmap [#125](https://github.com/nventive/Uno/pull/125)
- Updated vsix structure [#128](https://github.com/nventive/Uno/pull/128)
- Multiple enhancements for WCT 4.0 [#131](https://github.com/nventive/Uno/pull/131)
    - Adds support for `IconElement` fast conversion
    - Adds stubs for `ToggleSwitchTemplateSettings`, `PackageId`, `UISettings`
    - Adjust `XamlObjectBuilder` logging
    - Add implicit conversion for `KeyTime` and `Duration`
    - Add support for top level `StaticResource` resource dictionary elements
    - Implement FindFirstParent for net46/netstd2.0
    - Adds ElementNotAvailableException and ElementNotEnabledException
    - Fix invalid measure for empty wasm images
    - Add size/rect checks for measure/arrange wasm
    - Improve XamlReader error reporting
- Add support for Cross-platform library template in VSIX [#132](https://github.com/nventive/Uno/pull/132)
- Add support for AutomationPeer [#141](https://github.com/nventive/Uno/pull/141)
- Improved support for UWP resources [#149](https://github.com/nventive/Uno/pull/149)
    - Projects no longer need to define `XamlCodeGenerationFiles` (fixes #144)
    - Projects no longer need to define `ResourcesDirectory` (fixes #106)
    - Projects no longer need to initialize `ResourceHelper.ResourcesService` (fixes #142)
    - `ResourceLoader.GetString` is now supported (fixes #142)
- Updates rollup [#151](https://github.com/nventive/Uno/pull/151)
    - Fixed `VisualState` not updated when `TextBox` is focused
    - Improve `ListView` and `Selector` memory footprint
    - Adjust GenericStyles application sequence for Android
    - Add diagnostics methods for `BinderReferenceHolder`
    - Include android status bar height in `Window.Bounds`
    - Fixed `Grid` items size when `MinHeight` and `MinHeight` are used
    - Fixed android race condition during visual tree cleanup
    - Add support for underline in `HyperLinkButton`
    - Fixed `ScrollContentPresenter` margin issue
    - Adjust `MessageDialog` behavior for android
    - `ContentControl` Data Context is now properly unset
    - Add `EmailNameOrAddress` InputScope for `TextBox`
    - Fixed duplicated resw entry support
    - Fixed `ComboBox` popup touch issue
    - Add support for TextBlock.TextDecorations
    - TextBlock base class from UILabel to FrameworkElement
- Auto-generate list of views implemented in Uno [#152](https://github.com/nventive/Uno/pull/152)
- Add support for string to `Type` conversion in Xaml generator and Binding engine. [#159](https://github.com/nventive/Uno/pull/159)
- Add support for attached properties localization [#156](https://github.com/nventive/Uno/pull/156)
- Added `ItemsControl.OnItemsChanged` support [#175](https://github.com/nventive/Uno/pull/175)
- Added support for XAML inline collections declaration [#184](https://github.com/nventive/Uno/pull/184)
- Adjust the sequence of control template materialization [#192](https://github.com/nventive/Uno/pull/192)
- Support for ListView.ScrollIntoView with leading alignment
- Added support for ListView GroupStyle.HeaderTemplateSelector
- [IOS-ANDROID] Added support for time picker minute increment<|MERGE_RESOLUTION|>--- conflicted
+++ resolved
@@ -83,11 +83,8 @@
 * 145374 [Android] fixed android keyboard stays open on AppBarButton click
 * 152504 [Android] Pointer captures weren't informing gestures of capture, fixes Slider capture issue
 * 148896 [iOS] TextBlock CarriageReturns would continue past maxlines property 
-<<<<<<< HEAD
+* [iOS] The `PointerReleased` event is not raised, so controls stay in pressed state.
 * 153594 [Android] EdgeEffect not showing up on listView that contain Headers and Footers
-=======
-* [iOS] The `PointerReleased` event is not raised, so controls stay in pressed state.
->>>>>>> bacee8bc
 
 ## Release 1.44.0
 
