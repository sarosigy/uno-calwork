{
  "files": [
    "README.md"
  ],
  "imageSize": 100,
  "commit": false,
  "contributors": [
    {
      "login": "MartinZikmund",
      "name": "Martin Zikmund",
      "avatar_url": "https://avatars3.githubusercontent.com/u/1075116?v=4",
      "profile": "http://mzikmund.com",
      "contributions": [
        "code",
        "test"
      ]
    },
    {
<<<<<<< HEAD
      "login": "davidjohnoliver",
      "name": "David Oliver",
      "avatar_url": "https://avatars0.githubusercontent.com/u/8270914?v=4",
      "profile": "http://www.dissolutegames.com/",
      "contributions": [
        "blog"
=======
      "login": "jeromelaban",
      "name": "Jérôme Laban",
      "avatar_url": "https://avatars0.githubusercontent.com/u/5839577?v=4",
      "profile": "https://github.com/jeromelaban",
      "contributions": [
        "code",
        "content",
        "doc",
        "example",
        "maintenance",
        "infra",
        "ideas",
        "review",
        "test",
        "projectManagement"
>>>>>>> 1a7bf36e
      ]
    }
  ],
  "contributorsPerLine": 7,
  "projectName": "uno",
  "projectOwner": "unoplatform",
  "repoType": "github",
  "repoHost": "https://github.com"
}<|MERGE_RESOLUTION|>--- conflicted
+++ resolved
@@ -6,24 +6,6 @@
   "commit": false,
   "contributors": [
     {
-      "login": "MartinZikmund",
-      "name": "Martin Zikmund",
-      "avatar_url": "https://avatars3.githubusercontent.com/u/1075116?v=4",
-      "profile": "http://mzikmund.com",
-      "contributions": [
-        "code",
-        "test"
-      ]
-    },
-    {
-<<<<<<< HEAD
-      "login": "davidjohnoliver",
-      "name": "David Oliver",
-      "avatar_url": "https://avatars0.githubusercontent.com/u/8270914?v=4",
-      "profile": "http://www.dissolutegames.com/",
-      "contributions": [
-        "blog"
-=======
       "login": "jeromelaban",
       "name": "Jérôme Laban",
       "avatar_url": "https://avatars0.githubusercontent.com/u/5839577?v=4",
@@ -39,10 +21,28 @@
         "review",
         "test",
         "projectManagement"
->>>>>>> 1a7bf36e
+      ]
+    },
+    {
+      "login": "davidjohnoliver",
+      "name": "David Oliver",
+      "avatar_url": "https://avatars0.githubusercontent.com/u/8270914?v=4",
+      "profile": "http://www.dissolutegames.com/",
+      "contributions": [
+        "blog"
+      ]
+    },
+    {
+      "login": "MartinZikmund",
+      "name": "Martin Zikmund",
+      "avatar_url": "https://avatars3.githubusercontent.com/u/1075116?v=4",
+      "profile": "http://mzikmund.com",
+      "contributions": [
+        "code",
+        "test"
       ]
     }
-  ],
+],
   "contributorsPerLine": 7,
   "projectName": "uno",
   "projectOwner": "unoplatform",
