--- conflicted
+++ resolved
@@ -297,18 +297,14 @@
 						reason="Removed API not available in WinUI" />
 				<Member fullName="System.Void Windows.UI.Xaml.Media.Imaging.BitmapSource.set_PixelWidth(System.Int32 value)"
 						reason="Removed API not available in WinUI" />
-<<<<<<< HEAD
-
 				<Member fullName="System.Void Windows.Devices.Sensors.GyrometerReadingChangedEventArgs..ctor()"
 						reason="Parameter-less ctor does not exist in UWP"/>
 				<Member fullName="System.Void Windows.Devices.Sensors.Gyrometer..ctor()"
 						reason="Parameter-less ctor does not exist in UWP"/>
 				<Member fullName="System.Void Windows.Devices.Sensors.GyrometerReading..ctor()"
 						reason="Parameter-less ctor does not exist in UWP"/>
-=======
 				<Member fullName="System.Void Windows.UI.Xaml.Media.RenderingEventArgs..ctor()"
 						reason="Constructor is internal on UWP" />
->>>>>>> 23697d60
 			</Methods>
 
 			<Properties>
