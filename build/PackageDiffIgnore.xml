--- conflicted
+++ resolved
@@ -106,20 +106,6 @@
       
     </IgnoreSet>
 
-<<<<<<< HEAD
-	<IgnoreSet baseVersion="1.44.1">
-	  <Types>
-		<Member fullName="Windows.UI.Xaml.UIElementExtensions"
-                reason="Moved to Uno.Extensions"/>
-	  </Types>
-
- 	  <Methods>
-		<Member fullName="System.Boolean Uno.Foundation.WebAssemblyRuntime.InvokeJSUnmarshalled(System.String functionIdentifier, System.IntPtr arg0, System.IntPtr arg1, System.IntPtr arg2)"
-                reason="Removed to improve the C#/JS call performance"/>
-	  </Methods>
-
- 	</IgnoreSet>
-=======
     <IgnoreSet baseVersion="1.44.1">
       <Types>
         <Member fullName="Windows.UI.Xaml.UIElementExtensions"
@@ -132,6 +118,5 @@
       </Methods>
 
     </IgnoreSet>
->>>>>>> bacee8bc
   </IgnoreSets>
 </DiffIgnore>