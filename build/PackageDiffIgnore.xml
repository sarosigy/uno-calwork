<?xml version="1.0" encoding="utf-8" ?>
<DiffIgnore>
  <IgnoreSets>
	<IgnoreSet baseVersion="1.43.1">
	  <Methods>
		<Member fullName="System.Void Windows.UI.Xaml.WindowCreatedEventArgs..ctor()"
                reason="Parameter-less ctor does not exist in UWP"/>

		<Member fullName="System.Void Windows.UI.Xaml.RoutedEvent..ctor()"
                reason="Parameter-less ctor does not exist in UWP"/>

		<Member
            fullName="System.Boolean Windows.UI.Xaml.Controls.TextBlock.OnTouchEvent(Android.Views.MotionEvent e)"
            reason="Removed as Routed Events implement it properly"/>
		<Member
            fullName="System.Boolean Windows.UI.Xaml.Controls.Primitives.Thumb.DispatchTouchEvent(Android.Views.MotionEvent e)"
            reason="Removed as Routed Events implement it properly"/>

		<Member fullName="Windows.Foundation.Rect Windows.UI.ViewManagement.InputPane.get_KeyboardRect()"
                reason="Unused Uno specific property"/>
		<Member fullName="Windows.Foundation.Rect Windows.UI.ViewManagement.InputPane.get_NavigationBarRect()"
                reason="Unused Uno specific property"/>

		<Member fullName="System.Void Uno.UI.IFragmentTracker.PushCreated(Android.App.Fragment fragment)"
                reason="Removed unused type"/>
		<Member fullName="System.Void Uno.UI.IFragmentTracker.PushStart(Android.App.Fragment fragment)"
                reason="Removed unused type"/>
		<Member fullName="System.Void Uno.UI.IFragmentTracker.PushPause(Android.App.Fragment fragment)"
                reason="Removed unused type"/>
		<Member fullName="System.Void Uno.UI.IFragmentTracker.PushResume(Android.App.Fragment fragment)"
                reason="Removed unused type"/>
		<Member fullName="System.Void Uno.UI.IFragmentTracker.PushViewCreated(Android.App.Fragment fragment)"
                reason="Removed unused type"/>
		<Member fullName="System.Void Uno.UI.IFragmentTracker.PushStop(Android.App.Fragment fragment)"
                reason="Removed unused type"/>
		<Member fullName="System.Void Uno.UI.IFragmentTracker.PushDestroyed(Android.App.Fragment fragment)"
                reason="Removed unused type"/>
		<Member
            fullName="Uno.UI.BaseFragment Uno.UI.Extensions.FragmentManagerExtensions.GetCurrentFragment(Android.App.FragmentManager fragmentManager)"
            reason="Removed unused type"/>

		<Member
            fullName="System.Void Windows.UI.Xaml.Controls.Canvas.add_PointerPressed(Windows.UI.Xaml.Input.PointerEventHandler value)"
            reason="Removed as Routed Events implement it properly"/>
		<Member
            fullName="System.Void Windows.UI.Xaml.Controls.Canvas.remove_PointerPressed(Windows.UI.Xaml.Input.PointerEventHandler value)"
            reason="Removed as Routed Events implement it properly"/>
		<Member
            fullName="System.Void Windows.UI.Xaml.Controls.Canvas.TouchesBegan(Foundation.NSSet touches, UIKit.UIEvent evt)"
            reason="Removed as Routed Events implement it properly"/>
		<Member
            fullName="System.Void Windows.UI.Xaml.Controls.TextBlock.TouchesBegan(Foundation.NSSet touches, UIKit.UIEvent evt)"
            reason="Removed as Routed Events implement it properly"/>
		<Member
            fullName="System.Void Windows.UI.Xaml.Controls.TextBlock.TouchesEnded(Foundation.NSSet touches, UIKit.UIEvent evt)"
            reason="Removed as Routed Events implement it properly"/>
		<Member
            fullName="System.Void Windows.UI.Xaml.Controls.TextBlock.TouchesCancelled(Foundation.NSSet touches, UIKit.UIEvent evt)"
            reason="Removed as Routed Events implement it properly"/>
		<Member
            fullName="System.Void Windows.UI.Xaml.Controls.TextBox.add_KeyUp(Windows.UI.Xaml.Input.KeyEventHandler value)"
            reason="Removed as Routed Events implement it properly"/>
		<Member
            fullName="System.Void Windows.UI.Xaml.Controls.TextBox.remove_KeyUp(Windows.UI.Xaml.Input.KeyEventHandler value)"
            reason="Removed as Routed Events implement it properly"/>
		<Member
            fullName="System.Void Windows.UI.Xaml.Controls.TextBox.add_KeyDown(Windows.UI.Xaml.Input.KeyEventHandler value)"
            reason="Removed as Routed Events implement it properly"/>
		<Member
            fullName="System.Void Windows.UI.Xaml.Controls.TextBox.remove_KeyDown(Windows.UI.Xaml.Input.KeyEventHandler value)"
            reason="Removed as Routed Events implement it properly"/>
		<Member
            fullName="System.Void Windows.UI.Xaml.Controls.Primitives.Thumb.TouchesEnded(Foundation.NSSet touches, UIKit.UIEvent evt)"
            reason="Removed as Routed Events implement it properly"/>
		<Member
            fullName="System.Void Windows.UI.Xaml.Controls.Primitives.Thumb.TouchesBegan(Foundation.NSSet touches, UIKit.UIEvent evt)"
            reason="Removed as Routed Events implement it properly"/>
		<Member
            fullName="System.Void Windows.UI.Xaml.Controls.Primitives.Thumb.TouchesMoved(Foundation.NSSet touches, UIKit.UIEvent evt)"
            reason="Removed as Routed Events implement it properly"/>

		<Member
            fullName="System.Boolean Uno.Foundation.WebAssemblyRuntime.InvokeJSUnmarshalled(System.String functionIdentifier, System.IntPtr arg0, System.IntPtr arg1, System.IntPtr arg2)"
            reason="Removed to improve the C#/JS call performance"/>

	  </Methods>

	  <Events>
		<Member
            fullName="Windows.UI.Xaml.Input.PointerEventHandler Windows.UI.Xaml.Controls.Canvas::PointerPressed"
            reason="Removed as Routed Events implement it properly"/>
		<Member fullName="Windows.UI.Xaml.Input.KeyEventHandler Windows.UI.Xaml.Controls.TextBox::KeyUp"
                reason="Removed as Routed Events implement it properly"/>
		<Member fullName="Windows.UI.Xaml.Input.KeyEventHandler Windows.UI.Xaml.Controls.TextBox::KeyDown"
                reason="Removed as Routed Events implement it properly"/>
	  </Events>

	  <Fields>
		<Member fullName="Windows.UI.Xaml.RoutedEventArgs Windows.UI.Xaml.RoutedEventArgs::Empty"
                reason="Type was incorrectly changed in 1.43.1"/>
		<Member
            fullName="Windows.UI.Xaml.DependencyProperty Windows.UI.Xaml.Controls.SymbolIcon::SymbolProperty"
            reason="Type was incorrectly changed in 1.43.1"/>
		<Member fullName="Windows.UI.Xaml.DependencyProperty Windows.UI.Xaml.Controls.TimePicker::TimeProperty"
                reason="Type was incorrectly marked as a field in 1.43.1"/>
	  </Fields>

	  <Properties>
		<Member fullName="Windows.Foundation.Rect Windows.UI.ViewManagement.InputPane::KeyboardRect()"
                reason="Unused Uno specific property"/>
		<Member fullName="Windows.Foundation.Rect Windows.UI.ViewManagement.InputPane::NavigationBarRect()"
                reason="Unused Uno specific property"/>
	  </Properties>
	</IgnoreSet>

	<IgnoreSet baseVersion="1.44.0">
	  <Types>
		<Member fullName="Windows.UI.Xaml.UIElementExtensions"
                reason="Moved to Uno.Extensions"/>
	  </Types>

	  <Methods>
		<Member
            fullName="System.Boolean Uno.Foundation.WebAssemblyRuntime.InvokeJSUnmarshalled(System.String functionIdentifier, System.IntPtr arg0, System.IntPtr arg1, System.IntPtr arg2)"
            reason="Removed to improve the C#/JS call performance"/>
	  </Methods>

	</IgnoreSet>

	<IgnoreSet baseVersion="1.44.1">
	  <Types>
		<Member fullName="Windows.UI.Xaml.UIElementExtensions"
                reason="Moved to Uno.Extensions"/>
	  </Types>

	  <Methods>
		<Member
            fullName="System.Boolean Uno.Foundation.WebAssemblyRuntime.InvokeJSUnmarshalled(System.String functionIdentifier, System.IntPtr arg0, System.IntPtr arg1, System.IntPtr arg2)"
            reason="Removed to improve the C#/JS call performance"/>

		<Member fullName="Windows.UI.Color Windows.UI.Xaml.Controls.ScrollViewer.get_BackgroundColor()"
                reason="This was a legacy mock done during initial Wasm POC, never implemented, never used."/>

		<Member
            fullName="System.Void Windows.UI.Xaml.Controls.ScrollViewer.set_BackgroundColor(Windows.UI.Color value)"
            reason="This was a legacy mock done during initial Wasm POC, never implemented, never used."/>

		<Member fullName="System.Void Windows.UI.Xaml.Shapes.Rectangle.LayoutSubviews()"
                reason="Removed to use ArrangeOverride for macOS compatibility"/>

		<Member fullName="System.Void Windows.UI.Xaml.Shapes.Rectangle.LayoutSubviews()"
                reason="Removed to use ArrangeOverride for macOS compatibility"/>

		<Member fullName="System.Void Windows.UI.Xaml.StateTriggerBase.SetActive(System.Boolean isActive)"
                reason="Aligned visibility with UWP"/>
		<Member fullName="System.Void Windows.UI.Xaml.UIElement.set_RenderSize(Windows.Foundation.Size value)"
                reason="Aligned visibility with UWP"/>

		<Member fullName="System.Void Uno.UI.UnoViewGroup.set_IsPointerCaptured(System.Boolean value)"
                reason="Aligned visibility with UWP"/>

		<Member fullName="System.Void Windows.UI.Xaml.FrameworkElement.OnLayoutUpdated()"
                reason="Invalid method visibility"/>
		<Member fullName="System.Void Windows.UI.Xaml.StateTriggerBase.SetActive(System.Boolean isActive)"
                reason="Invalid method visibility"/>
		<Member fullName="System.Void Windows.UI.Xaml.Controls.Image.OnLayoutUpdated()"
                reason="Invalid method visibility"/>
		<Member fullName="System.Void Windows.UI.Xaml.Controls.ProgressRing.OnLayoutUpdated()"
                reason="Invalid method visibility"/>
		<Member fullName="System.Void Windows.UI.Xaml.Controls.ScrollContentPresenter.OnLayoutUpdated()"
                reason="Invalid method visibility"/>
		<Member fullName="System.Void Windows.UI.Xaml.Controls.NativeListViewBase.OnLayoutUpdated()"
                reason="Invalid method visibility"/>
		<Member fullName="System.Void Windows.UI.Xaml.Controls.NativePagedView.OnLayoutUpdated()"
                reason="Invalid method visibility"/>
		<Member fullName="System.Void Windows.UI.Xaml.Controls.TextBoxView.OnLayoutUpdated()"
                reason="Invalid method visibility"/>
		<Member fullName="System.Void Uno.UI.Controls.Legacy.GridView.OnLayoutUpdated()"
                reason="Invalid method visibility"/>
		<Member fullName="System.Void Uno.UI.Controls.Legacy.HorizontalGridView.OnLayoutUpdated()"
                reason="Invalid method visibility"/>
		<Member fullName="System.Void Uno.UI.Controls.Legacy.HorizontalListView.OnLayoutUpdated()"
                reason="Invalid method visibility"/>
		<Member fullName="System.Void Uno.UI.Controls.Legacy.ListView.OnLayoutUpdated()"
                reason="Invalid method visibility"/>
		<Member fullName="System.Void Windows.UI.Xaml.Shapes.ArbitraryShapeBase.OnLayoutUpdated()"
                reason="Invalid method visibility"/>
		<Member fullName="System.Void Windows.UI.Xaml.Controls.Picker.OnLayoutUpdated()"
                reason="Invalid method visibility"/>
		<Member fullName="System.Void Windows.UI.Xaml.Controls.MultilineTextBoxView.OnLayoutUpdated()"
                reason="Invalid method visibility"/>
		<Member fullName="System.Void Windows.UI.Xaml.Controls.SinglelineTextBoxView.OnLayoutUpdated()"
                reason="Invalid method visibility"/>
		<Member fullName="System.Void Uno.UI.Controls.Legacy.ListViewBase.OnLayoutUpdated()"
                reason="Invalid method visibility"/>
	  </Methods>

	  <Fields>
		<Member
            fullName="Windows.UI.Xaml.TextWrapping Windows.UI.Xaml.TextWrapping::WordEllipsis"
            reason="Invalid enum value"/>
	  </Fields>

	  <Properties>
		<Member fullName="Windows.UI.Color Windows.UI.Xaml.Controls.ScrollViewer::BackgroundColor()"
                reason="This was a legacy mock done during initial Wasm POC, never implemented, never used."/>

		<Member
            fullName="System.Collections.Generic.IList`1&lt;Windows.UI.Xaml.Controls.MenuFlyoutItem&gt; Windows.UI.Xaml.Controls.MenuFlyout::Items()"
            reason="Changed because of invalid property type"/>
	  </Properties>

	</IgnoreSet>

	<IgnoreSet baseVersion="1.45.0">
	  <Types>
		<Member
              fullName="Uno.UI.IUnoViewParent"
              reason="Removed internal stuff."/>
		<Member
            fullName="Uno.UI.UnoGestureDetector"
            reason="Removed internal stuff."/>
		<Member
            fullName="Windows.UI.Xaml.Controls.UnoUIWebView"
            reason="UIWebView support has been removed by Apple"/>
	  </Types>

	  <Methods>
		<Member fullName="System.Void Windows.Phone.Devices.Notification.VibrationDevice..ctor()"
                reason="Parameter-less ctor does not exist in UWP"/>
		<Member fullName="System.Void Windows.Devices.Sensors.AccelerometerReadingChangedEventArgs..ctor()"
                reason="Parameter-less ctor does not exist in UWP"/>
		<Member fullName="System.Void Windows.Devices.Sensors.Accelerometer..ctor()"
                reason="Parameter-less ctor does not exist in UWP"/>
		<Member fullName="System.Void Windows.Devices.Sensors.AccelerometerShakenEventArgs..ctor()"
                reason="Parameter-less ctor does not exist in UWP"/>
		<Member fullName="System.Void Windows.Devices.Sensors.AccelerometerReading..ctor()"
                reason="Parameter-less ctor does not exist in UWP"/>
		<Member fullName="System.Void Windows.Devices.Sensors.MagnetometerReadingChangedEventArgs..ctor()"
                reason="Parameter-less ctor does not exist in UWP"/>
		<Member fullName="System.Void Windows.Devices.Sensors.Magnetometer..ctor()"
                reason="Parameter-less ctor does not exist in UWP"/>
		<Member fullName="System.Void Windows.Devices.Sensors.MagnetometerReading..ctor()"
                reason="Parameter-less ctor does not exist in UWP"/>
		<Member fullName="System.Void Windows.Devices.Sensors.Barometer..ctor()"
                reason="Parameter-less ctor does not exist in UWP"/>
		<Member fullName="System.Void Windows.Devices.Sensors.BarometerReading..ctor()"
                reason="Parameter-less ctor does not exist in UWP"/>
		<Member fullName="System.Void Windows.Devices.Sensors.BarometerReadingChangedEventArgs..ctor()"
                reason="Parameter-less ctor does not exist in UWP"/>
		<Member fullName="System.Void Windows.UI.Xaml.Controls.ComboBoxItem.OnLoaded()"
                reason="Removed no-longer-needed override. Uno-only protected method that shouldn't be called by user code."/>
		<Member fullName="System.Void Windows.UI.Xaml.Controls.ComboBoxItem.OnUnloaded()"
                reason="Removed no-longer-needed override. Uno-only protected method that shouldn't be called by user code."/>
		<Member fullName="System.Void Windows.UI.Xaml.Controls.ContentDialogButtonClickDeferral..ctor()"
                reason="ctor is internal in UWP"/>
		<Member fullName="System.Void Windows.UI.Xaml.Controls.ContentDialogButtonClickEventArgs..ctor()"
                reason="ctor is internal in UWP"/>
		<Member fullName="System.Void Windows.UI.Xaml.Controls.ContentDialogClosedEventArgs..ctor()"
                reason="ctor is internal in UWP"/>
		<Member fullName="System.Void Windows.UI.Xaml.Controls.ContentDialogClosingDeferral..ctor()"
                reason="ctor is internal in UWP"/>
		<Member fullName="System.Void Windows.UI.Xaml.Controls.ContentDialogClosingEventArgs..ctor()"
                reason="ctor is internal in UWP"/>
		<Member fullName="System.Void Windows.UI.Xaml.Controls.TextBoxView..ctor()"
                reason="Added required parameter to Android constructor. TextBoxView is internal on UWP, shouldn't normally be created or manipulated by user code."/>
		<Member fullName="System.Void Windows.UI.Xaml.Controls.TextBoxBeforeTextChangingEventArgs..ctor()"
                reason="Constructor is internal on UWP"/>
		<Member fullName="System.Void Windows.UI.Xaml.Controls.TextBoxTextChangingEventArgs..ctor()"
                reason="Constructor is internal on UWP"/>
		<Member fullName="System.Void Windows.UI.Xaml.Controls.TextChangedEventArgs..ctor()"
                reason="Constructor is internal on UWP"/>
		<Member fullName="System.String Windows.UI.Xaml.Controls.TextBoxView.get_BindableText()"
                reason="Removed obsolete property. TextBoxView is internal on UWP, shouldn't normally be created or manipulated by user code."/>
		<Member fullName="System.Void Windows.UI.Xaml.Controls.TextBoxView.set_BindableText(System.String value)"
                reason="Removed obsolete property. TextBoxView is internal on UWP, shouldn't normally be created or manipulated by user code."/>
		<Member fullName="System.Void Windows.UI.Xaml.Controls.TextBoxView.NotifyTextChanged()"
                reason="Removed obsolete method. TextBoxView is internal on UWP, shouldn't normally be created or manipulated by user code."/>
		<Member fullName="Android.Views.View Windows.UI.Xaml.Controls.Popup.get_Anchor()"
                reason="Invalid method visibility"/>
		<Member fullName="System.Void Windows.UI.Xaml.Controls.Popup.set_Anchor(Android.Views.View value)"
                reason="Invalid method visibility"/>
		<Member fullName="Windows.UI.Xaml.Controls.Popup Windows.UI.Xaml.Controls.ComboBoxItem.GetPopupControl()"
                reason="Removed no-longer-needed method. Implementation detail."/>
		<Member fullName="System.Void Windows.Media.Playback.MediaPlayer.ObserveValue(Foundation.NSString keyPath, Foundation.NSObject ofObject, Foundation.NSDictionary change, System.IntPtr context)"
                reason="Invalid method visibility"/>
		<Member fullName="System.Void Windows.Media.Playback.MediaPlayer.Dispose(System.Boolean disposing)"
                reason="Invalid method visibility"/>
		<Member fullName="System.Void Windows.UI.Xaml.Controls.VirtualizingPanelLayout.UpdateLayoutAttributesForItem(UIKit.UICollectionViewLayoutAttributes layoutAttributes)"
                reason="Implementation detail, made internal"/>
		<Member fullName="System.Void Windows.UI.StartScreen.JumpList..ctor()"
                reason="Constructor is internal on UWP" />
		<Member fullName="System.Void Windows.UI.StartScreen.JumpListItem..ctor()"
                reason="Constructor is internal on UWP" />
		<Member fullName="System.Boolean Uno.UI.UnoViewGroup.get_HasNonIdentityStaticTransformation()"
                reason="Removed unneeded pseudo-internal property" />
		<Member fullName="System.Boolean Uno.UI.UnoViewGroup.get_IsAnimationInProgress()"
                reason="Removed unneeded pseudo-internal property" />
		<Member fullName="System.Void Uno.UI.UnoViewGroup.set_IsAnimationInProgress(System.Boolean value)"
                reason="Removed unneeded pseudo-internal property" />
		<Member fullName="System.Boolean Uno.UI.UnoViewGroup.InvalidateTransformedHierarchy()"
                reason="Removed unneeded pseudo-internal method" />
		<Member
            fullName="System.Void Windows.UI.Xaml.Media.Imaging.BitmapSource.set_PixelHeight(System.Int32 value)"
            reason="Removed API not available in WinUI" />
		<Member
            fullName="System.Void Windows.UI.Xaml.Media.Imaging.BitmapSource.set_PixelWidth(System.Int32 value)"
            reason="Removed API not available in WinUI" />
		<Member
            fullName="System.Void Windows.Devices.Sensors.GyrometerReadingChangedEventArgs..ctor()"
            reason="Parameter-less ctor does not exist in UWP"/>
		<Member
            fullName="System.Void Windows.Devices.Sensors.Gyrometer..ctor()"
            reason="Parameter-less ctor does not exist in UWP"/>
		<Member
            fullName="System.Void Windows.Devices.Sensors.GyrometerReading..ctor()"
            reason="Parameter-less ctor does not exist in UWP"/>
		<Member
            fullName="System.Void Windows.UI.Xaml.Media.RenderingEventArgs..ctor()"
            reason="Constructor is internal on UWP" />
		<Member
            fullName="Windows.UI.Xaml.Style Uno.UI.GlobalStaticResources.get_EllipsisButton()"
            reason="Invalid global style renamed to align with CommandBar" />
		<Member
            fullName="Windows.UI.Xaml.Style Uno.UI.GlobalStaticResources.get___ImplicitStyle_Windows_UI_Xaml_Controls_AppBarToggleButton()"
            reason="Implicit style moved to GenericStyles.cs" />
		<Member
            fullName="Windows.UI.Xaml.Style Uno.UI.GlobalStaticResources.get___ImplicitStyle_Windows_UI_Xaml_Controls_AppBarSeparator()"
            reason="Implicit style moved to GenericStyles.cs" />
		<Member
            fullName="System.Void Windows.UI.Input.PointerPointProperties..ctor()"
            reason="Invalid visibility."/>
		<Member
            fullName="System.Void Windows.Devices.Input.PointerDevice..ctor()"
            reason="Invalid visibility."/>
		<Member
            fullName="Windows.Foundation.Point Windows.UI.Xaml.Input.PointerRoutedEventArgs.GetCurrentPoint()"
            reason="Method was missing a required parameter"/>
		<Member
            fullName="Windows.Foundation.Point[] Windows.UI.Xaml.Input.PointerRoutedEventArgs.GetIntermediatePoints()"
            reason="Method was missing a required parameter"/>
		<Member
            fullName="System.Void Windows.UI.Xaml.Controls.Primitives.ButtonBase.OnPointerMoved(Windows.UI.Xaml.Input.PointerRoutedEventArgs args)"
            reason="Binary issue, but not an API changed. Ignore it since we already have some other bin conflict."/>
		<Member
            fullName="System.Void Windows.UI.Xaml.Controls.Primitives.ButtonBase.OnPointerCanceled(Windows.UI.Xaml.Input.PointerRoutedEventArgs args)"
            reason="Binary issue, but not an API changed. Ignore it since we already have some other bin conflict."/>
		<Member
            fullName="System.Void Windows.UI.Xaml.Controls.Primitives.ButtonBase.OnPointerExited(Windows.UI.Xaml.Input.PointerRoutedEventArgs args)"
            reason="Binary issue, but not an API changed. Ignore it since we already have some other bin conflict."/>
		<Member
            fullName="System.Void Windows.UI.Xaml.Controls.Primitives.ButtonBase.OnTapped(Windows.UI.Xaml.Input.TappedRoutedEventArgs e)"
            reason="Binary issue, but not an API changed. Ignore it since we already have some other bin conflict."/>
		<Member
            fullName="System.Void Windows.UI.Xaml.Controls.Primitives.SelectorItem.OnPointerCanceled(Windows.UI.Xaml.Input.PointerRoutedEventArgs args)"
            reason="Binary issue, but not an API changed. Ignore it since we already have some other bin conflict."/>
		<Member
            fullName="System.Void Uno.UI.UnoViewGroup.set_IsAnimationInProgress(System.Boolean value)"
            reason="Removed internal stuff."/>
		<Member
            fullName="System.Boolean Uno.UI.UnoViewGroup.get_IsPointerCaptured()"
            reason="Removed internal stuff."/>
		<Member
            fullName="System.Single Uno.UI.UnoViewGroup.get_TransformedTouchX()"
            reason="Removed internal stuff."/>
		<Member
            fullName="System.Single Uno.UI.UnoViewGroup.get_TransformedTouchY()"
            reason="Removed internal stuff."/>
		<Member
            fullName="System.Void Uno.UI.UnoViewGroup.ClearCaptures()"
            reason="Removed internal stuff."/>
		<Member
            fullName="System.Boolean Uno.UI.UnoViewGroup.InvalidateTransformedHierarchy()"
            reason="Removed internal stuff."/>
		<Member
            fullName="System.Boolean Uno.UI.UnoViewGroup.IsCurrentPointer(Android.Views.MotionEvent e, System.Boolean isPointInView)"
            reason="Removed internal stuff."/>
		<Member
            fullName="System.Boolean Uno.UI.UnoViewGroup.IsLocalTouchPointInView(System.Single x, System.Single y)"
            reason="Removed internal stuff."/>
		<Member
            fullName="System.Void Uno.UI.UnoViewGroup.SetChildBlockedTouchEvent(System.Boolean childBlockedTouchEvent)"
            reason="Removed internal stuff."/>
		<Member
            fullName="System.Void Uno.UI.UnoViewGroup.SetChildHandledTouchEvent(System.Boolean childHandledTouchEvent)"
            reason="Removed internal stuff."/>
		<Member
            fullName="System.Void Uno.UI.UnoViewGroup.SetChildIsUnoViewGroup(System.Boolean childIsUnoViewGroup)"
            reason="Removed internal stuff."/>
		<Member
            fullName="System.Void Uno.UI.UnoRecyclerView.SetChildBlockedTouchEvent(System.Boolean childBlockedTouchEvent)"
            reason="Removed internal stuff."/>
		<Member
            fullName="System.Void Uno.UI.UnoRecyclerView.SetChildHandledTouchEvent(System.Boolean childHandledTouchEvent)"
            reason="Removed internal stuff."/>
		<Member
            fullName="System.Void Uno.UI.UnoRecyclerView.SetChildIsUnoViewGroup(System.Boolean childIsUnoViewGroup)"
            reason="Removed internal stuff."/>
		<Member
            fullName="System.Void Uno.UI.UnoViewGroup.SetNativeHitTestVisible(System.Boolean hitTestVisible)"
            reason="Removed internal stuff."/>
		<Member
            fullName="System.Void Uno.UI.UnoViewGroup.SetChildRenderTransform(Android.Views.View child, Android.Graphics.Matrix transform)"
            reason="Changed visibility of internal method."/>
		<Member
            fullName="System.Void Uno.UI.UnoViewGroup.RemoveChildRenderTransform(Android.Views.View child)"
            reason="Changed visibility of internal method."/>
		<Member
            fullName="System.Boolean Windows.UI.Xaml.Controls.NativeListViewBase.HitCheck()"
            reason="Not part of the UWP API."/>
		<Member
            fullName="System.Void Windows.UI.Core.CoreWindow..ctor()"
            reason="Invalid visibility."/>
		<Member
            fullName="System.Void Windows.UI.Xaml.Controls.Primitives.SelectorItem.UpdateCommonStates()"
            reason="Not part of the UWP API."/>
		<Member
            fullName="System.String Windows.UI.Xaml.RoutedEvent.get_Name()"
            reason="Not part of the UWP API."/>
		<Member
            fullName="System.Void Windows.UI.Xaml.Documents.Hyperlink.OnNavigateUriChanged()"
            reason="Not part of the UWP API."/>
		<Member
            fullName="System.Void Windows.UI.Xaml.ExceptionRoutedEventArgs..ctor(System.String errorMessage)"
            reason="Not part of the UWP API."/>
		<Member
            fullName="System.Void Windows.UI.Xaml.MediaFailedRoutedEventArgs..ctor()"
            reason="Not part of the UWP API."/>
		<Member
            fullName="Windows.UI.Xaml.RoutedEventArgs Windows.UI.Xaml.RoutedEventArgs.get_Empty()"
            reason="Not part of the UWP API."/>
		<Member
            fullName="System.Void Windows.UI.Xaml.RoutedEventArgs..ctor(System.Object originalSource)"
            reason="Not part of the UWP API."/>
		<Member
            fullName="System.Void Windows.UI.Xaml.SizeChangedEventArgs..ctor(Windows.Foundation.Size previousSize, Windows.Foundation.Size newSize)"
            reason="Not part of the UWP API."/>
		<Member
            fullName="System.Void Windows.UI.Xaml.Input.KeyRoutedEventArgs..ctor()"
            reason="Not part of the UWP API."/>
		<Member
            fullName="System.Void Windows.UI.Xaml.Controls.Primitives.RangeBaseValueChangedEventArgs..ctor()"
            reason="Not part of the UWP API."/>
		<Member
            fullName="System.Void Windows.Devices.Geolocation.StatusChangedEventArgs..ctor()"
            readson="Constructor is not public in UWP" />
		<Member
            fullName="System.Void Windows.UI.Input.ManipulationStartedEventArgs..ctor()"
            reason="Not part of the UWP API." />
		<Member
            fullName="System.Void Windows.UI.Input.ManipulationUpdatedEventArgs..ctor()"
            reason="Not part of the UWP API." />
		<Member
            fullName="System.Void Windows.UI.Input.ManipulationInertiaStartingEventArgs..ctor()"
            reason="Not part of the UWP API." />
		<Member
            fullName="System.Void Windows.UI.Input.ManipulationCompletedEventArgs..ctor()"
            reason="Not part of the UWP API." />
		<Member
            fullName="System.Boolean Windows.UI.Xaml.Input.ManipulationStartingRoutedEventArgs.get_Handled()"
            reason="Get/set methods removed as not part of the UWP API but property still present" />
		<Member
            fullName="System.Void Windows.UI.Xaml.Input.ManipulationStartingRoutedEventArgs.set_Handled(System.Boolean value)"
            reason="Get/set methods removed as not part of the UWP API but property still present" />
		<Member
            fullName="System.Boolean Windows.UI.Xaml.Input.ManipulationStartedRoutedEventArgs.get_Handled()"
            reason="Get/set methods removed as not part of the UWP API but property still present" />
		<Member
            fullName="System.Void Windows.UI.Xaml.Input.ManipulationStartedRoutedEventArgs.set_Handled(System.Boolean value)"
            reason="Get/set methods removed as not part of the UWP API but property still present" />
		<Member
            fullName="System.Boolean Windows.UI.Xaml.Input.ManipulationDeltaRoutedEventArgs.get_Handled()"
            reason="Get/set methods removed as not part of the UWP API but property still present" />
		<Member
            fullName="System.Void Windows.UI.Xaml.Input.ManipulationDeltaRoutedEventArgs.set_Handled(System.Boolean value)"
            reason="Get/set methods removed as not part of the UWP API but property still present" />
		<Member
            fullName="System.Boolean Windows.UI.Xaml.Input.ManipulationInertiaStartingRoutedEventArgs.get_Handled()"
            reason="Get/set methods removed as not part of the UWP API but property still present" />
		<Member
            fullName="System.Void Windows.UI.Xaml.Input.ManipulationInertiaStartingRoutedEventArgs.set_Handled(System.Boolean value)"
            reason="Get/set methods removed as not part of the UWP API but property still present" />
		<Member
            fullName="System.Boolean Windows.UI.Xaml.Input.ManipulationCompletedRoutedEventArgs.get_Handled()"
            reason="Get/set methods removed as not part of the UWP API but property still present" />
		<Member
            fullName="System.Void Windows.UI.Xaml.Input.ManipulationCompletedRoutedEventArgs.set_Handled(System.Boolean value)"
            reason="Get/set methods removed as not part of the UWP API but property still present" />
		<Member
            fullName="System.Void Windows.System.Profile.AnalyticsInfo..ctor()"
            reason="Not part of the UWP API." />
		<Member
            fullName="System.Void Windows.System.Profile.AnalyticsVersionInfo..ctor()"
            reason="Not part of the UWP API." />
		<Member
            fullName="System.Void Windows.Devices.Lights.Lamp..ctor()"
            reason="Parameter-less ctor does not exist in UWP" />
		<Member
            fullName="Windows.UI.Xaml.ResourceDictionary[] Windows.UI.Xaml.ResourceDictionary.get_MergedDictionaries()"
            reason="Aligned API" />
		<Member
            fullName="Windows.Foundation.IAsyncOperation`1&lt;Windows.Devices.Geolocation.Geoposition&gt; Windows.Devices.Geolocation.Geolocator.GetGeopositionAsync()"
            reason="Aligned API" />
		<Member
            fullName="Windows.Foundation.IAsyncOperation`1&lt;Windows.Devices.Geolocation.Geoposition&gt; Windows.Devices.Geolocation.Geolocator.GetGeopositionAsync(System.TimeSpan maximumAge, System.TimeSpan timeout)"
            reason="Aligned API" />
		<Member
            fullName="Windows.Foundation.IAsyncOperation`1&lt;Windows.Devices.Geolocation.GeolocationAccessStatus&gt; Windows.Devices.Geolocation.Geolocator.RequestAccessAsync()"
            reason="Aligned API" />
		<Member
            fullName="System.Void Windows.UI.Xaml.RoutedEvent..ctor(System.String name)"
            reason="Not part of the UWP API." />
		<Member
            fullName="Windows.Foundation.Point Windows.UI.Xaml.Input.DoubleTappedRoutedEventArgs.GetPosition()"
            reason="Not part of the UWP API." />
		<Member
            fullName="Windows.Foundation.Point Windows.UI.Xaml.Input.TappedRoutedEventArgs.GetPosition()"
            reason="Not part of the UWP API." />
	  </Methods>

	  <Fields>
		<Member
            fullName="System.Int32 Windows.UI.Input.GestureSettings::value__"
            reason="Enum was a int instead of uint like UWP"/>
		<Member
            fullName="System.Int32 Windows.System.VirtualKeyModifiers::value__"
            reason="Enum was a int instead of uint like UWP"/>
		<Member
            fullName="System.Int32 Windows.UI.Xaml.Input.ManipulationModes::value__"
            reason="Enum was a int instead of uint like UWP"/>
	  </Fields>

	  <Properties>
		<Member
            fullName="Android.Views.View Windows.UI.Xaml.Controls.Popup::Anchor()"
            reason="Invalid property visibility"/>
		<Member
            fullName="System.String Windows.UI.Xaml.Controls.TextBoxView::BindableText()"
            reason="Removed obsolete method. TextBoxView is internal on UWP, shouldn't normally be created or manipulated by user code."/>
		<Member
            fullName="System.Boolean Uno.UI.UnoViewGroup::HasNonIdentityStaticTransformation()"
            reason="Removed unneeded pseudo-internal property" />
		<Member
            fullName="System.Boolean Uno.UI.UnoViewGroup::IsAnimationInProgress()"
            reason="Removed unneeded pseudo-internal property" />
		<Member
            fullName="Windows.UI.Xaml.ResourceDictionary[] Windows.UI.Xaml.ResourceDictionary::MergedDictionaries()"
            reason="Property type fixed to match UWP" />
		<Member
            fullName="Windows.UI.Xaml.Style Uno.UI.GlobalStaticResources::EllipsisButton()"
            reason="Invalid global style renamed to align with CommandBar" />
		<Member
            fullName="Windows.UI.Xaml.Style Uno.UI.GlobalStaticResources::__ImplicitStyle_Windows_UI_Xaml_Controls_AppBarToggleButton()"
            reason="Implicit style moved to GenericStyles.cs" />
		<Member
            fullName="Windows.UI.Xaml.Style Uno.UI.GlobalStaticResources::__ImplicitStyle_Windows_UI_Xaml_Controls_AppBarSeparator()"
            reason="Implicit style moved to GenericStyles.cs" />
		<Member
            fullName="System.Boolean Uno.UI.UnoViewGroup::IsPointerCaptured()"
            reason="Removed internal stuff."/>
		<Member
            fullName="System.Single Uno.UI.UnoViewGroup::TransformedTouchX()"
            reason="Removed internal stuff."/>
		<Member
            fullName="System.Single Uno.UI.UnoViewGroup::TransformedTouchY()"
            reason="Removed internal stuff."/>
		<Member
            fullName="System.Boolean Windows.UI.Xaml.UIElement::IsPointerCaptured()"
            reason="Not part of the UWP API."/>
		<Member
            fullName="System.String Windows.UI.Xaml.RoutedEvent::Name()"
            reason="Not part of the UWP API."/>
		<Member
            fullName="Windows.UI.Xaml.RoutedEventArgs Windows.UI.Xaml.RoutedEventArgs::Empty()"
            reason="Not part of the UWP API."/>
	  </Properties>
	</IgnoreSet>

	<IgnoreSet baseVersion="2.0.532">
	  <Methods>
		<Member
            fullName="System.Void Windows.UI.Xaml.RoutedEvent..ctor(System.String name)"
            reason="Not part of the WinUI API." />
		<Member
            fullName="Android.Graphics.Path Windows.UI.Xaml.Shapes.ArbitraryShapeBase.GetPath()"
            reason="Not part of the WinUI API, breaking change should not have repercussion outside Uno.UI" />
		<Member
            fullName="CoreGraphics.CGPath Windows.UI.Xaml.Shapes.ArbitraryShapeBase.GetPath()"
            reason="Not part of the WinUI API, breaking change should not have repercussion outside Uno.UI" />
		<Member
            fullName="Windows.Foundation.Point Windows.UI.Xaml.Input.DoubleTappedRoutedEventArgs.GetPosition()"
            reason="Not part of the WinUI API." />
		<Member
            fullName="Windows.Foundation.Point Windows.UI.Xaml.Input.TappedRoutedEventArgs.GetPosition()"
            reason="Not part of the WinUI API." />
		<Member
            fullName="System.Void Windows.UI.ViewManagement.ApplicationViewTitleBar..ctor()"
            reason="Parameter-less ctor does not exist in WinUI" />

		<Member
            fullName="CoreGraphics.CGSize Windows.UI.Xaml.Controls.VirtualizingPanelLayout.GetItemSizeForIndexPath(Foundation.NSIndexPath indexPath)"
            reason="Made internal, shouldn't normally be called by consumer code"/>
		<Member
            fullName="CoreGraphics.CGSize Windows.UI.Xaml.Controls.ListViewBaseSource.GetItemSize(UIKit.UICollectionView collectionView, Foundation.NSIndexPath indexPath)"
            reason="Made internal, shouldn't normally be called by consumer code"/>

		<Member
			fullName="System.Boolean Windows.UI.Xaml.Input.RightTappedRoutedEventArgs.get_Handled()"
			reason="Auto property"/>
		<Member
			fullName="System.Void Windows.UI.Xaml.Input.RightTappedRoutedEventArgs.set_Handled(System.Boolean value)"
			reason="Auto property"/>
		<Member
			fullName="System.Void Windows.UI.Input.RightTappedEventArgs..ctor()"
			reason="Not part of the WinUI API."/>
		<Member
			fullName="System.Boolean Windows.UI.Xaml.Input.HoldingRoutedEventArgs.get_Handled()"
			reason="Auto property"/>
		<Member
			fullName="System.Void Windows.UI.Xaml.Input.HoldingRoutedEventArgs.set_Handled(System.Boolean value)"
			reason="Auto property"/>
		<Member
			fullName="System.Void Windows.UI.Input.HoldingEventArgs..ctor()"
			reason="Not part of the WinUI API."/>
		<Member
			fullName="System.Void Windows.System.DispatcherQueue..ctor()"
			reason="Not part of the WinUI API."/>
		<Member
			fullName="System.Void Windows.System.DispatcherQueueTimer..ctor()"
			reason="Not part of the WinUI API."/>
		<Member
			fullName="System.Void Windows.ApplicationModel.DataTransfer.Clipboard..ctor()"
			reason="Not part of the WinUI API."/>
		<Member
			fullName="System.Void Windows.Storage.KnownFolders..ctor()"
			reason="Not part of the WinUI API."/>
		<Member
			fullName="System.Void Windows.UI.Xaml.Controls.ListViewBase..ctor()"
			reason="Ctor is protected in WinUI."/>
		<Member
			fullName="System.Void Windows.Devices.Sensors.HingeAngleSensorReadingChangedEventArgs..ctor()"
			reason="Parameter-less ctor does not exist in UWP"/>
		<Member
			fullName="System.Void Windows.Devices.Sensors.HingeAngleSensor..ctor()"
			reason="Parameter-less ctor does not exist in UWP"/>
		<Member
			fullName="System.Void Windows.Devices.Sensors.HingeAngleReading..ctor()"
			reason="Parameter-less ctor does not exist in UWP"/>
		<Member
			fullName="System.Void Windows.System.Profile.AnalyticsInfo..ctor()"
			reason="Not part of the WinUI API." />
		<Member
			fullName="System.Void Windows.System.Profile.AnalyticsVersionInfo..ctor()"
			reason="Not part of the WinUI API." />
		<Member
			fullName="System.Void Windows.ApplicationModel.DataTransfer.DataPackage.SetText(System.String text)"
			reason="UWP uses 'value' as the parameter name" />
		<Member
			fullName="System.Void Windows.UI.Xaml.Controls.IconElement.AddIconElementView(Windows.UI.Xaml.UIElement child)"
			reason="macOS requires NSView as AddIconElementView parameter" />
		<Member
			fullName="System.Void Windows.UI.Xaml.Controls.IconElement.AddIconElementView(Android.Views.View child)"
			reason="Not part of UWP API" />
		<Member
			fullName="System.Void Windows.UI.Xaml.Controls.IconElement.AddIconElementView(UIKit.UIView child)"
			reason="Not part of UWP API" />
		<Member
			fullName="System.Void Windows.ApplicationModel.Calls.PhoneCallManager..ctor()"
			reason="Class is static in UWP" />
		<Member
			fullName="System.Void Windows.UI.Xaml.Controls.DatePickerSelectedValueChangedEventArgs..ctor()"
			reason="Not part of the WinUI API." />
		<Member
			fullName="System.Void Windows.UI.Xaml.Controls.DatePickerValueChangedEventArgs..ctor(System.DateTimeOffset newDate, System.DateTimeOffset oldDate)"
			reason="Not part of the WinUI API." />
		<Member
			fullName="Windows.UI.Xaml.Style Uno.UI.GlobalStaticResources.get___ImplicitStyle_Windows_UI_Xaml_Controls_DatePickerSelector()"
			reason="Style removed from monoandroid (xamarin:Style with only ios:Setter)" />
		<Member
			fullName="Windows.UI.Color Windows.UI.Xaml.Media.Brush.GetColorWithOpacity(Windows.UI.Color referenceColor)"
			reason="Not part of the WinUI API." />
		<Member
			fullName="System.Void Uno.UI.Toolkit.UIElementExtensions.SetElevation(Windows.UI.Xaml.UIElement element, System.Double Elevation)"
			reason="Naming uniformization, not a binary breaking change." />
		<Member
			fullName="System.Void Windows.UI.Xaml.Controls.Control.OnFocusStateChanged(Windows.UI.Xaml.FocusState oldValue, Windows.UI.Xaml.FocusState newValue)"
			reason="Not part of the WinUI API, Uno-specific implementation detail." />
		<Member
			fullName="System.Boolean Windows.UI.Xaml.Controls.TextBox.FocusTextView()"
			reason="Not part of the WinUI API, Uno-specific implementation detail." />
		<Member
			fullName="System.Void Windows.Devices.Sensors.PedometerReadingChangedEventArgs..ctor()"
			reason="Parameter-less ctor does not exist in UWP"/>
		<Member
			fullName="System.Void Windows.Devices.Sensors.Pedometer..ctor()"
			reason="Parameter-less ctor does not exist in UWP"/>
		<Member
			fullName="System.Void Windows.Devices.Sensors.PedometerReading..ctor()"
			reason="Parameter-less ctor does not exist in UWP"/>

		<Member
			fullName="CoreGraphics.CGSize Windows.UI.Xaml.IFrameworkElementHelper.Measure(AppKit.NSView element, Windows.Foundation.Size availableSize)"
			reason="macOS only unused extension method"/>

		<Member
			fullName="System.Void Windows.UI.Xaml.Controls.ScrollViewer.Add(Windows.UI.Xaml.UIElement view)"
			reason="macOS only breaking change"/>

		<Member
			fullName="System.Void Windows.UI.Xaml.Controls.ScrollViewer.Add(Windows.UI.Xaml.UIElement view)"
			reason="macOS only breaking change"/>
	  </Methods>
	  <Properties>
		<Member
			fullName="Windows.UI.Xaml.Style Uno.UI.GlobalStaticResources::__ImplicitStyle_Windows_UI_Xaml_Controls_DatePickerSelector()"
			reason="Style removed from monoandroid (xamarin:Style with only ios:Setter)" />
	  </Properties>
	</IgnoreSet>

		<IgnoreSet baseVersion="2.1.37">
			<Types>
			</Types>

			<Methods>
				<Member
					fullName="System.Void Windows.UI.Xaml.Controls.DatePickerSelectedValueChangedEventArgs..ctor()"
					reason="Not part of the WinUI API." />
				<Member
					fullName="System.Void Windows.UI.Xaml.Controls.DatePickerValueChangedEventArgs..ctor(System.DateTimeOffset newDate, System.DateTimeOffset oldDate)"
					reason="Not part of the WinUI API." />
				<Member
					fullName="System.Boolean Windows.UI.Xaml.Controls.TextBox.FocusTextView()"
					reason="Not part of the WinUI API, Uno-specific implementation detail." />
				<Member
					fullName="System.Void Windows.UI.Xaml.Controls.Control.OnFocusStateChanged(Windows.UI.Xaml.FocusState oldValue, Windows.UI.Xaml.FocusState newValue)"
					reason="Not part of the WinUI API, Uno-specific implementation detail." />
				<Member
					fullName="Windows.UI.Xaml.Style Uno.UI.GlobalStaticResources.get___ImplicitStyle_Windows_UI_Xaml_Controls_DatePickerSelector()"
					reason="Style removed from monoandroid (xamarin:Style with only ios:Setter)" />

		<Member
			fullName="System.Void Windows.UI.Xaml.Controls.Primitives.DragCompletedEventArgs..ctor(System.Object originalSource, System.Double horizontalChange, System.Double verticalChange, System.Boolean canceled)"
			reason="Updated internal signature"/>

		<Member
			fullName="System.Void Windows.Devices.Sensors.PedometerReadingChangedEventArgs..ctor()"
			reason="Parameter-less ctor does not exist in UWP"/>
		<Member
			fullName="System.Void Windows.Devices.Sensors.Pedometer..ctor()"
			reason="Parameter-less ctor does not exist in UWP"/>
		<Member
			fullName="System.Void Windows.Devices.Sensors.PedometerReading..ctor()"
			reason="Parameter-less ctor does not exist in UWP"/>

		<Member
			fullName="CoreGraphics.CGSize Windows.UI.Xaml.IFrameworkElementHelper.Measure(AppKit.NSView element, Windows.Foundation.Size availableSize)"
			reason="macOS only unused extension method"/>

		<Member
			fullName="System.Void Windows.UI.Xaml.Controls.ScrollViewer.Add(Windows.UI.Xaml.UIElement view)"
			reason="macOS only breaking change"/>

		<Member
			fullName="System.Void Windows.UI.Xaml.Controls.ScrollViewer.Add(Windows.UI.Xaml.UIElement view)"
			reason="macOS only breaking change"/>

		<Member
			fullName="System.Void Windows.UI.Xaml.Controls.TextBox.SetIsPassword(System.Boolean isPassword)"
			reason="macOS only breaking change, internal API"/>

				<Member
					fullName="System.Object Windows.UI.Xaml.Controls.ScrollContentPresenter.get_DataContext()"
					reason="macOS ScrollContentPresenter implements IDataContextProvider"/>
				<Member
					fullName="System.Void Windows.UI.Xaml.Controls.ScrollContentPresenter.set_DataContext(System.Object value)"
					reason="macOS ScrollContentPresenter implements IDataContextProvider"/>
				<Member
					fullName="Windows.UI.Xaml.DependencyObject Windows.UI.Xaml.Controls.ScrollContentPresenter.get_TemplatedParent()"
					reason="macOS ScrollContentPresenter implements IDataContextProvider"/>
				<Member
					fullName="System.Void Windows.UI.Xaml.Controls.ScrollContentPresenter.set_TemplatedParent(Windows.UI.Xaml.DependencyObject value)"
					reason="macOS ScrollContentPresenter implements IDataContextProvider"/>
				<Member
					fullName="System.Void Windows.UI.Xaml.Controls.Control.OnPointerPressed(Windows.UI.Xaml.Input.PointerRoutedEventArgs args)"
					reason="Wrong parameter name, restored the WinUI one"/>
				<Member
					fullName="System.Void Windows.UI.Xaml.Controls.Control.OnPointerReleased(Windows.UI.Xaml.Input.PointerRoutedEventArgs args)"
					reason="Wrong parameter name, restored the WinUI one"/>
				<Member
					fullName="System.Void Windows.UI.Xaml.Controls.Control.OnPointerEntered(Windows.UI.Xaml.Input.PointerRoutedEventArgs args)"
					reason="Wrong parameter name, restored the WinUI one"/>
				<Member
					fullName="System.Void Windows.UI.Xaml.Controls.Control.OnPointerExited(Windows.UI.Xaml.Input.PointerRoutedEventArgs args)"
					reason="Wrong parameter name, restored the WinUI one"/>
				<Member
					fullName="System.Void Windows.UI.Xaml.Controls.Control.OnPointerMoved(Windows.UI.Xaml.Input.PointerRoutedEventArgs args)"
					reason="Wrong parameter name, restored the WinUI one"/>
				<Member
					fullName="System.Void Windows.UI.Xaml.Controls.Control.OnPointerCanceled(Windows.UI.Xaml.Input.PointerRoutedEventArgs args)"
					reason="Wrong parameter name, restored the WinUI one"/>
				<Member
					fullName="System.Void Windows.UI.Xaml.Controls.Control.OnPointerCaptureLost(Windows.UI.Xaml.Input.PointerRoutedEventArgs args)"
					reason="Wrong parameter name, restored the WinUI one"/>

			</Methods>
			<Properties>
				<Member
					fullName="Windows.UI.Xaml.Style Uno.UI.GlobalStaticResources::__ImplicitStyle_Windows_UI_Xaml_Controls_DatePickerSelector()"
					reason="Style removed from monoandroid (xamarin:Style with only ios:Setter)" />

			</Properties>
			<Fields>
			</Fields>
		</IgnoreSet>
		<IgnoreSet baseVersion="2.2.0">
			<Methods>
				<Member
					fullName="System.Void Windows.Data.Xml.Dom.DtdEntity..ctor()"
					reason="Not part of UWP"/>
				<Member
					fullName="System.Void Windows.Data.Xml.Dom.DtdNotation..ctor()"
					reason="Not part of UWP"/>
				<Member
					fullName="System.Void Windows.Data.Xml.Dom.XmlAttribute..ctor()"
					reason="Not part of UWP"/>
				<Member
					fullName="System.Void Windows.Data.Xml.Dom.XmlCDataSection..ctor()"
					reason="Not part of UWP"/>
				<Member
					fullName="System.Void Windows.Data.Xml.Dom.XmlComment..ctor()"
					reason="Not part of UWP"/>
				<Member
					fullName="System.Void Windows.Data.Xml.Dom.XmlDocumentFragment..ctor()"
					reason="Not part of UWP"/>
				<Member
					fullName="System.Void Windows.Data.Xml.Dom.XmlDocumentType..ctor()"
					reason="Not part of UWP"/>
				<Member
					fullName="System.Void Windows.Data.Xml.Dom.XmlDomImplementation..ctor()"
					reason="Not part of UWP"/>
				<Member
					fullName="System.Void Windows.Data.Xml.Dom.XmlElement..ctor()"
					reason="Not part of UWP"/>
				<Member
					fullName="System.Void Windows.Data.Xml.Dom.XmlEntityReference..ctor()"
					reason="Not part of UWP"/>
				<Member
					fullName="System.Void Windows.Data.Xml.Dom.XmlNamedNodeMap..ctor()"
					reason="Not part of UWP"/>
				<Member
					fullName="System.Void Windows.Data.Xml.Dom.XmlNodeList..ctor()"
					reason="Not part of UWP"/>
				<Member
					fullName="System.Void Windows.Data.Xml.Dom.XmlProcessingInstruction..ctor()"
					reason="Not part of UWP"/>
				<Member
					fullName="System.Void Windows.Data.Xml.Dom.XmlText..ctor()"
					reason="Not part of UWP"/>
        <Member
					fullName="System.Void Windows.UI.Xaml.Controls.AnimatedVisualPlayer.set_IsPlaying(System.Boolean value)"
					reason="Refactoring, not part of WinUI contract anyway." />
		<Member
			fullName="System.Void Windows.UI.Xaml.Controls.IAnimatedVisualSource.Play(System.Boolean looped)"
			reason="Refactoring, not part of WinUI contract anyway." />

		<Member
			fullName="System.Void Windows.UI.Xaml.Controls.TextBox..ctor(System.Boolean isPassword)"
			reason="macOS only breaking change" />

		<Member
			fullName="Windows.UI.Xaml.Media.GradientStopCollection Windows.UI.Xaml.Media.LinearGradientBrush.get_GradientStops()"
			reason="GradientStops/MappingMode moved to base GradientBrush to follow UWP/WinUI hierarchy"/>
		<Member
			fullName="System.Void Windows.UI.Xaml.Media.LinearGradientBrush.set_GradientStops(Windows.UI.Xaml.Media.GradientStopCollection value)"
			reason="GradientStops/MappingMode moved to base GradientBrush to follow UWP/WinUI hierarchy"/>
		<Member
			fullName="Windows.UI.Xaml.DependencyProperty Windows.UI.Xaml.Media.GradientBrush.get_GradientStopsProperty()"
			reason="GradientStops/MappingMode moved to base GradientBrush to follow UWP/WinUI hierarchy"/>
		<Member
			fullName="Windows.UI.Xaml.Media.GradientBrush.get_MappingModeProperty()"
			reason="GradientStops/MappingMode moved to base GradientBrush to follow UWP/WinUI hierarchy"/>
		<Member
			fullName="Windows.UI.Xaml.DependencyProperty Windows.UI.Xaml.Media.GradientBrush.get_MappingModeProperty()"
			reason="GradientStops/MappingMode moved to base GradientBrush to follow UWP/WinUI hierarchy"/>

		<!-- Begin AndroidX updates-->
		<Member
			fullName="Windows.UI.Xaml.Controls.VirtualizingPanelLayout/Line Windows.UI.Xaml.Controls.VirtualizingPanelLayout.CreateLine(Windows.UI.Xaml.Controls.Primitives.GeneratorDirection fillDirection, System.Int32 extentOffset, System.Int32 breadthOffset, System.Int32 availableBreadth, Android.Support.V7.Widget.RecyclerView/Recycler recycler, Android.Support.V7.Widget.RecyclerView/State state, Uno.UI.IndexPath nextVisibleItem, System.Boolean isNewGroup)"
			reason="AndroidX update" />
		<Member
			fullName="System.Void Windows.UI.Xaml.Controls.PivotAdapter..ctor(Android.Support.V4.App.FragmentManager fragmentManager, Windows.UI.Xaml.Controls.NativePivotPresenter pivot)"
			reason="AndroidX update" />
		<Member
			fullName="System.Void Windows.UI.Xaml.Controls.PivotAdapter..ctor(Android.Support.V4.App.FragmentManager fm)"
			reason="AndroidX update" />
		<Member
			fullName="System.IObservable`1&lt;Android.Support.V4.App.Fragment&gt; Uno.UI.IFragmentTracker.ObserveCreated()"
			reason="AndroidX update" />
		<Member
			fullName="System.IObservable`1&lt;Android.Support.V4.App.Fragment&gt; Uno.UI.IFragmentTracker.ObserveStart()"
			reason="AndroidX update" />
		<Member
			fullName="System.IObservable`1&lt;Android.Support.V4.App.Fragment&gt; Uno.UI.IFragmentTracker.ObservePause()"
			reason="AndroidX update" />
		<Member
			fullName="System.IObservable`1&lt;Android.Support.V4.App.Fragment&gt; Uno.UI.IFragmentTracker.ObserveResume()"
			reason="AndroidX update" />
		<Member
			fullName="System.IObservable`1&lt;Android.Support.V4.App.Fragment&gt; Uno.UI.IFragmentTracker.ObserveViewCreated()"
			reason="AndroidX update" />
		<Member
			fullName="System.IObservable`1&lt;Android.Support.V4.App.Fragment&gt; Uno.UI.IFragmentTracker.ObserveStop()"
			reason="AndroidX update" />
		<Member
			fullName="System.IObservable`1&lt;Android.Support.V4.App.Fragment&gt; Uno.UI.IFragmentTracker.ObserveDestroyed()"
			reason="AndroidX update" />
		<Member
			fullName="System.Threading.Tasks.Task`1&lt;Android.Support.V4.App.Fragment&gt; Uno.UI.IFragmentTracker.GetCurrent(System.Threading.CancellationToken ct)"
			reason="AndroidX update" />
		<Member
			fullName="System.Void Uno.UI.IFragmentTracker.PushCreated(Android.Support.V4.App.Fragment fragment)"
			reason="AndroidX update" />
		<Member
			fullName="System.Void Uno.UI.IFragmentTracker.PushStart(Android.Support.V4.App.Fragment fragment)"
			reason="AndroidX update" />
		<Member
			fullName="System.Void Uno.UI.IFragmentTracker.PushPause(Android.Support.V4.App.Fragment fragment)"
			reason="AndroidX update" />
		<Member
			fullName="System.Void Uno.UI.IFragmentTracker.PushResume(Android.Support.V4.App.Fragment fragment)"
			reason="AndroidX update" />
		<Member
			fullName="System.Void Uno.UI.IFragmentTracker.PushViewCreated(Android.Support.V4.App.Fragment fragment)"
			reason="AndroidX update" />
		<Member
			fullName="System.Void Uno.UI.IFragmentTracker.PushStop(Android.Support.V4.App.Fragment fragment)"
			reason="AndroidX update" />
		<Member
			fullName="System.Void Uno.UI.IFragmentTracker.PushDestroyed(Android.Support.V4.App.Fragment fragment)"
			reason="AndroidX update" />
		<Member
			fullName="Uno.UI.BaseFragment Uno.UI.Extensions.FragmentManagerExtensions.GetCurrentFragment(Android.Support.V4.App.FragmentManager fragmentManager)"
			reason="AndroidX update" />
		<Member
			fullName="Android.Views.View Uno.UI.Extensions.RecyclerExtensions.GetViewForPosition(Android.Support.V7.Widget.RecyclerView/Recycler recycler, System.Int32 position, Android.Support.V7.Widget.RecyclerView/State state)"
			reason="AndroidX update" />
		<Member
			fullName="Android.Graphics.Color Uno.UI.Extensions.ToolbarExtensions.GetTitleTextColor(Android.Support.V7.Widget.Toolbar toolbar)"
			reason="AndroidX update" />
		<Member
			fullName="System.Void Uno.UI.Controls.SlidingTabLayout.SetOnPageChangeListener(Android.Support.V4.View.ViewPager/IOnPageChangeListener listener)"
			reason="AndroidX update" />
		<Member
			fullName="System.Void Uno.UI.Controls.SlidingTabLayout.SetViewPager(Android.Support.V4.View.ViewPager viewPager)"
			reason="AndroidX update" />
		<!-- End AndroidX updates-->
	  </Methods>
	  <Events>
	  </Events>
	  <Fields>
		<Member
			fullName="Windows.UI.Xaml.DependencyProperty Windows.UI.Xaml.Media.LinearGradientBrush::GradientStopsProperty"
			reason="GradientStops/MappingMode moved to base GradientBrush to follow UWP/WinUI hierarchy"/>
	  </Fields>
	  <Properties>
		<Member
			fullName="Windows.UI.Xaml.Media.GradientStopCollection Windows.UI.Xaml.Media.LinearGradientBrush::GradientStops()"
			reason="GradientStops/MappingMode moved to base GradientBrush to follow UWP/WinUI hierarchy"/>
		<Member
			fullName="Windows.UI.Xaml.DependencyProperty Windows.UI.Xaml.Media.GradientBrush::GradientStopsProperty()"
			reason="GradientStops/MappingMode moved to base GradientBrush to follow UWP/WinUI hierarchy"/>
		<Member
			fullName="Windows.UI.Xaml.DependencyProperty Windows.UI.Xaml.Media.GradientBrush::MappingModeProperty()"
			reason="GradientStops/MappingMode moved to base GradientBrush to follow UWP/WinUI hierarchy"/>
	  </Properties>
	</IgnoreSet>

	<IgnoreSet baseVersion="2.4.4">
		<Types>
			<Member
				fullName="Windows.Gaming.UI.GameMonitor"
				reason="Removed UWP type"/>
			<Member
				fullName="Windows.Gaming.UI.GameMonitoringPermission"
				reason="Removed UWP type"/>
			<Member
				fullName="Microsoft.UI.Xaml.Controls.AnimatedVisualPlayer.ILottieVisualSourceProvider"
				reason="Incorrect namespace"/>
			<Member
				fullName="Windows.UI.Xaml.Shapes.ArbitraryShapeBase"
				reason="iOS only, not part of the WinUI API." />
			<!-- Styles overhaul -->
			<Member
				fullName="Uno.UI.GlobalStaticResources"
				reason="Resources defined in XAML are no longer converted to public properties on GlobalStaticResources. The type itself is still present." />
			<Member
				fullName="Uno.UI.Toolkit.GlobalStaticResources"
				reason="Resources defined in XAML are no longer converted to public properties on GlobalStaticResources. The type itself is still present." />
			<Member
				fullName="Windows.UI.Xaml.GenericStyles"
				reason="Removed obsolete non-standard type (Styles are now all defined in XAML)." />
			<Member
				fullName="Windows.UI.Xaml.Style`1"
				reason="Removed unused non-standard generic version of Style." />
			<Member
				fullName="Uno.UI.Controls.BindableSearchView"
				reason="Removed unused Uno-only legacy control." />
			<!-- ^^ Styles overhaul -->

		  <!-- Begin remove IFrameworkElement -->
		  <Member
				  fullName="Windows.UI.Xaml.IUIElement"
				  reason="Removed non-WinUI type"/>
		  <Member
				  fullName="Windows.UI.Xaml.Controls.BatchCollection`1"
				  reason="Removed non-WinUI type"/>
		  <Member
				  fullName="Windows.UI.Xaml.Controls.IImage"
				  reason="Removed non-WinUI type"/>

		  <Member
				  fullName="Windows.UI.Xaml.Controls.Image"
				  reason="Now inherits correctly from FrameworkElement, all IFrameworkElement members removed"/>
		  <Member
				  fullName="Windows.UI.Xaml.Controls.ScrollContentPresenter"
				  reason="Now inherits correctly from FrameworkElement, all IFrameworkElement members removed"/>
		  <Member
				  fullName="Windows.UI.Xaml.Controls.ProgressRing"
				  reason="Now inherits correctly from FrameworkElement, all IFrameworkElement members removed"/>
		  <Member
			  fullName="Windows.UI.Xaml.IFrameworkElement"
			  reason="Made internal, now it isn't needed by framework types"/>
		  <Member
			  fullName="Windows.UI.Xaml.Controls.IItemsControl"
			  reason="Made non-standard interface internal"/>
		  <Member
			  fullName="Windows.UI.Xaml.Controls.IListView"
			  reason="Made non-standard interface internal"/>
		  <Member
			  fullName="Windows.UI.Xaml.Controls.ISelector"
			  reason="Made non-standard interface internal"/>
		  <Member
			  fullName="Windows.UI.Xaml.Controls.ILayouter"
			  reason="Made internal. Layouter is an implementation detail that may be removed in the future."/>
		  <Member
			  fullName="Windows.UI.Xaml.Controls.Layouter"
			  reason="Made internal. Layouter is an implementation detail that may be removed in the future."/>
		  <Member
			  fullName="Windows.UI.Xaml.FrameworkElementExtensions"
			  reason="Made non-WinUI helper methods internal"/>
		  <Member
			  fullName="Windows.UI.Xaml.IFrameworkElementHelper"
			  reason="Made non-WinUI helper methods internal"/>
		  <Member
			  fullName="Windows.UI.Xaml.Controls.ItemsControlExtensions"
			  reason="Made non-WinUI helper methods internal"/>
		  <Member
			  fullName="Windows.UI.Xaml.Controls.LayouterExtensions"
			  reason="Made non-WinUI helper methods internal"/>
		  <!-- End remove IFrameworkElement -->
		</Types>

		<Events>
		</Events>

		<Methods>
			<Member
				fullName="System.Void Windows.UI.Xaml.Controls.Maps.MapTileSource..ctor()"
				reason="UWP does not have this ctor"/>
			<Member
				fullName="System.Void Windows.UI.Xaml.Automation.AutomationAnnotation..ctor()"
				reason="UWP does not have this ctor"/>
			<Member
				fullName="System.Void Windows.UI.Xaml.Automation.Peers.AutomationPeerAnnotation..ctor()"
				reason="UWP does not have this ctor"/>
			<Member
 				fullName="System.Void Windows.Networking.Connectivity.ConnectionCost..ctor()"
				reason="Not in UWP" />
			<Member
				fullName="System.Void Windows.Networking.Connectivity.ConnectionProfile..ctor()"
				reason="Not in UWP" />
			<Member
				fullName="System.Void Windows.Networking.Connectivity.NetworkInformation..ctor()"
				reason="Not in UWP" />
			<Member
				fullName="System.Void Windows.ApplicationModel.Activation.ProtocolActivatedEventArgs..ctor()"
				reason="Parameter-less ctor does not exist in UWP"/>
			<Member
				fullName="System.Void Windows.ApplicationModel.SuspendingDeferral..ctor()"
				reason="Parameter-less ctor does not exist in UWP"/>
			<Member
				fullName="System.Void Windows.ApplicationModel.SuspendingOperation..ctor(System.DateTimeOffset offset)"
				reason="Parameter-less ctor does not exist in UWP"/>
			<Member
				fullName="System.Void Windows.UI.Xaml.Shapes.Shape.OnFillChanged(Windows.UI.Xaml.Media.Brush newValue)"
				reason="Not part of the WinUI API." />
			<Member
				fullName="System.Void Windows.UI.Xaml.Shapes.Shape.OnFillUpdated(Windows.UI.Xaml.Media.Brush newValue)"
				reason="Not part of the WinUI API." />
			<Member
				fullName="System.Void Windows.UI.Xaml.Shapes.Shape.OnStrokeUpdated(Windows.UI.Xaml.Media.Brush newValue)"
				reason="Not part of the WinUI API." />
			<Member
				fullName="System.Void Windows.UI.Xaml.Shapes.Shape.OnStretchUpdated(Windows.UI.Xaml.Media.Stretch newValue)"
				reason="Not part of the WinUI API." />
			<Member
				fullName="System.Void Windows.UI.Xaml.Shapes.Shape.OnStrokeThicknessUpdated(System.Double newValue)"
				reason="Not part of the WinUI API." />
			<Member
				fullName="System.Void Windows.UI.Xaml.Shapes.Shape.OnStrokeDashArrayUpdated(Windows.UI.Xaml.Media.DoubleCollection newValue)"
				reason="Not part of the WinUI API." />
			<Member
				fullName="System.Void Windows.UI.Xaml.Shapes.Shape.RefreshShape(System.Boolean forceRefresh)"
				reason="Not part of the WinUI API." />
			<Member
					fullName="Windows.Foundation.IAsyncOperation`1&lt;Windows.Storage.StorageFile&gt; Windows.Storage.StorageFolder.CreateFileAsync(System.String path, Windows.Storage.CreationCollisionOption option)"
					reason="UWP alignment" />
			<!-- Styles overhaul -->
			<Member
				fullName="System.Void Windows.UI.Xaml.FrameworkElement.OnStyleChanged(Windows.UI.Xaml.Style oldStyle, Windows.UI.Xaml.Style newStyle)"
				reason="Removed non-standard protected method"/>
			<Member
				fullName="System.Func`2&lt;System.String,System.Object&gt; Windows.UI.Xaml.ResourceDictionary.get_DefaultResolver()"
				reason="Removed non-standard property that's no longer used by Xaml-generated code with new resources handling"/>
			<Member
				fullName="System.Void Windows.UI.Xaml.ResourceDictionary.set_DefaultResolver(System.Func`2&lt;System.String,System.Object&gt; value)"
				reason="Removed non-standard property that's no longer used by Xaml-generated code with new resources handling"/>
			<Member
				fullName="System.Void Windows.UI.Xaml.Style..ctor(System.Type targetType, Windows.UI.Xaml.Style basedOn)"
				reason="Removed non-standard Style constructor"/>
			<Member
				fullName="System.Void Windows.UI.Xaml.Style.ApplyTo(Windows.UI.Xaml.DependencyObject o)"
				reason="Made non-standard method internal, shouldn't normally be called from consumer code"/>
			<Member
				fullName="System.Void Windows.UI.Xaml.Style.RegisterDefaultStyleForType(System.Type type, Windows.UI.Xaml.Style style)"
				reason="Removed unused overload. This is public to be callable from Xaml-generated code, but should never be called by consumer code."/>
			<Member
				fullName="Windows.UI.Xaml.Style Windows.UI.Xaml.Style.DefaultStyleForType(System.Type type)"
				reason="Made non-standard method internal"/>
			<Member
				fullName="Windows.UI.Xaml.Style Windows.UI.Xaml.Documents.TextElement.get_Style()"
				reason="Removed unused non-standard property"/>
			<Member
				fullName="System.Void Windows.UI.Xaml.Documents.TextElement.set_Style(Windows.UI.Xaml.Style value)"
				reason="Removed unused non-standard property"/>
			<Member
				fullName="System.Void Windows.UI.Xaml.Documents.TextElement.OnStyleChanged()"
				reason="Removed unused non-standard property"/>
			<Member
				fullName="Windows.UI.Xaml.Style Windows.UI.Xaml.Controls.NativePage.get_Style()"
				reason="Removed unused non-standard property"/>
			<Member
				fullName="System.Void Windows.UI.Xaml.Controls.NativePage.set_Style(Windows.UI.Xaml.Style value)"
				reason="Removed unused non-standard property"/>
			<Member
				fullName="System.Void Windows.UI.Xaml.NativeApplication..ctor(Windows.UI.Xaml.Application app, System.IntPtr javaReference, Android.Runtime.JniHandleOwnership transfer)"
				reason="This ctor is superceded by the version that takes a function. It's removed because it causes a crash with the new theme handling."/>
			<Member
				fullName="System.Object Windows.UI.Xaml.ResourceDictionary.Lookup(System.Object key)"
				reason="Not a public WinUI method (in the .NET projection)"/>
			<!-- ^^ Styles overhaul -->
			<Member 
				fullName="System.Void Windows.UI.Text.FontWeight..ctor(System.Int32 weight)"
				reason="Changed from int to ushort to replicate uwp definition"/>
			<Member 
				fullName="System.Int32 Windows.UI.Text.FontWeight.get_Weight()"
				reason="Changed from int to ushort to replicate uwp definition"/>
			<Member
				fullName="System.Void Windows.Devices.Sensors.HingeAngleSensor..ctor()"
				reason="Constructor not part of UWP API" />
			<Member
				fullName="System.Void Windows.Devices.Sensors.Pedometer..ctor()"
				reason="Constructor not part of UWP API" />
			<Member
				fullName="System.Void Windows.Devices.Sensors.Accelerometer..ctor()"
				reason="Constructor not part of UWP API" />
			<Member
				fullName="System.Void Windows.Devices.Sensors.Barometer..ctor()"
				reason="Constructor not part of UWP API" />
			<Member
				fullName="System.Void Windows.Devices.Sensors.Gyrometer..ctor()"
				reason="Constructor not part of UWP API" />
			<Member
				fullName="System.Void Windows.Devices.Sensors.Magnetometer..ctor()"
				reason="Constructor not part of UWP API" />															
<<<<<<< HEAD
			<Member
			  fullName="System.Void Windows.Devices.Midi.MidiMessageReceivedEventArgs..ctor()"
			  reason="UWP does not have this ctor" />
			<Member
				  fullName="System.Void Windows.Devices.Midi.MidiOutPort..ctor()"
				  reason="UWP does not have this ctor" />
			<Member
				  fullName="System.Void Windows.Devices.Enumeration.DeviceInformation..ctor()"
				  reason="UWP does not have this ctor" />
			<Member
				  fullName="System.Void Windows.Devices.Enumeration.DeviceInformationCollection..ctor()"
				  reason="UWP does not have this ctor" />
			<Member
				  fullName="System.Void Windows.Devices.Enumeration.DeviceInformationUpdate..ctor()"
				  reason="UWP does not have this ctor" />
			<Member
				  fullName="System.Void Windows.Devices.Enumeration.DeviceWatcher..ctor()"
				  reason="UWP does not have this ctor" />
			<Member
				  fullName="System.UInt32 Windows.Storage.Streams.InMemoryBuffer.get_Capacity()"
				  reason="UWP does not have this ctor" />
			<Member
				  fullName="System.UInt32 Windows.Storage.Streams.InMemoryBuffer.get_Length()"
				  reason="UWP does not have this ctor" />
			<Member
				  fullName="System.Void Windows.Storage.Streams.InMemoryBuffer.set_Length(System.UInt32 value)"
				  reason="UWP does not have this ctor" />
			<Member
				  fullName="System.Void Windows.Devices.Midi.MidiInPort..ctor()"
				  reason="UWP does not have this ctor" />
=======

			<!-- INPC on base view removal -->
		  <Member
				fullName="System.Void Uno.UI.Controls.BindableView.add_PropertyChanged(System.ComponentModel.PropertyChangedEventHandler value)"
				reason="INPC is not defined in UWP/WinUI"/>
		  <Member
				fullName="System.Void Uno.UI.Controls.BindableView.remove_PropertyChanged(System.ComponentModel.PropertyChangedEventHandler value)"
				reason="INPC is not defined in UWP/WinUI"/>
		  <Member
				fullName="System.Void Uno.UI.Controls.BindableView.RaisePropertyChanged(System.String propertyName)"
				reason="INPC is not defined in UWP/WinUI"/>
		  <Member
				fullName="System.Void Uno.UI.Controls.BindableUIView.add_PropertyChanged(System.ComponentModel.PropertyChangedEventHandler value)"
				reason="INPC is not defined in UWP/WinUI"/>
		  <Member
				fullName="System.Void Uno.UI.Controls.BindableUIView.remove_PropertyChanged(System.ComponentModel.PropertyChangedEventHandler value)"
				reason="INPC is not defined in UWP/WinUI"/>
		  <Member
				fullName="System.Void Uno.UI.Controls.BindableUIView.RaisePropertyChanged(System.String propertyName)"
				reason="INPC is not defined in UWP/WinUI"/>
		  <Member
				fullName="System.Void Uno.UI.Controls.BindableNSView.add_PropertyChanged(System.ComponentModel.PropertyChangedEventHandler value)"
				reason="INPC is not defined in UWP/WinUI"/>
		  <Member
				fullName="System.Void Uno.UI.Controls.BindableNSView.remove_PropertyChanged(System.ComponentModel.PropertyChangedEventHandler value)"
				reason="INPC is not defined in UWP/WinUI"/>
		  <Member
				fullName="System.Void Uno.UI.Controls.BindableNSView.RaisePropertyChanged(System.String propertyName)"
				reason="INPC is not defined in UWP/WinUI"/>

			<Member
				fullName="System.Void Windows.Media.Playback.MediaPlaybackSession..ctor()"
				reason="Constructor not part of UWP API" />
			<Member
				fullName="System.Boolean Windows.UI.Xaml.Controls.MediaTransportControls.get_FastPlayFallbackBehaviour()"
				reason="Changed from boolean to Windows.UI.Xaml.Media.FastPlayFallbackBehaviour to replicate uwp definition" />
			<Member
				fullName="System.Void Windows.UI.Xaml.Controls.MediaTransportControls.set_FastPlayFallbackBehaviour(System.Boolean value)"
				reason="Changed from boolean to Windows.UI.Xaml.Media.FastPlayFallbackBehaviour to replicate uwp definition" />				

			<!-- Begin OnLoaded/OnUnloaded removal -->
			<Member fullName="System.Void Windows.UI.Xaml.FrameworkElement.OnLoaded()" reason="Removed OnLoaded/OnUnloaded"/>
			<Member fullName="System.Void Windows.UI.Xaml.FrameworkElement.OnUnloaded()" reason="Removed OnLoaded/OnUnloaded"/>
			<Member fullName="System.Void Windows.UI.Xaml.Controls.Image.OnLoaded()" reason="Removed OnLoaded/OnUnloaded"/>
			<Member fullName="System.Void Windows.UI.Xaml.Controls.Image.OnUnloaded()" reason="Removed OnLoaded/OnUnloaded"/>
			<Member fullName="System.Void Windows.UI.Xaml.Controls.ProgressRing.OnLoaded()" reason="Removed OnLoaded/OnUnloaded"/>
			<Member fullName="System.Void Windows.UI.Xaml.Controls.ProgressRing.OnUnloaded()" reason="Removed OnLoaded/OnUnloaded"/>
			<Member fullName="System.Void Windows.UI.Xaml.Controls.ScrollContentPresenter.OnLoaded()" reason="Removed OnLoaded/OnUnloaded"/>
			<Member fullName="System.Void Windows.UI.Xaml.Controls.ScrollContentPresenter.OnUnloaded()" reason="Removed OnLoaded/OnUnloaded"/>
			<Member fullName="System.Void Windows.UI.Xaml.Controls.NativeListViewBase.OnLoaded()" reason="Removed OnLoaded/OnUnloaded"/>
			<Member fullName="System.Void Windows.UI.Xaml.Controls.NativeListViewBase.OnUnloaded()" reason="Removed OnLoaded/OnUnloaded"/>
			<Member fullName="System.Void Windows.UI.Xaml.Controls.NativePagedView.OnLoaded()" reason="Removed OnLoaded/OnUnloaded"/>
			<Member fullName="System.Void Windows.UI.Xaml.Controls.NativePagedView.OnUnloaded()" reason="Removed OnLoaded/OnUnloaded"/>
			<Member fullName="System.Void Windows.UI.Xaml.Controls.TextBoxView.OnLoaded()" reason="Removed OnLoaded/OnUnloaded"/>
			<Member fullName="System.Void Windows.UI.Xaml.Controls.TextBoxView.OnUnloaded()" reason="Removed OnLoaded/OnUnloaded"/>
			<Member fullName="System.Void Uno.UI.Controls.Legacy.GridView.OnLoaded()" reason="Removed OnLoaded/OnUnloaded"/>
			<Member fullName="System.Void Uno.UI.Controls.Legacy.GridView.OnUnloaded()" reason="Removed OnLoaded/OnUnloaded"/>
			<Member fullName="System.Void Uno.UI.Controls.Legacy.HorizontalGridView.OnLoaded()" reason="Removed OnLoaded/OnUnloaded"/>
			<Member fullName="System.Void Uno.UI.Controls.Legacy.HorizontalGridView.OnUnloaded()" reason="Removed OnLoaded/OnUnloaded"/>
			<Member fullName="System.Void Uno.UI.Controls.Legacy.HorizontalListView.OnLoaded()" reason="Removed OnLoaded/OnUnloaded"/>
			<Member fullName="System.Void Uno.UI.Controls.Legacy.HorizontalListView.OnUnloaded()" reason="Removed OnLoaded/OnUnloaded"/>
			<Member fullName="System.Void Uno.UI.Controls.Legacy.ListView.OnLoaded()" reason="Removed OnLoaded/OnUnloaded"/>
			<Member fullName="System.Void Uno.UI.Controls.Legacy.ListView.OnUnloaded()" reason="Removed OnLoaded/OnUnloaded"/>
			<Member fullName="System.Void Windows.UI.Xaml.FrameworkElement.OnLoaded()" reason="Removed OnLoaded/OnUnloaded"/>
			<Member fullName="System.Void Windows.UI.Xaml.FrameworkElement.OnUnloaded()" reason="Removed OnLoaded/OnUnloaded"/>
			<Member fullName="System.Void Windows.UI.Xaml.Controls.Image.OnLoaded()" reason="Removed OnLoaded/OnUnloaded"/>
			<Member fullName="System.Void Windows.UI.Xaml.Controls.Image.OnUnloaded()" reason="Removed OnLoaded/OnUnloaded"/>
			<Member fullName="System.Void Windows.UI.Xaml.Controls.ProgressRing.OnLoaded()" reason="Removed OnLoaded/OnUnloaded"/>
			<Member fullName="System.Void Windows.UI.Xaml.Controls.ProgressRing.OnUnloaded()" reason="Removed OnLoaded/OnUnloaded"/>
			<Member fullName="System.Void Windows.UI.Xaml.Controls.ScrollContentPresenter.OnLoaded()" reason="Removed OnLoaded/OnUnloaded"/>
			<Member fullName="System.Void Windows.UI.Xaml.Controls.ScrollContentPresenter.OnUnloaded()" reason="Removed OnLoaded/OnUnloaded"/>
			<Member fullName="System.Void Windows.UI.Xaml.Controls.NativeListViewBase.OnLoaded()" reason="Removed OnLoaded/OnUnloaded"/>
			<Member fullName="System.Void Windows.UI.Xaml.Controls.NativeListViewBase.OnUnloaded()" reason="Removed OnLoaded/OnUnloaded"/>
			<Member fullName="System.Void Windows.UI.Xaml.Controls.NativePagedView.OnLoaded()" reason="Removed OnLoaded/OnUnloaded"/>
			<Member fullName="System.Void Windows.UI.Xaml.Controls.NativePagedView.OnUnloaded()" reason="Removed OnLoaded/OnUnloaded"/>
			<Member fullName="System.Void Windows.UI.Xaml.Controls.TextBoxView.OnLoaded()" reason="Removed OnLoaded/OnUnloaded"/>
			<Member fullName="System.Void Windows.UI.Xaml.Controls.TextBoxView.OnUnloaded()" reason="Removed OnLoaded/OnUnloaded"/>
			<Member fullName="System.Void Uno.UI.Controls.Legacy.GridView.OnLoaded()" reason="Removed OnLoaded/OnUnloaded"/>
			<Member fullName="System.Void Uno.UI.Controls.Legacy.GridView.OnUnloaded()" reason="Removed OnLoaded/OnUnloaded"/>
			<Member fullName="System.Void Uno.UI.Controls.Legacy.HorizontalGridView.OnLoaded()" reason="Removed OnLoaded/OnUnloaded"/>
			<Member fullName="System.Void Uno.UI.Controls.Legacy.HorizontalGridView.OnUnloaded()" reason="Removed OnLoaded/OnUnloaded"/>
			<Member fullName="System.Void Uno.UI.Controls.Legacy.HorizontalListView.OnLoaded()" reason="Removed OnLoaded/OnUnloaded"/>
			<Member fullName="System.Void Uno.UI.Controls.Legacy.HorizontalListView.OnUnloaded()" reason="Removed OnLoaded/OnUnloaded"/>
			<Member fullName="System.Void Uno.UI.Controls.Legacy.ListView.OnLoaded()" reason="Removed OnLoaded/OnUnloaded"/>
			<Member fullName="System.Void Uno.UI.Controls.Legacy.ListView.OnUnloaded()" reason="Removed OnLoaded/OnUnloaded"/>
			<Member fullName="System.Void Windows.UI.Xaml.FrameworkElement.OnLoaded()" reason="Removed OnLoaded/OnUnloaded"/>
			<Member fullName="System.Void Windows.UI.Xaml.FrameworkElement.OnUnloaded()" reason="Removed OnLoaded/OnUnloaded"/>
			<Member fullName="System.Void Windows.UI.Xaml.FrameworkElement.OnLoaded()" reason="Removed OnLoaded/OnUnloaded"/>
			<Member fullName="System.Void Windows.UI.Xaml.FrameworkElement.OnUnloaded()" reason="Removed OnLoaded/OnUnloaded"/>
			<Member fullName="System.Void Windows.UI.Xaml.Controls.Image.OnLoaded()" reason="Removed OnLoaded/OnUnloaded"/>
			<Member fullName="System.Void Windows.UI.Xaml.Controls.Image.OnUnloaded()" reason="Removed OnLoaded/OnUnloaded"/>
			<Member fullName="System.Void Windows.UI.Xaml.Controls.ProgressRing.OnLoaded()" reason="Removed OnLoaded/OnUnloaded"/>
			<Member fullName="System.Void Windows.UI.Xaml.Controls.ProgressRing.OnUnloaded()" reason="Removed OnLoaded/OnUnloaded"/>
			<Member fullName="System.Void Windows.UI.Xaml.Controls.ScrollContentPresenter.OnLoaded()" reason="Removed OnLoaded/OnUnloaded"/>
			<Member fullName="System.Void Windows.UI.Xaml.Controls.ScrollContentPresenter.OnUnloaded()" reason="Removed OnLoaded/OnUnloaded"/>
			<Member fullName="System.Void Windows.UI.Xaml.Controls.NativeListViewBase.OnLoaded()" reason="Removed OnLoaded/OnUnloaded"/>
			<Member fullName="System.Void Windows.UI.Xaml.Controls.NativeListViewBase.OnUnloaded()" reason="Removed OnLoaded/OnUnloaded"/>
			<Member fullName="System.Void Windows.UI.Xaml.Controls.Picker.OnLoaded()" reason="Removed OnLoaded/OnUnloaded"/>
			<Member fullName="System.Void Windows.UI.Xaml.Controls.Picker.OnUnloaded()" reason="Removed OnLoaded/OnUnloaded"/>
			<Member fullName="System.Void Windows.UI.Xaml.Controls.MultilineTextBoxView.OnLoaded()" reason="Removed OnLoaded/OnUnloaded"/>
			<Member fullName="System.Void Windows.UI.Xaml.Controls.MultilineTextBoxView.OnUnloaded()" reason="Removed OnLoaded/OnUnloaded"/>
			<Member fullName="System.Void Windows.UI.Xaml.Controls.SinglelineTextBoxView.OnLoaded()" reason="Removed OnLoaded/OnUnloaded"/>
			<Member fullName="System.Void Windows.UI.Xaml.Controls.SinglelineTextBoxView.OnUnloaded()" reason="Removed OnLoaded/OnUnloaded"/>
			<Member fullName="System.Void Uno.UI.Controls.Legacy.ListViewBase.OnLoaded()" reason="Removed OnLoaded/OnUnloaded"/>
			<Member fullName="System.Void Uno.UI.Controls.Legacy.ListViewBase.OnUnloaded()" reason="Removed OnLoaded/OnUnloaded"/>
			<Member fullName="System.Void Windows.UI.Xaml.FrameworkElement.OnLoaded()" reason="Removed OnLoaded/OnUnloaded"/>
			<Member fullName="System.Void Windows.UI.Xaml.FrameworkElement.OnUnloaded()" reason="Removed OnLoaded/OnUnloaded"/>
			<Member fullName="System.Void Windows.UI.Xaml.Controls.Image.OnLoaded()" reason="Removed OnLoaded/OnUnloaded"/>
			<Member fullName="System.Void Windows.UI.Xaml.Controls.Image.OnUnloaded()" reason="Removed OnLoaded/OnUnloaded"/>
			<Member fullName="System.Void Windows.UI.Xaml.Controls.ScrollContentPresenter.OnLoaded()" reason="Removed OnLoaded/OnUnloaded"/>
			<Member fullName="System.Void Windows.UI.Xaml.Controls.ScrollContentPresenter.OnUnloaded()" reason="Removed OnLoaded/OnUnloaded"/>
			<Member fullName="System.Void Windows.UI.Xaml.Controls.SecureTextBoxView.OnLoaded()" reason="Removed OnLoaded/OnUnloaded"/>
			<Member fullName="System.Void Windows.UI.Xaml.Controls.SecureTextBoxView.OnUnloaded()" reason="Removed OnLoaded/OnUnloaded"/>
			<Member fullName="System.Void Windows.UI.Xaml.Controls.TextBoxView.OnLoaded()" reason="Removed OnLoaded/OnUnloaded"/>
			<Member fullName="System.Void Windows.UI.Xaml.Controls.TextBoxView.OnUnloaded()" reason="Removed OnLoaded/OnUnloaded"/>
			<!-- End OnLoaded/OnUnloaded removal -->

		  <!-- Begin remove IFrameworkElement -->
		  <Member
			  fullName="Windows.UI.Xaml.IFrameworkElement Windows.UI.Xaml.FrameworkElement.FindName(System.String name)"
			  reason="Removed public references to IFrameworkElement"/>
		  <Member
			  fullName="System.Collections.Generic.IList`1&lt;Windows.UI.Xaml.VisualStateGroup&gt; Windows.UI.Xaml.VisualStateManager.GetVisualStateGroups(Windows.UI.Xaml.IFrameworkElement obj)"
			  reason="Removed public references to IFrameworkElement"/>
		  <Member
			  fullName="System.Void Windows.UI.Xaml.VisualStateManager.SetVisualStateGroups(Windows.UI.Xaml.IFrameworkElement obj, System.Collections.Generic.IList`1&lt;Windows.UI.Xaml.VisualStateGroup&gt; value)"
			  reason="Removed public references to IFrameworkElement"/>
		  <Member
			  fullName="System.Boolean Windows.UI.Xaml.VisualStateManager.GoToStateCore(Windows.UI.Xaml.Controls.Control control, Windows.UI.Xaml.IFrameworkElement templateRoot, System.String stateName, Windows.UI.Xaml.VisualStateGroup group, Windows.UI.Xaml.VisualState state, System.Boolean useTransitions)"
			  reason="Removed public references to IFrameworkElement"/>
		  <Member
			  fullName="Windows.UI.Xaml.IFrameworkElement Windows.UI.Xaml.Controls.Control.GetTemplateRoot()"
			  reason="Removed public references to IFrameworkElement"/>
		  <Member
			  fullName="System.Void Windows.UI.Xaml.Controls.Panel.OnChildAdded(Windows.UI.Xaml.IFrameworkElement element)"
			  reason="Removed public references to IFrameworkElement"/>
		  <Member
			  fullName="Windows.UI.Xaml.IFrameworkElement Windows.UI.Xaml.Controls.NativeListViewBase.FindName(System.String name)"
			  reason="Removed public references to IFrameworkElement"/>
		  <Member
			  fullName="Windows.UI.Xaml.IFrameworkElement Windows.UI.Xaml.Controls.NativePagedView.FindName(System.String name)"
			  reason="Removed public references to IFrameworkElement"/>
		  <Member
			  fullName="Windows.UI.Xaml.IFrameworkElement Windows.UI.Xaml.Controls.PivotItemFragment.get_TemplatedParent()"
			  reason="Removed public references to IFrameworkElement"/>
		  <Member
			  fullName="System.Void Windows.UI.Xaml.Controls.PivotItemFragment.set_TemplatedParent(Windows.UI.Xaml.IFrameworkElement value)"
			  reason="Removed public references to IFrameworkElement"/>
		  <Member
			  fullName="Windows.UI.Xaml.IFrameworkElement Windows.UI.Xaml.Controls.TextBoxView.FindName(System.String name)"
			  reason="Removed public references to IFrameworkElement"/>
		  <Member
			  fullName="System.Void Windows.UI.Xaml.Automation.Peers.ButtonBaseAutomationPeer..ctor(Windows.UI.Xaml.IFrameworkElement buttonBase)"
			  reason="Removed public references to IFrameworkElement"/>
		  <Member
			  fullName="Windows.UI.Xaml.IFrameworkElement Windows.UI.Xaml.Automation.Peers.FrameworkElementAutomationPeer.get_Owner()"
			  reason="Removed public references to IFrameworkElement"/>
		  <Member
			  fullName="System.Void Windows.UI.Xaml.Automation.Peers.FrameworkElementAutomationPeer..ctor(Windows.UI.Xaml.IFrameworkElement element)"
			  reason="Removed public references to IFrameworkElement"/>
		  <Member
			  fullName="Windows.UI.Xaml.Automation.Peers.AutomationPeer Windows.UI.Xaml.Automation.Peers.FrameworkElementAutomationPeer.CreatePeerForIFrameworkElement(Windows.UI.Xaml.IFrameworkElement element)"
			  reason="Removed public references to IFrameworkElement"/>
		  <Member
			  fullName="Windows.UI.Xaml.Automation.Peers.AutomationPeer Windows.UI.Xaml.Automation.Peers.FrameworkElementAutomationPeer.FromIFrameworkElement(Windows.UI.Xaml.IFrameworkElement element)"
			  reason="Removed public references to IFrameworkElement"/>
		  <Member
			  fullName="System.Void Windows.UI.Xaml.Automation.Peers.ItemsControlAutomationPeer..ctor(Windows.UI.Xaml.IFrameworkElement e)"
			  reason="Removed public references to IFrameworkElement"/>
		  <Member
			  fullName="System.Void Uno.UI.FrameworkElementHelper.SetRenderPhase(Windows.UI.Xaml.IFrameworkElement target, System.Int32 phase)"
			  reason="Removed public references to IFrameworkElement"/>
		  <Member
			  fullName="System.Void Uno.UI.FrameworkElementHelper.SetBaseUri(Windows.UI.Xaml.IFrameworkElement target, System.String uri)"
			  reason="Removed public references to IFrameworkElement"/>
		  <Member
			  fullName="Windows.UI.Xaml.IFrameworkElement Uno.UI.Controls.Legacy.GridView.FindName(System.String name)"
			  reason="Removed public references to IFrameworkElement"/>
		  <Member
			  fullName="Windows.UI.Xaml.IFrameworkElement Uno.UI.Controls.Legacy.HorizontalGridView.FindName(System.String name)"
			  reason="Removed public references to IFrameworkElement"/>
		  <Member
			  fullName="Windows.UI.Xaml.IFrameworkElement Uno.UI.Controls.Legacy.HorizontalListView.FindName(System.String name)"
			  reason="Removed public references to IFrameworkElement"/>
		  <Member
			  fullName="Windows.UI.Xaml.IFrameworkElement Uno.UI.Controls.Legacy.ListView.FindName(System.String name)"
			  reason="Removed public references to IFrameworkElement"/>
		  <Member
			  fullName="Windows.UI.Xaml.IFrameworkElement Windows.UI.Xaml.Controls.Picker.FindName(System.String name)"
			  reason="Removed public references to IFrameworkElement"/>
		  <Member
			  fullName="Windows.UI.Xaml.IFrameworkElement Windows.UI.Xaml.Controls.MultilineTextBoxView.FindName(System.String name)"
			  reason="Removed public references to IFrameworkElement"/>
		  <Member
			  fullName="Windows.UI.Xaml.IFrameworkElement Windows.UI.Xaml.Controls.SinglelineTextBoxView.FindName(System.String name)"
			  reason="Removed public references to IFrameworkElement"/>
		  <Member
			  fullName="Windows.UI.Xaml.IFrameworkElement Uno.UI.Controls.Legacy.ListViewBase.FindName(System.String name)"
			  reason="Removed public references to IFrameworkElement"/>;
		  <Member
			  fullName="Windows.UI.Xaml.IFrameworkElement Windows.UI.Xaml.Controls.SecureTextBoxView.FindName(System.String name)"
			  reason="Removed public references to IFrameworkElement"/>

		  <Member
			  fullName="Windows.UI.Xaml.IUIElement Windows.UI.Xaml.Controls.Flyout.get_Content()"
			  reason="Removed IUIElement"/>
		  <Member
			  fullName="System.Void Windows.UI.Xaml.Controls.Flyout.set_Content(Windows.UI.Xaml.IUIElement value)"
			  reason="Removed IUIElement"/>
		  <Member
			  fullName="Windows.UI.Xaml.IUIElement Windows.UI.Xaml.Automation.AutomationProperties.GetLabeledBy(Windows.UI.Xaml.DependencyObject element)"
			  reason="Removed IUIElement"/>
		  <Member
			  fullName="System.Void Windows.UI.Xaml.Automation.AutomationProperties.SetLabeledBy(Windows.UI.Xaml.DependencyObject element, Windows.UI.Xaml.IUIElement value)"
			  reason="Removed IUIElement"/>

		  <Member
			  fullName="Android.Views.View Windows.UI.Xaml.Controls.Border.get_Child()"
			  reason="Removed references to native view"/>
		  <Member
			  fullName="System.Void Windows.UI.Xaml.Controls.Border.set_Child(Android.Views.View value)"
			  reason="Removed references to native view"/>
		  <Member
			  fullName="System.Void Windows.UI.Xaml.Controls.Border.OnChildChanged(Android.Views.View oldValue, Android.Views.View newValue)"
			  reason="Removed references to native view"/>
		  <Member
			  fullName="System.Void Windows.UI.Xaml.Controls.Panel.Add(Android.Views.View view)"
			  reason="Removed references to native view"/>
		  <Member
			  fullName="Android.Views.View Windows.UI.Xaml.Controls.SplitView.get_Content()"
			  reason="Removed references to native view"/>
		  <Member
			  fullName="System.Void Windows.UI.Xaml.Controls.SplitView.set_Content(Android.Views.View value)"
			  reason="Removed references to native view"/>
		  <Member
			  fullName="Android.Views.View Windows.UI.Xaml.Controls.SplitView.get_Pane()"
			  reason="Removed references to native view"/>
		  <Member
			  fullName="System.Void Windows.UI.Xaml.Controls.SplitView.set_Pane(Android.Views.View value)"
			  reason="Removed references to native view"/>
		  <Member
			  fullName="Android.Views.View Windows.UI.Xaml.Controls.PopupBase.get_Child()"
			  reason="Removed references to native view"/>
		  <Member
			  fullName="System.Void Windows.UI.Xaml.Controls.PopupBase.set_Child(Android.Views.View value)"
			  reason="Removed references to native view"/>
		  <Member
			  fullName="System.Void Windows.UI.Xaml.Controls.PopupBase.OnChildChanged(Android.Views.View oldChild, Android.Views.View newChild)"
			  reason="Removed references to native view"/>
		  <Member
			  fullName="System.Collections.Generic.List`1/Enumerator&lt;Android.Views.View&gt; Windows.UI.Xaml.Controls.UIElementCollection.GetEnumerator()"
			  reason="Removed references to native view"/>
		  <Member
			  fullName="Android.Views.View Uno.UI.Controls.BindableDrawerLayout.get_Content()"
			  reason="Removed references to native view"/>
		  <Member
			  fullName="System.Void Uno.UI.Controls.BindableDrawerLayout.set_Content(Android.Views.View value)"
			  reason="Removed references to native view"/>
		  <Member
			  fullName="System.Void Uno.UI.Controls.BindableDrawerLayout.OnContentChanged(Android.Views.View oldValue, Android.Views.View newValue)"
			  reason="Removed references to native view"/>
		  <Member
			  fullName="Android.Views.View Uno.UI.Controls.BindableDrawerLayout.get_RightPane()"
			  reason="Removed references to native view"/>
		  <Member
			  fullName="System.Void Uno.UI.Controls.BindableDrawerLayout.set_RightPane(Android.Views.View value)"
			  reason="Removed references to native view"/>
		  <Member
			  fullName="System.Void Uno.UI.Controls.BindableDrawerLayout.OnRightPaneChanged(Android.Views.View oldValue, Android.Views.View newValue)"
			  reason="Removed references to native view"/>
		  <Member
			  fullName="Android.Views.View Uno.UI.Controls.BindableDrawerLayout.get_LeftPane()"
			  reason="Removed references to native view"/>
		  <Member
			  fullName="System.Void Uno.UI.Controls.BindableDrawerLayout.set_LeftPane(Android.Views.View value)"
			  reason="Removed references to native view"/>
		  <Member
			  fullName="System.Void Uno.UI.Controls.BindableDrawerLayout.OnLeftPaneChanged(Android.Views.View oldValue, Android.Views.View newValue)"
			  reason="Removed references to native view"/>

		  <Member
			  fullName="UIKit.UIView Windows.UI.Xaml.Controls.Border.get_Child()"
			  reason="Removed references to native view"/>
		  <Member
			  fullName="System.Void Windows.UI.Xaml.Controls.Border.set_Child(UIKit.UIView value)"
			  reason="Removed references to native view"/>
		  <Member
			  fullName="System.Void Windows.UI.Xaml.Controls.Border.OnChildChanged(UIKit.UIView oldValue, UIKit.UIView newValue)"
			  reason="Removed references to native view"/>
		  <Member
			  fullName="UIKit.UIView Windows.UI.Xaml.Controls.SplitView.get_Content()"
			  reason="Removed references to native view"/>
		  <Member
			  fullName="System.Void Windows.UI.Xaml.Controls.SplitView.set_Content(UIKit.UIView value)"
			  reason="Removed references to native view"/>
		  <Member
			  fullName="UIKit.UIView Windows.UI.Xaml.Controls.SplitView.get_Pane()"
			  reason="Removed references to native view"/>
		  <Member
			  fullName="System.Void Windows.UI.Xaml.Controls.SplitView.set_Pane(UIKit.UIView value)"
			  reason="Removed references to native view"/>
		  <Member
			  fullName="UIKit.UIView Windows.UI.Xaml.Controls.UserControl.get_Content()"
			  reason="Removed references to native view"/>
		  <Member
			  fullName="System.Void Windows.UI.Xaml.Controls.UserControl.set_Content(UIKit.UIView value)"
			  reason="Removed references to native view"/>
		  <Member
			  fullName="UIKit.UIView Windows.UI.Xaml.Controls.PopupBase.get_Child()"
			  reason="Removed references to native view"/>
		  <Member
			  fullName="System.Void Windows.UI.Xaml.Controls.PopupBase.set_Child(UIKit.UIView value)"
			  reason="Removed references to native view"/>
		  <Member
			  fullName="System.Void Windows.UI.Xaml.Controls.PopupBase.OnChildChanged(UIKit.UIView oldChild, UIKit.UIView newChild)"
			  reason="Removed references to native view"/>
		  <Member
			  fullName="System.Collections.Generic.List`1/Enumerator&lt;UIKit.UIView&gt; Windows.UI.Xaml.Controls.UIElementCollection.GetEnumerator()"
			  reason="Removed references to native view"/>

		  <Member
			  fullName="AppKit.NSView Windows.UI.Xaml.Controls.Border.get_Child()"
			  reason="Removed references to native view"/>
		  <Member
			  fullName="System.Void Windows.UI.Xaml.Controls.Border.set_Child(AppKit.NSView value)"
			  reason="Removed references to native view"/>
		  <Member
			  fullName="System.Void Windows.UI.Xaml.Controls.Border.OnChildChanged(AppKit.NSView oldValue, AppKit.NSView newValue)"
			  reason="Removed references to native view"/>
		  <Member
			  fullName="AppKit.NSView Windows.UI.Xaml.Controls.UserControl.get_Content()"
			  reason="Removed references to native view"/>
		  <Member
			  fullName="System.Void Windows.UI.Xaml.Controls.UserControl.set_Content(AppKit.NSView value)"
			  reason="Removed references to native view"/>
		  <Member
			  fullName="AppKit.NSView Windows.UI.Xaml.Controls.PopupBase.get_Child()"
			  reason="Removed references to native view"/>
		  <Member
			  fullName="System.Void Windows.UI.Xaml.Controls.PopupBase.set_Child(AppKit.NSView value)"
			  reason="Removed references to native view"/>
		  <Member
			  fullName="System.Void Windows.UI.Xaml.Controls.PopupBase.OnChildChanged(AppKit.NSView oldChild, AppKit.NSView newChild)"
			  reason="Removed references to native view"/>
		  <Member
			  fullName="System.Collections.Generic.List`1/Enumerator&lt;AppKit.NSView&gt; Windows.UI.Xaml.Controls.UIElementCollection.GetEnumerator()"
			  reason="Removed references to native view"/>

		  <Member
			  fullName="Windows.UI.Xaml.FrameworkElement Windows.UI.Xaml.Controls.PopupBase.get_Child()"
			  reason="Property type corrected from FrameworkElement to UIElement as part of native views clean-up"/>
		  <Member
			  fullName="System.Void Windows.UI.Xaml.Controls.PopupBase.set_Child(Windows.UI.Xaml.FrameworkElement value)"
			  reason="Property type corrected from FrameworkElement to UIElement as part of native views clean-up"/>
		  <Member
			  fullName="System.Void Windows.UI.Xaml.Controls.PopupBase.OnChildChanged(Windows.UI.Xaml.FrameworkElement oldChild, Windows.UI.Xaml.FrameworkElement newChild)"
			  reason="Property type corrected from FrameworkElement to UIElement as part of native views clean-up"/>

		  <Member
			  fullName="System.Object Uno.UI.Controls.BindableProgressBar.get_DataContext()"
			  reason="Since ProgressRing no longer inherits from this type, DataContext no longer implements IDataContextProvider.DataContext, and it is therefore no longer flagged as a virtual method, which is picked up as a binary breaking change"/>
		  <Member
			  fullName="System.Void Uno.UI.Controls.BindableProgressBar.set_DataContext(System.Object value)"
			  reason="ProgressRing no longer inherits from this type, so this method is no longer implementing interface"/>
		  <Member
			  fullName="Windows.UI.Xaml.DependencyObject Uno.UI.Controls.BindableProgressBar.get_TemplatedParent()"
			  reason="ProgressRing no longer inherits from this type, so this method is no longer implementing interface"/>
		  <Member
			  fullName="System.Void Uno.UI.Controls.BindableProgressBar.set_TemplatedParent(Windows.UI.Xaml.DependencyObject value)"
			  reason="ProgressRing no longer inherits from this type, so this method is no longer implementing interface"/>

		  <Member
			  fullName="System.Object Uno.UI.Views.Controls.BindableUIActivityIndicatorView.get_DataContext()"
			  reason="ProgressRing no longer inherits from this type, so this method is no longer implementing interface"/>
		  <Member
			  fullName="System.Void Uno.UI.Views.Controls.BindableUIActivityIndicatorView.set_DataContext(System.Object value)"
			  reason="ProgressRing no longer inherits from this type, so this method is no longer implementing interface"/>
		  <Member
			  fullName="Windows.UI.Xaml.DependencyObject Uno.UI.Views.Controls.BindableUIActivityIndicatorView.get_TemplatedParent()"
			  reason="ProgressRing no longer inherits from this type, so this method is no longer implementing interface"/>
		  <Member
			  fullName="System.Void Uno.UI.Views.Controls.BindableUIActivityIndicatorView.set_TemplatedParent(Windows.UI.Xaml.DependencyObject value)"
			  reason="ProgressRing no longer inherits from this type, so this method is no longer implementing interface"/>
		  <!-- End remove IFrameworkElement -->
>>>>>>> 4bbd0cef
		</Methods>

		<Events>
			<!-- INPC on base view removal -->
		  <Member
			  fullName="System.ComponentModel.PropertyChangedEventHandler Uno.UI.Controls.BindableView::PropertyChanged"
			  reason="INPC is not defined in UWP/WinUI"/>
		  <Member
			  fullName="System.ComponentModel.PropertyChangedEventHandler Uno.UI.Controls.BindableUIView::PropertyChanged"
			  reason="INPC is not defined in UWP/WinUI"/>
		  <Member
			  fullName="System.ComponentModel.PropertyChangedEventHandler Uno.UI.Controls.BindableNSView::PropertyChanged"
			  reason="INPC is not defined in UWP/WinUI"/>
		</Events>

		<Properties>
			<!-- Styles overhaul -->
			<Member
				fullName="System.Func`2&lt;System.String,System.Object&gt; Windows.UI.Xaml.ResourceDictionary::DefaultResolver()"
				reason="Removed non-standard property that's no longer used by Xaml-generated code with new resources handling"/>
			<Member
				fullName="Windows.UI.Xaml.Style Windows.UI.Xaml.Documents.TextElement::Style()"
				reason="Removed unused non-standard property"/>
			<Member
				fullName="Windows.UI.Xaml.Style Windows.UI.Xaml.Controls.NativePage::Style()"
				reason="Removed unused non-standard property"/>
			<!-- ^^ Styles overhaul -->
			<Member 
				fullName="System.Int32 Windows.UI.Text.FontWeight::Weight()"
				reason="Changed from int to ushort to replicate uwp definition"/>	
			<Member
				fullName="System.Boolean Windows.UI.Xaml.Controls.MediaTransportControls::FastPlayFallbackBehaviour()"
				reason="Changed from boolean to Windows.UI.Xaml.Media.FastPlayFallbackBehaviour to replicate uwp definition"/>

			<!-- Begin remove IFrameworkElement -->
			<Member
				fullName="Windows.UI.Xaml.IFrameworkElement Windows.UI.Xaml.Controls.PivotItemFragment::TemplatedParent()"
				reason="Removed public references to IFrameworkElement"/>
			<Member
				fullName="Windows.UI.Xaml.IFrameworkElement Windows.UI.Xaml.Automation.Peers.FrameworkElementAutomationPeer::Owner()"
				reason="Removed public references to IFrameworkElement"/>

			<Member
				fullName="Windows.UI.Xaml.IUIElement Windows.UI.Xaml.Controls.Flyout::Content()"
				reason="Removed IUIElement"/>

			<Member
				fullName="Android.Views.View Windows.UI.Xaml.Controls.Border::Child()"
				reason="Removed references to native view"/>
			<Member
				fullName="Android.Views.View Windows.UI.Xaml.Controls.SplitView::Content()"
				reason="Removed references to native view"/>
			<Member
				fullName="Android.Views.View Windows.UI.Xaml.Controls.SplitView::Pane()"
				reason="Removed references to native view"/>
			<Member
				fullName="Android.Views.View Windows.UI.Xaml.Controls.PopupBase::Child()"
				reason="Removed references to native view"/>
			<Member
				fullName="Android.Views.View Uno.UI.Controls.BindableDrawerLayout::Content()"
				reason="Removed references to native view"/>
			<Member
				fullName="Android.Views.View Uno.UI.Controls.BindableDrawerLayout::RightPane()"
				reason="Removed references to native view"/>
			<Member
				fullName="Android.Views.View Uno.UI.Controls.BindableDrawerLayout::LeftPane()"
				reason="Removed references to native view"/>

			<Member
				fullName="UIKit.UIView Windows.UI.Xaml.Controls.Border::Child()"
				reason="Removed references to native view"/>
			<Member
				fullName="UIKit.UIView Windows.UI.Xaml.Controls.SplitView::Content()"
				reason="Removed references to native view"/>
			<Member
				fullName="UIKit.UIView Windows.UI.Xaml.Controls.SplitView::Pane()"
				reason="Removed references to native view"/>
			<Member
				fullName="UIKit.UIView Windows.UI.Xaml.Controls.UserControl::Content()"
				reason="Removed references to native view"/>
			<Member
				fullName="UIKit.UIView Windows.UI.Xaml.Controls.PopupBase::Child()"
				reason="Removed references to native view"/>

			<Member
				fullName="AppKit.NSView Windows.UI.Xaml.Controls.Border::Child()"
				reason="Removed references to native view"/>
			<Member
				fullName="AppKit.NSView Windows.UI.Xaml.Controls.UserControl::Content()"
				reason="Removed references to native view"/>
			<Member
				fullName="AppKit.NSView Windows.UI.Xaml.Controls.PopupBase::Child()"
				reason="Removed references to native view"/>
				
			<Member
				fullName="Windows.UI.Xaml.FrameworkElement Windows.UI.Xaml.Controls.PopupBase::Child()"
				reason="Property type corrected from FrameworkElement to UIElement as part of native views clean-up"/>
			<!-- End remove IFrameworkElement -->
		</Properties>

		<Fields>
			<Member
				fullName="Windows.UI.Xaml.DependencyProperty Windows.UI.Xaml.Shapes.Shape::FillProperty"
				reason="Converted as property, as WinUI." />
			<Member
				fullName="Windows.UI.Xaml.DependencyProperty Windows.UI.Xaml.Shapes.Shape::StrokeProperty"
				reason="Converted as property, as WinUI." />
			<Member
				fullName="Windows.UI.Xaml.DependencyProperty Windows.UI.Xaml.Shapes.Shape::StrokeThicknessProperty"
				reason="Converted as property, as WinUI." />
			<Member
				fullName="Windows.UI.Xaml.DependencyProperty Windows.UI.Xaml.Shapes.Shape::StretchProperty"
				reason="Converted as property, as WinUI." />
			<Member
				fullName="Windows.UI.Xaml.DependencyProperty Windows.UI.Xaml.Shapes.Shape::StrokeDashArrayProperty"
				reason="Converted as property, as WinUI." />
			<!-- Styles overhaul -->
			<Member
				fullName="Windows.UI.Xaml.DependencyProperty Windows.UI.Xaml.Documents.TextElement::StyleProperty"
				reason="Removed unused non-standard DependencyProperty"/>
			<!-- ^^ Styles overhaul -->

			<!-- DP Fields to properties -->
			<Member fullName="Windows.UI.Xaml.DependencyProperty Microsoft.UI.Xaml.Media.RadialGradientBrush::CenterProperty" reason="DP declarations must be properties"/>
			<Member fullName="Windows.UI.Xaml.DependencyProperty Microsoft.UI.Xaml.Media.RadialGradientBrush::RadiusXProperty" reason="DP declarations must be properties"/>
			<Member fullName="Windows.UI.Xaml.DependencyProperty Microsoft.UI.Xaml.Media.RadialGradientBrush::RadiusYProperty" reason="DP declarations must be properties"/>
			<Member fullName="Windows.UI.Xaml.DependencyProperty Microsoft.UI.Xaml.Media.RadialGradientBrush::GradientOriginProperty" reason="DP declarations must be properties"/>
			<Member fullName="Windows.UI.Xaml.DependencyProperty Microsoft.UI.Xaml.Media.RadialGradientBrush::InterpolationSpaceProperty" reason="DP declarations must be properties"/>
			<Member fullName="Windows.UI.Xaml.DependencyProperty Microsoft.UI.Xaml.Controls.NumberBox::MinimumProperty" reason="DP declarations must be properties"/>
			<Member fullName="Windows.UI.Xaml.DependencyProperty Microsoft.UI.Xaml.Controls.NumberBox::MaximumProperty" reason="DP declarations must be properties"/>
			<Member fullName="Windows.UI.Xaml.DependencyProperty Microsoft.UI.Xaml.Controls.NumberBox::ValueProperty" reason="DP declarations must be properties"/>
			<Member fullName="Windows.UI.Xaml.DependencyProperty Microsoft.UI.Xaml.Controls.NumberBox::SmallChangeProperty" reason="DP declarations must be properties"/>
			<Member fullName="Windows.UI.Xaml.DependencyProperty Microsoft.UI.Xaml.Controls.NumberBox::LargeChangeProperty" reason="DP declarations must be properties"/>
			<Member fullName="Windows.UI.Xaml.DependencyProperty Microsoft.UI.Xaml.Controls.NumberBox::TextProperty" reason="DP declarations must be properties"/>
			<Member fullName="Windows.UI.Xaml.DependencyProperty Microsoft.UI.Xaml.Controls.NumberBox::HeaderProperty" reason="DP declarations must be properties"/>
			<Member fullName="Windows.UI.Xaml.DependencyProperty Microsoft.UI.Xaml.Controls.NumberBox::HeaderTemplateProperty" reason="DP declarations must be properties"/>
			<Member fullName="Windows.UI.Xaml.DependencyProperty Microsoft.UI.Xaml.Controls.NumberBox::PlaceholderTextProperty" reason="DP declarations must be properties"/>
			<Member fullName="Windows.UI.Xaml.DependencyProperty Microsoft.UI.Xaml.Controls.NumberBox::SelectionFlyoutProperty" reason="DP declarations must be properties"/>
			<Member fullName="Windows.UI.Xaml.DependencyProperty Microsoft.UI.Xaml.Controls.NumberBox::SelectionHighlightColorProperty" reason="DP declarations must be properties"/>
			<Member fullName="Windows.UI.Xaml.DependencyProperty Microsoft.UI.Xaml.Controls.NumberBox::TextReadingOrderProperty" reason="DP declarations must be properties"/>
			<Member fullName="Windows.UI.Xaml.DependencyProperty Microsoft.UI.Xaml.Controls.NumberBox::PreventKeyboardDisplayOnProgrammaticFocusProperty" reason="DP declarations must be properties"/>
			<Member fullName="Windows.UI.Xaml.DependencyProperty Microsoft.UI.Xaml.Controls.NumberBox::DescriptionProperty" reason="DP declarations must be properties"/>
			<Member fullName="Windows.UI.Xaml.DependencyProperty Microsoft.UI.Xaml.Controls.NumberBox::ValidationModeProperty" reason="DP declarations must be properties"/>
			<Member fullName="Windows.UI.Xaml.DependencyProperty Microsoft.UI.Xaml.Controls.NumberBox::SpinButtonPlacementModeProperty" reason="DP declarations must be properties"/>
			<Member fullName="Windows.UI.Xaml.DependencyProperty Microsoft.UI.Xaml.Controls.NumberBox::IsWrapEnabledProperty" reason="DP declarations must be properties"/>
			<Member fullName="Windows.UI.Xaml.DependencyProperty Microsoft.UI.Xaml.Controls.NumberBox::AcceptsExpressionProperty" reason="DP declarations must be properties"/>
			<Member fullName="Windows.UI.Xaml.DependencyProperty Microsoft.UI.Xaml.Controls.NumberBox::NumberFormatterProperty" reason="DP declarations must be properties"/>
			<Member fullName="Windows.UI.Xaml.DependencyProperty Microsoft.UI.Xaml.Controls.ProgressRing::IsActiveProperty" reason="DP declarations must be properties"/>
			<Member fullName="Windows.UI.Xaml.DependencyProperty Microsoft.UI.Xaml.Controls.TwoPaneView::Pane1Property" reason="DP declarations must be properties"/>
			<Member fullName="Windows.UI.Xaml.DependencyProperty Microsoft.UI.Xaml.Controls.TwoPaneView::Pane2Property" reason="DP declarations must be properties"/>
			<Member fullName="Windows.UI.Xaml.DependencyProperty Microsoft.UI.Xaml.Controls.TwoPaneView::Pane1LengthProperty" reason="DP declarations must be properties"/>
			<Member fullName="Windows.UI.Xaml.DependencyProperty Microsoft.UI.Xaml.Controls.TwoPaneView::Pane2LengthProperty" reason="DP declarations must be properties"/>
			<Member fullName="Windows.UI.Xaml.DependencyProperty Microsoft.UI.Xaml.Controls.TwoPaneView::PanePriorityProperty" reason="DP declarations must be properties"/>
			<Member fullName="Windows.UI.Xaml.DependencyProperty Microsoft.UI.Xaml.Controls.TwoPaneView::ModeProperty" reason="DP declarations must be properties"/>
			<Member fullName="Windows.UI.Xaml.DependencyProperty Microsoft.UI.Xaml.Controls.TwoPaneView::WideModeConfigurationProperty" reason="DP declarations must be properties"/>
			<Member fullName="Windows.UI.Xaml.DependencyProperty Microsoft.UI.Xaml.Controls.TwoPaneView::TallModeConfigurationProperty" reason="DP declarations must be properties"/>
			<Member fullName="Windows.UI.Xaml.DependencyProperty Microsoft.UI.Xaml.Controls.TwoPaneView::MinWideModeWidthProperty" reason="DP declarations must be properties"/>
			<Member fullName="Windows.UI.Xaml.DependencyProperty Microsoft.UI.Xaml.Controls.TwoPaneView::MinTallModeHeightProperty" reason="DP declarations must be properties"/>
			<Member fullName="Windows.UI.Xaml.DependencyProperty Windows.UI.Xaml.AdaptiveTrigger::MinWindowHeightProperty" reason="DP declarations must be properties"/>
			<Member fullName="Windows.UI.Xaml.DependencyProperty Windows.UI.Xaml.AdaptiveTrigger::MinWindowWidthProperty" reason="DP declarations must be properties"/>
			<Member fullName="Windows.UI.Xaml.DependencyProperty Windows.UI.Xaml.FrameworkElement::StyleProperty" reason="DP declarations must be properties"/>
			<Member fullName="Windows.UI.Xaml.DependencyProperty Windows.UI.Xaml.FrameworkElement::StretchAffectsMeasureProperty" reason="DP declarations must be properties"/>
			<Member fullName="Windows.UI.Xaml.DependencyProperty Windows.UI.Xaml.FrameworkElement::BackgroundProperty" reason="DP declarations must be properties"/>
			<Member fullName="Windows.UI.Xaml.DependencyProperty Windows.UI.Xaml.FrameworkElement::IsEnabledProperty" reason="DP declarations must be properties"/>
			<Member fullName="Windows.UI.Xaml.DependencyProperty Windows.UI.Xaml.FrameworkElement::NameProperty" reason="DP declarations must be properties"/>
			<Member fullName="Windows.UI.Xaml.DependencyProperty Windows.UI.Xaml.FrameworkElement::MarginProperty" reason="DP declarations must be properties"/>
			<Member fullName="Windows.UI.Xaml.DependencyProperty Windows.UI.Xaml.FrameworkElement::HorizontalAlignmentProperty" reason="DP declarations must be properties"/>
			<Member fullName="Windows.UI.Xaml.DependencyProperty Windows.UI.Xaml.FrameworkElement::VerticalAlignmentProperty" reason="DP declarations must be properties"/>
			<Member fullName="Windows.UI.Xaml.DependencyProperty Windows.UI.Xaml.FrameworkElement::WidthProperty" reason="DP declarations must be properties"/>
			<Member fullName="Windows.UI.Xaml.DependencyProperty Windows.UI.Xaml.FrameworkElement::HeightProperty" reason="DP declarations must be properties"/>
			<Member fullName="Windows.UI.Xaml.DependencyProperty Windows.UI.Xaml.FrameworkElement::MinWidthProperty" reason="DP declarations must be properties"/>
			<Member fullName="Windows.UI.Xaml.DependencyProperty Windows.UI.Xaml.FrameworkElement::MinHeightProperty" reason="DP declarations must be properties"/>
			<Member fullName="Windows.UI.Xaml.DependencyProperty Windows.UI.Xaml.FrameworkElement::MaxWidthProperty" reason="DP declarations must be properties"/>
			<Member fullName="Windows.UI.Xaml.DependencyProperty Windows.UI.Xaml.FrameworkElement::MaxHeightProperty" reason="DP declarations must be properties"/>
			<Member fullName="Windows.UI.Xaml.DependencyProperty Windows.UI.Xaml.FrameworkElement::TransitionsProperty" reason="DP declarations must be properties"/>
			<Member fullName="Windows.UI.Xaml.DependencyProperty Windows.UI.Xaml.FrameworkElement::TagProperty" reason="DP declarations must be properties"/>
			<Member fullName="Windows.UI.Xaml.DependencyProperty Windows.UI.Xaml.FrameworkTemplate::DataContextProperty" reason="DP declarations must be properties"/>
			<Member fullName="Windows.UI.Xaml.DependencyProperty Windows.UI.Xaml.FrameworkTemplate::TemplatedParentProperty" reason="DP declarations must be properties"/>
			<Member fullName="Windows.UI.Xaml.DependencyProperty Windows.UI.Xaml.PropertyPath::DataContextProperty" reason="DP declarations must be properties"/>
			<Member fullName="Windows.UI.Xaml.DependencyProperty Windows.UI.Xaml.PropertyPath::TemplatedParentProperty" reason="DP declarations must be properties"/>
			<Member fullName="Windows.UI.Xaml.DependencyProperty Windows.UI.Xaml.ResourceDictionary::DataContextProperty" reason="DP declarations must be properties"/>
			<Member fullName="Windows.UI.Xaml.DependencyProperty Windows.UI.Xaml.ResourceDictionary::TemplatedParentProperty" reason="DP declarations must be properties"/>
			<Member fullName="Windows.UI.Xaml.DependencyProperty Windows.UI.Xaml.SetterBase::DataContextProperty" reason="DP declarations must be properties"/>
			<Member fullName="Windows.UI.Xaml.DependencyProperty Windows.UI.Xaml.SetterBase::TemplatedParentProperty" reason="DP declarations must be properties"/>
			<Member fullName="Windows.UI.Xaml.DependencyProperty Windows.UI.Xaml.StateTriggerBase::DataContextProperty" reason="DP declarations must be properties"/>
			<Member fullName="Windows.UI.Xaml.DependencyProperty Windows.UI.Xaml.StateTriggerBase::TemplatedParentProperty" reason="DP declarations must be properties"/>
			<Member fullName="Windows.UI.Xaml.DependencyProperty Windows.UI.Xaml.Style::DataContextProperty" reason="DP declarations must be properties"/>
			<Member fullName="Windows.UI.Xaml.DependencyProperty Windows.UI.Xaml.Style::TemplatedParentProperty" reason="DP declarations must be properties"/>
			<Member fullName="Windows.UI.Xaml.DependencyProperty Windows.UI.Xaml.TriggerAction::DataContextProperty" reason="DP declarations must be properties"/>
			<Member fullName="Windows.UI.Xaml.DependencyProperty Windows.UI.Xaml.TriggerAction::TemplatedParentProperty" reason="DP declarations must be properties"/>
			<Member fullName="Windows.UI.Xaml.DependencyProperty Windows.UI.Xaml.TriggerBase::DataContextProperty" reason="DP declarations must be properties"/>
			<Member fullName="Windows.UI.Xaml.DependencyProperty Windows.UI.Xaml.TriggerBase::TemplatedParentProperty" reason="DP declarations must be properties"/>
			<Member fullName="Windows.UI.Xaml.DependencyProperty Windows.UI.Xaml.UIElement::ClipProperty" reason="DP declarations must be properties"/>
			<Member fullName="Windows.UI.Xaml.DependencyProperty Windows.UI.Xaml.UIElement::RenderTransformProperty" reason="DP declarations must be properties"/>
			<Member fullName="Windows.UI.Xaml.DependencyProperty Windows.UI.Xaml.UIElement::RenderTransformOriginProperty" reason="DP declarations must be properties"/>
			<Member fullName="Windows.UI.Xaml.DependencyProperty Windows.UI.Xaml.UIElement::IsHitTestVisibleProperty" reason="DP declarations must be properties"/>
			<Member fullName="Windows.UI.Xaml.DependencyProperty Windows.UI.Xaml.UIElement::OpacityProperty" reason="DP declarations must be properties"/>
			<Member fullName="Windows.UI.Xaml.DependencyProperty Windows.UI.Xaml.UIElement::VisibilityProperty" reason="DP declarations must be properties"/>
			<Member fullName="Windows.UI.Xaml.DependencyProperty Windows.UI.Xaml.UIElement::EventsBubblingInManagedCodeProperty" reason="DP declarations must be properties"/>
			<Member fullName="Windows.UI.Xaml.DependencyProperty Windows.UI.Xaml.VisualState::StoryboardProperty" reason="DP declarations must be properties"/>
			<Member fullName="Windows.UI.Xaml.DependencyProperty Windows.UI.Xaml.VisualState::DataContextProperty" reason="DP declarations must be properties"/>
			<Member fullName="Windows.UI.Xaml.DependencyProperty Windows.UI.Xaml.VisualState::TemplatedParentProperty" reason="DP declarations must be properties"/>
			<Member fullName="Windows.UI.Xaml.DependencyProperty Windows.UI.Xaml.VisualStateGroup::StatesProperty" reason="DP declarations must be properties"/>
			<Member fullName="Windows.UI.Xaml.DependencyProperty Windows.UI.Xaml.VisualStateGroup::TransitionsProperty" reason="DP declarations must be properties"/>
			<Member fullName="Windows.UI.Xaml.DependencyProperty Windows.UI.Xaml.VisualStateGroup::DataContextProperty" reason="DP declarations must be properties"/>
			<Member fullName="Windows.UI.Xaml.DependencyProperty Windows.UI.Xaml.VisualStateGroup::TemplatedParentProperty" reason="DP declarations must be properties"/>
			<Member fullName="Windows.UI.Xaml.DependencyProperty Windows.UI.Xaml.VisualStateManager::VisualStateGroupsProperty" reason="DP declarations must be properties"/>
			<Member fullName="Windows.UI.Xaml.DependencyProperty Windows.UI.Xaml.VisualStateManager::DataContextProperty" reason="DP declarations must be properties"/>
			<Member fullName="Windows.UI.Xaml.DependencyProperty Windows.UI.Xaml.VisualStateManager::TemplatedParentProperty" reason="DP declarations must be properties"/>
			<Member fullName="Windows.UI.Xaml.DependencyProperty Windows.UI.Xaml.VisualTransition::StoryboardProperty" reason="DP declarations must be properties"/>
			<Member fullName="Windows.UI.Xaml.DependencyProperty Windows.UI.Xaml.VisualTransition::DataContextProperty" reason="DP declarations must be properties"/>
			<Member fullName="Windows.UI.Xaml.DependencyProperty Windows.UI.Xaml.VisualTransition::TemplatedParentProperty" reason="DP declarations must be properties"/>
			<Member fullName="Windows.UI.Xaml.DependencyProperty Windows.UI.Xaml.AttachedDependencyObject::DataContextProperty" reason="DP declarations must be properties"/>
			<Member fullName="Windows.UI.Xaml.DependencyProperty Windows.UI.Xaml.AttachedDependencyObject::TemplatedParentProperty" reason="DP declarations must be properties"/>
			<Member fullName="Windows.UI.Xaml.DependencyProperty Windows.UI.Xaml.DependencyObjectCollectionBase::DataContextProperty" reason="DP declarations must be properties"/>
			<Member fullName="Windows.UI.Xaml.DependencyProperty Windows.UI.Xaml.DependencyObjectCollectionBase::TemplatedParentProperty" reason="DP declarations must be properties"/>
			<Member fullName="Windows.UI.Xaml.DependencyProperty Windows.UI.Xaml.NameScope::NameScopeProperty" reason="DP declarations must be properties"/>
			<Member fullName="Windows.UI.Xaml.DependencyProperty Windows.UI.Xaml.Shapes.Path::DataProperty" reason="DP declarations must be properties"/>
			<Member fullName="Windows.UI.Xaml.DependencyProperty Windows.UI.Xaml.Shapes.Rectangle::RadiusYProperty" reason="DP declarations must be properties"/>
			<Member fullName="Windows.UI.Xaml.DependencyProperty Windows.UI.Xaml.Shapes.Rectangle::RadiusXProperty" reason="DP declarations must be properties"/>
			<Member fullName="Windows.UI.Xaml.DependencyProperty Windows.UI.Xaml.Printing.PrintDocument::DataContextProperty" reason="DP declarations must be properties"/>
			<Member fullName="Windows.UI.Xaml.DependencyProperty Windows.UI.Xaml.Printing.PrintDocument::TemplatedParentProperty" reason="DP declarations must be properties"/>
			<Member fullName="Windows.UI.Xaml.DependencyProperty Windows.UI.Xaml.Navigation.PageStackEntry::SourcePageTypeProperty" reason="DP declarations must be properties"/>
			<Member fullName="Windows.UI.Xaml.DependencyProperty Windows.UI.Xaml.Navigation.PageStackEntry::DataContextProperty" reason="DP declarations must be properties"/>
			<Member fullName="Windows.UI.Xaml.DependencyProperty Windows.UI.Xaml.Navigation.PageStackEntry::TemplatedParentProperty" reason="DP declarations must be properties"/>
			<Member fullName="Windows.UI.Xaml.DependencyProperty Windows.UI.Xaml.Input.InputScope::DataContextProperty" reason="DP declarations must be properties"/>
			<Member fullName="Windows.UI.Xaml.DependencyProperty Windows.UI.Xaml.Input.InputScope::TemplatedParentProperty" reason="DP declarations must be properties"/>
			<Member fullName="Windows.UI.Xaml.DependencyProperty Windows.UI.Xaml.Input.InputScopeName::DataContextProperty" reason="DP declarations must be properties"/>
			<Member fullName="Windows.UI.Xaml.DependencyProperty Windows.UI.Xaml.Input.InputScopeName::TemplatedParentProperty" reason="DP declarations must be properties"/>
			<Member fullName="Windows.UI.Xaml.DependencyProperty Windows.UI.Xaml.Input.KeyboardAccelerator::DataContextProperty" reason="DP declarations must be properties"/>
			<Member fullName="Windows.UI.Xaml.DependencyProperty Windows.UI.Xaml.Input.KeyboardAccelerator::TemplatedParentProperty" reason="DP declarations must be properties"/>
			<Member fullName="Windows.UI.Xaml.DependencyProperty Windows.UI.Xaml.Input.XamlUICommand::DataContextProperty" reason="DP declarations must be properties"/>
			<Member fullName="Windows.UI.Xaml.DependencyProperty Windows.UI.Xaml.Input.XamlUICommand::TemplatedParentProperty" reason="DP declarations must be properties"/>
			<Member fullName="Windows.UI.Xaml.DependencyProperty Windows.UI.Xaml.Documents.ContentLinkProvider::DataContextProperty" reason="DP declarations must be properties"/>
			<Member fullName="Windows.UI.Xaml.DependencyProperty Windows.UI.Xaml.Documents.ContentLinkProvider::TemplatedParentProperty" reason="DP declarations must be properties"/>
			<Member fullName="Windows.UI.Xaml.DependencyProperty Windows.UI.Xaml.Documents.Run::TextProperty" reason="DP declarations must be properties"/>
			<Member fullName="Windows.UI.Xaml.DependencyProperty Windows.UI.Xaml.Documents.TextElement::FontFamilyProperty" reason="DP declarations must be properties"/>
			<Member fullName="Windows.UI.Xaml.DependencyProperty Windows.UI.Xaml.Documents.TextElement::FontStyleProperty" reason="DP declarations must be properties"/>
			<Member fullName="Windows.UI.Xaml.DependencyProperty Windows.UI.Xaml.Documents.TextElement::FontSizeProperty" reason="DP declarations must be properties"/>
			<Member fullName="Windows.UI.Xaml.DependencyProperty Windows.UI.Xaml.Documents.TextElement::ForegroundProperty" reason="DP declarations must be properties"/>
			<Member fullName="Windows.UI.Xaml.DependencyProperty Windows.UI.Xaml.Documents.TextElement::FontWeightProperty" reason="DP declarations must be properties"/>
			<Member fullName="Windows.UI.Xaml.DependencyProperty Windows.UI.Xaml.Documents.TextElement::DataContextProperty" reason="DP declarations must be properties"/>
			<Member fullName="Windows.UI.Xaml.DependencyProperty Windows.UI.Xaml.Documents.TextElement::TemplatedParentProperty" reason="DP declarations must be properties"/>
			<Member fullName="Windows.UI.Xaml.DependencyProperty Windows.UI.Xaml.Documents.TextHighlighterBase::DataContextProperty" reason="DP declarations must be properties"/>
			<Member fullName="Windows.UI.Xaml.DependencyProperty Windows.UI.Xaml.Documents.TextHighlighterBase::TemplatedParentProperty" reason="DP declarations must be properties"/>
			<Member fullName="Windows.UI.Xaml.DependencyProperty Windows.UI.Xaml.Controls.AutoSuggestBoxQuerySubmittedEventArgs::DataContextProperty" reason="DP declarations must be properties"/>
			<Member fullName="Windows.UI.Xaml.DependencyProperty Windows.UI.Xaml.Controls.AutoSuggestBoxQuerySubmittedEventArgs::TemplatedParentProperty" reason="DP declarations must be properties"/>
			<Member fullName="Windows.UI.Xaml.DependencyProperty Windows.UI.Xaml.Controls.AutoSuggestBoxSuggestionChosenEventArgs::DataContextProperty" reason="DP declarations must be properties"/>
			<Member fullName="Windows.UI.Xaml.DependencyProperty Windows.UI.Xaml.Controls.AutoSuggestBoxSuggestionChosenEventArgs::TemplatedParentProperty" reason="DP declarations must be properties"/>
			<Member fullName="Windows.UI.Xaml.DependencyProperty Windows.UI.Xaml.Controls.AutoSuggestBoxTextChangedEventArgs::DataContextProperty" reason="DP declarations must be properties"/>
			<Member fullName="Windows.UI.Xaml.DependencyProperty Windows.UI.Xaml.Controls.AutoSuggestBoxTextChangedEventArgs::TemplatedParentProperty" reason="DP declarations must be properties"/>
			<Member fullName="Windows.UI.Xaml.DependencyProperty Windows.UI.Xaml.Controls.Border::ChildProperty" reason="DP declarations must be properties"/>
			<Member fullName="Windows.UI.Xaml.DependencyProperty Windows.UI.Xaml.Controls.Border::CornerRadiusProperty" reason="DP declarations must be properties"/>
			<Member fullName="Windows.UI.Xaml.DependencyProperty Windows.UI.Xaml.Controls.Border::ChildTransitionsProperty" reason="DP declarations must be properties"/>
			<Member fullName="Windows.UI.Xaml.DependencyProperty Windows.UI.Xaml.Controls.Border::PaddingProperty" reason="DP declarations must be properties"/>
			<Member fullName="Windows.UI.Xaml.DependencyProperty Windows.UI.Xaml.Controls.Border::BorderThicknessProperty" reason="DP declarations must be properties"/>
			<Member fullName="Windows.UI.Xaml.DependencyProperty Windows.UI.Xaml.Controls.Border::BorderBrushProperty" reason="DP declarations must be properties"/>
			<Member fullName="Windows.UI.Xaml.DependencyProperty Windows.UI.Xaml.Controls.Button::FlyoutProperty" reason="DP declarations must be properties"/>
			<Member fullName="Windows.UI.Xaml.DependencyProperty Windows.UI.Xaml.Controls.Canvas::LeftProperty" reason="DP declarations must be properties"/>
			<Member fullName="Windows.UI.Xaml.DependencyProperty Windows.UI.Xaml.Controls.Canvas::TopProperty" reason="DP declarations must be properties"/>
			<Member fullName="Windows.UI.Xaml.DependencyProperty Windows.UI.Xaml.Controls.Canvas::ZIndexProperty" reason="DP declarations must be properties"/>
			<Member fullName="Windows.UI.Xaml.DependencyProperty Windows.UI.Xaml.Controls.ColumnDefinition::WidthProperty" reason="DP declarations must be properties"/>
			<Member fullName="Windows.UI.Xaml.DependencyProperty Windows.UI.Xaml.Controls.ColumnDefinition::DataContextProperty" reason="DP declarations must be properties"/>
			<Member fullName="Windows.UI.Xaml.DependencyProperty Windows.UI.Xaml.Controls.ColumnDefinition::TemplatedParentProperty" reason="DP declarations must be properties"/>
			<Member fullName="Windows.UI.Xaml.DependencyProperty Windows.UI.Xaml.Controls.ComboBox::PlaceholderTextProperty" reason="DP declarations must be properties"/>
			<Member fullName="Windows.UI.Xaml.DependencyProperty Windows.UI.Xaml.Controls.ComboBox::IsDropDownOpenProperty" reason="DP declarations must be properties"/>
			<Member fullName="Windows.UI.Xaml.DependencyProperty Windows.UI.Xaml.Controls.ComboBox::MaxDropDownHeightProperty" reason="DP declarations must be properties"/>
			<Member fullName="Windows.UI.Xaml.DependencyProperty Windows.UI.Xaml.Controls.ContentControl::ContentProperty" reason="DP declarations must be properties"/>
			<Member fullName="Windows.UI.Xaml.DependencyProperty Windows.UI.Xaml.Controls.ContentControl::ContentTemplateProperty" reason="DP declarations must be properties"/>
			<Member fullName="Windows.UI.Xaml.DependencyProperty Windows.UI.Xaml.Controls.ContentControl::ContentTemplateSelectorProperty" reason="DP declarations must be properties"/>
			<Member fullName="Windows.UI.Xaml.DependencyProperty Windows.UI.Xaml.Controls.ContentControl::ContentTransitionsProperty" reason="DP declarations must be properties"/>
			<Member fullName="Windows.UI.Xaml.DependencyProperty Windows.UI.Xaml.Controls.ContentPresenter::ContentProperty" reason="DP declarations must be properties"/>
			<Member fullName="Windows.UI.Xaml.DependencyProperty Windows.UI.Xaml.Controls.ContentPresenter::ContentTemplateProperty" reason="DP declarations must be properties"/>
			<Member fullName="Windows.UI.Xaml.DependencyProperty Windows.UI.Xaml.Controls.ContentPresenter::ContentTemplateSelectorProperty" reason="DP declarations must be properties"/>
			<Member fullName="Windows.UI.Xaml.DependencyProperty Windows.UI.Xaml.Controls.ContentPresenter::ContentTransitionsProperty" reason="DP declarations must be properties"/>
			<Member fullName="Windows.UI.Xaml.DependencyProperty Windows.UI.Xaml.Controls.ContentPresenter::ForegroundProperty" reason="DP declarations must be properties"/>
			<Member fullName="Windows.UI.Xaml.DependencyProperty Windows.UI.Xaml.Controls.ContentPresenter::FontWeightProperty" reason="DP declarations must be properties"/>
			<Member fullName="Windows.UI.Xaml.DependencyProperty Windows.UI.Xaml.Controls.ContentPresenter::FontSizeProperty" reason="DP declarations must be properties"/>
			<Member fullName="Windows.UI.Xaml.DependencyProperty Windows.UI.Xaml.Controls.ContentPresenter::FontFamilyProperty" reason="DP declarations must be properties"/>
			<Member fullName="Windows.UI.Xaml.DependencyProperty Windows.UI.Xaml.Controls.ContentPresenter::FontStyleProperty" reason="DP declarations must be properties"/>
			<Member fullName="Windows.UI.Xaml.DependencyProperty Windows.UI.Xaml.Controls.ContentPresenter::TextWrappingProperty" reason="DP declarations must be properties"/>
			<Member fullName="Windows.UI.Xaml.DependencyProperty Windows.UI.Xaml.Controls.ContentPresenter::MaxLinesProperty" reason="DP declarations must be properties"/>
			<Member fullName="Windows.UI.Xaml.DependencyProperty Windows.UI.Xaml.Controls.ContentPresenter::TextTrimmingProperty" reason="DP declarations must be properties"/>
			<Member fullName="Windows.UI.Xaml.DependencyProperty Windows.UI.Xaml.Controls.ContentPresenter::TextAlignmentProperty" reason="DP declarations must be properties"/>
			<Member fullName="Windows.UI.Xaml.DependencyProperty Windows.UI.Xaml.Controls.ContentPresenter::HorizontalContentAlignmentProperty" reason="DP declarations must be properties"/>
			<Member fullName="Windows.UI.Xaml.DependencyProperty Windows.UI.Xaml.Controls.ContentPresenter::VerticalContentAlignmentProperty" reason="DP declarations must be properties"/>
			<Member fullName="Windows.UI.Xaml.DependencyProperty Windows.UI.Xaml.Controls.Control::TemplateProperty" reason="DP declarations must be properties"/>
			<Member fullName="Windows.UI.Xaml.DependencyProperty Windows.UI.Xaml.Controls.Control::ForegroundProperty" reason="DP declarations must be properties"/>
			<Member fullName="Windows.UI.Xaml.DependencyProperty Windows.UI.Xaml.Controls.Control::FontWeightProperty" reason="DP declarations must be properties"/>
			<Member fullName="Windows.UI.Xaml.DependencyProperty Windows.UI.Xaml.Controls.Control::FontSizeProperty" reason="DP declarations must be properties"/>
			<Member fullName="Windows.UI.Xaml.DependencyProperty Windows.UI.Xaml.Controls.Control::FontFamilyProperty" reason="DP declarations must be properties"/>
			<Member fullName="Windows.UI.Xaml.DependencyProperty Windows.UI.Xaml.Controls.Control::FontStyleProperty" reason="DP declarations must be properties"/>
			<Member fullName="Windows.UI.Xaml.DependencyProperty Windows.UI.Xaml.Controls.Control::PaddingProperty" reason="DP declarations must be properties"/>
			<Member fullName="Windows.UI.Xaml.DependencyProperty Windows.UI.Xaml.Controls.Control::BorderThicknessProperty" reason="DP declarations must be properties"/>
			<Member fullName="Windows.UI.Xaml.DependencyProperty Windows.UI.Xaml.Controls.Control::BorderBrushProperty" reason="DP declarations must be properties"/>
			<Member fullName="Windows.UI.Xaml.DependencyProperty Windows.UI.Xaml.Controls.Control::HorizontalContentAlignmentProperty" reason="DP declarations must be properties"/>
			<Member fullName="Windows.UI.Xaml.DependencyProperty Windows.UI.Xaml.Controls.Control::VerticalContentAlignmentProperty" reason="DP declarations must be properties"/>
			<Member fullName="Windows.UI.Xaml.DependencyProperty Windows.UI.Xaml.Controls.DatePickedEventArgs::DataContextProperty" reason="DP declarations must be properties"/>
			<Member fullName="Windows.UI.Xaml.DependencyProperty Windows.UI.Xaml.Controls.DatePickedEventArgs::TemplatedParentProperty" reason="DP declarations must be properties"/>
			<Member fullName="Windows.UI.Xaml.DependencyProperty Windows.UI.Xaml.Controls.DatePicker::DateProperty" reason="DP declarations must be properties"/>
			<Member fullName="Windows.UI.Xaml.DependencyProperty Windows.UI.Xaml.Controls.DatePicker::DayVisibleProperty" reason="DP declarations must be properties"/>
			<Member fullName="Windows.UI.Xaml.DependencyProperty Windows.UI.Xaml.Controls.DatePicker::MonthVisibleProperty" reason="DP declarations must be properties"/>
			<Member fullName="Windows.UI.Xaml.DependencyProperty Windows.UI.Xaml.Controls.DatePicker::YearVisibleProperty" reason="DP declarations must be properties"/>
			<Member fullName="Windows.UI.Xaml.DependencyProperty Windows.UI.Xaml.Controls.DatePicker::MaxYearProperty" reason="DP declarations must be properties"/>
			<Member fullName="Windows.UI.Xaml.DependencyProperty Windows.UI.Xaml.Controls.DatePicker::MinYearProperty" reason="DP declarations must be properties"/>
			<Member fullName="Windows.UI.Xaml.DependencyProperty Windows.UI.Xaml.Controls.DatePickerFlyout::DateProperty" reason="DP declarations must be properties"/>
			<Member fullName="Windows.UI.Xaml.DependencyProperty Windows.UI.Xaml.Controls.DatePickerFlyout::DayVisibleProperty" reason="DP declarations must be properties"/>
			<Member fullName="Windows.UI.Xaml.DependencyProperty Windows.UI.Xaml.Controls.DatePickerFlyout::MonthVisibleProperty" reason="DP declarations must be properties"/>
			<Member fullName="Windows.UI.Xaml.DependencyProperty Windows.UI.Xaml.Controls.DatePickerFlyout::YearVisibleProperty" reason="DP declarations must be properties"/>
			<Member fullName="Windows.UI.Xaml.DependencyProperty Windows.UI.Xaml.Controls.DatePickerFlyout::MaxYearProperty" reason="DP declarations must be properties"/>
			<Member fullName="Windows.UI.Xaml.DependencyProperty Windows.UI.Xaml.Controls.DatePickerFlyout::MinYearProperty" reason="DP declarations must be properties"/>
			<Member fullName="Windows.UI.Xaml.DependencyProperty Windows.UI.Xaml.Controls.DatePickerFlyoutItem::DataContextProperty" reason="DP declarations must be properties"/>
			<Member fullName="Windows.UI.Xaml.DependencyProperty Windows.UI.Xaml.Controls.DatePickerFlyoutItem::TemplatedParentProperty" reason="DP declarations must be properties"/>
			<Member fullName="Windows.UI.Xaml.DependencyProperty Windows.UI.Xaml.Controls.FlipView::UseTouchAnimationsForAllNavigationProperty" reason="DP declarations must be properties"/>
			<Member fullName="Windows.UI.Xaml.DependencyProperty Windows.UI.Xaml.Controls.Flyout::FlyoutPresenterStyleProperty" reason="DP declarations must be properties"/>
			<Member fullName="Windows.UI.Xaml.DependencyProperty Windows.UI.Xaml.Controls.Flyout::ContentProperty" reason="DP declarations must be properties"/>
			<Member fullName="Windows.UI.Xaml.DependencyProperty Windows.UI.Xaml.Controls.FontIcon::GlyphProperty" reason="DP declarations must be properties"/>
			<Member fullName="Windows.UI.Xaml.DependencyProperty Windows.UI.Xaml.Controls.FontIcon::FontFamilyProperty" reason="DP declarations must be properties"/>
			<Member fullName="Windows.UI.Xaml.DependencyProperty Windows.UI.Xaml.Controls.FontIcon::FontStyleProperty" reason="DP declarations must be properties"/>
			<Member fullName="Windows.UI.Xaml.DependencyProperty Windows.UI.Xaml.Controls.FontIcon::FontSizeProperty" reason="DP declarations must be properties"/>
			<Member fullName="Windows.UI.Xaml.DependencyProperty Windows.UI.Xaml.Controls.Frame::BackStackDepthProperty" reason="DP declarations must be properties"/>
			<Member fullName="Windows.UI.Xaml.DependencyProperty Windows.UI.Xaml.Controls.Frame::BackStackProperty" reason="DP declarations must be properties"/>
			<Member fullName="Windows.UI.Xaml.DependencyProperty Windows.UI.Xaml.Controls.Frame::CacheSizeProperty" reason="DP declarations must be properties"/>
			<Member fullName="Windows.UI.Xaml.DependencyProperty Windows.UI.Xaml.Controls.Frame::CanGoBackProperty" reason="DP declarations must be properties"/>
			<Member fullName="Windows.UI.Xaml.DependencyProperty Windows.UI.Xaml.Controls.Frame::CanGoForwardProperty" reason="DP declarations must be properties"/>
			<Member fullName="Windows.UI.Xaml.DependencyProperty Windows.UI.Xaml.Controls.Frame::CurrentSourcePageTypeProperty" reason="DP declarations must be properties"/>
			<Member fullName="Windows.UI.Xaml.DependencyProperty Windows.UI.Xaml.Controls.Frame::ForwardStackProperty" reason="DP declarations must be properties"/>
			<Member fullName="Windows.UI.Xaml.DependencyProperty Windows.UI.Xaml.Controls.Frame::SourcePageTypeProperty" reason="DP declarations must be properties"/>
			<Member fullName="Windows.UI.Xaml.DependencyProperty Windows.UI.Xaml.Controls.Grid::RowProperty" reason="DP declarations must be properties"/>
			<Member fullName="Windows.UI.Xaml.DependencyProperty Windows.UI.Xaml.Controls.Grid::ColumnProperty" reason="DP declarations must be properties"/>
			<Member fullName="Windows.UI.Xaml.DependencyProperty Windows.UI.Xaml.Controls.Grid::RowSpanProperty" reason="DP declarations must be properties"/>
			<Member fullName="Windows.UI.Xaml.DependencyProperty Windows.UI.Xaml.Controls.Grid::ColumnSpanProperty" reason="DP declarations must be properties"/>
			<Member fullName="Windows.UI.Xaml.DependencyProperty Windows.UI.Xaml.Controls.IconSource::DataContextProperty" reason="DP declarations must be properties"/>
			<Member fullName="Windows.UI.Xaml.DependencyProperty Windows.UI.Xaml.Controls.IconSource::TemplatedParentProperty" reason="DP declarations must be properties"/>
			<Member fullName="Windows.UI.Xaml.DependencyProperty Windows.UI.Xaml.Controls.Image::StretchProperty" reason="DP declarations must be properties"/>
			<Member fullName="Windows.UI.Xaml.DependencyProperty Windows.UI.Xaml.Controls.Image::SourceProperty" reason="DP declarations must be properties"/>
			<Member fullName="Windows.UI.Xaml.DependencyProperty Windows.UI.Xaml.Controls.Image::BackgroundProperty" reason="DP declarations must be properties"/>
			<Member fullName="Windows.UI.Xaml.DependencyProperty Windows.UI.Xaml.Controls.Image::OpacityProperty" reason="DP declarations must be properties"/>
			<Member fullName="Windows.UI.Xaml.DependencyProperty Windows.UI.Xaml.Controls.Image::StyleProperty" reason="DP declarations must be properties"/>
			<Member fullName="Windows.UI.Xaml.DependencyProperty Windows.UI.Xaml.Controls.Image::IsEnabledProperty" reason="DP declarations must be properties"/>
			<Member fullName="Windows.UI.Xaml.DependencyProperty Windows.UI.Xaml.Controls.Image::IsHitTestVisibleProperty" reason="DP declarations must be properties"/>
			<Member fullName="Windows.UI.Xaml.DependencyProperty Windows.UI.Xaml.Controls.Image::VisibilityProperty" reason="DP declarations must be properties"/>
			<Member fullName="Windows.UI.Xaml.DependencyProperty Windows.UI.Xaml.Controls.Image::NameProperty" reason="DP declarations must be properties"/>
			<Member fullName="Windows.UI.Xaml.DependencyProperty Windows.UI.Xaml.Controls.Image::MarginProperty" reason="DP declarations must be properties"/>
			<Member fullName="Windows.UI.Xaml.DependencyProperty Windows.UI.Xaml.Controls.Image::HorizontalAlignmentProperty" reason="DP declarations must be properties"/>
			<Member fullName="Windows.UI.Xaml.DependencyProperty Windows.UI.Xaml.Controls.Image::VerticalAlignmentProperty" reason="DP declarations must be properties"/>
			<Member fullName="Windows.UI.Xaml.DependencyProperty Windows.UI.Xaml.Controls.Image::WidthProperty" reason="DP declarations must be properties"/>
			<Member fullName="Windows.UI.Xaml.DependencyProperty Windows.UI.Xaml.Controls.Image::HeightProperty" reason="DP declarations must be properties"/>
			<Member fullName="Windows.UI.Xaml.DependencyProperty Windows.UI.Xaml.Controls.Image::MinWidthProperty" reason="DP declarations must be properties"/>
			<Member fullName="Windows.UI.Xaml.DependencyProperty Windows.UI.Xaml.Controls.Image::MinHeightProperty" reason="DP declarations must be properties"/>
			<Member fullName="Windows.UI.Xaml.DependencyProperty Windows.UI.Xaml.Controls.Image::MaxWidthProperty" reason="DP declarations must be properties"/>
			<Member fullName="Windows.UI.Xaml.DependencyProperty Windows.UI.Xaml.Controls.Image::MaxHeightProperty" reason="DP declarations must be properties"/>
			<Member fullName="Windows.UI.Xaml.DependencyProperty Windows.UI.Xaml.Controls.Image::TransitionsProperty" reason="DP declarations must be properties"/>
			<Member fullName="Windows.UI.Xaml.DependencyProperty Windows.UI.Xaml.Controls.Image::TagProperty" reason="DP declarations must be properties"/>
			<Member fullName="Windows.UI.Xaml.DependencyProperty Windows.UI.Xaml.Controls.Image::RenderTransformProperty" reason="DP declarations must be properties"/>
			<Member fullName="Windows.UI.Xaml.DependencyProperty Windows.UI.Xaml.Controls.Image::RenderTransformOriginProperty" reason="DP declarations must be properties"/>
			<Member fullName="Windows.UI.Xaml.DependencyProperty Windows.UI.Xaml.Controls.Image::DataContextProperty" reason="DP declarations must be properties"/>
			<Member fullName="Windows.UI.Xaml.DependencyProperty Windows.UI.Xaml.Controls.Image::TemplatedParentProperty" reason="DP declarations must be properties"/>
			<Member fullName="Windows.UI.Xaml.DependencyProperty Windows.UI.Xaml.Controls.InkToolbarCustomPen::DataContextProperty" reason="DP declarations must be properties"/>
			<Member fullName="Windows.UI.Xaml.DependencyProperty Windows.UI.Xaml.Controls.InkToolbarCustomPen::TemplatedParentProperty" reason="DP declarations must be properties"/>
			<Member fullName="Windows.UI.Xaml.DependencyProperty Windows.UI.Xaml.Controls.ItemsControl::ItemsSourceProperty" reason="DP declarations must be properties"/>
			<Member fullName="Windows.UI.Xaml.DependencyProperty Windows.UI.Xaml.Controls.ItemsControl::ItemContainerStyleProperty" reason="DP declarations must be properties"/>
			<Member fullName="Windows.UI.Xaml.DependencyProperty Windows.UI.Xaml.Controls.ItemsControl::ItemContainerStyleSelectorProperty" reason="DP declarations must be properties"/>
			<Member fullName="Windows.UI.Xaml.DependencyProperty Windows.UI.Xaml.Controls.ItemsControl::IsGroupingProperty" reason="DP declarations must be properties"/>
			<Member fullName="Windows.UI.Xaml.DependencyProperty Windows.UI.Xaml.Controls.ItemsControl::DisplayMemberPathProperty" reason="DP declarations must be properties"/>
			<Member fullName="Windows.UI.Xaml.DependencyProperty Windows.UI.Xaml.Controls.ItemsPickedEventArgs::DataContextProperty" reason="DP declarations must be properties"/>
			<Member fullName="Windows.UI.Xaml.DependencyProperty Windows.UI.Xaml.Controls.ItemsPickedEventArgs::TemplatedParentProperty" reason="DP declarations must be properties"/>
			<Member fullName="Windows.UI.Xaml.DependencyProperty Windows.UI.Xaml.Controls.ItemsStackPanel::AreStickyGroupHeadersEnabledProperty" reason="DP declarations must be properties"/>
			<Member fullName="Windows.UI.Xaml.DependencyProperty Windows.UI.Xaml.Controls.ItemsStackPanel::GroupHeaderPlacementProperty" reason="DP declarations must be properties"/>
			<Member fullName="Windows.UI.Xaml.DependencyProperty Windows.UI.Xaml.Controls.ItemsStackPanel::GroupPaddingProperty" reason="DP declarations must be properties"/>
			<Member fullName="Windows.UI.Xaml.DependencyProperty Windows.UI.Xaml.Controls.ItemsStackPanel::OrientationProperty" reason="DP declarations must be properties"/>
			<Member fullName="Windows.UI.Xaml.DependencyProperty Windows.UI.Xaml.Controls.ItemsStackPanel::CacheLengthProperty" reason="DP declarations must be properties"/>
			<Member fullName="Windows.UI.Xaml.DependencyProperty Windows.UI.Xaml.Controls.ItemsWrapGrid::AreStickyGroupHeadersEnabledProperty" reason="DP declarations must be properties"/>
			<Member fullName="Windows.UI.Xaml.DependencyProperty Windows.UI.Xaml.Controls.ItemsWrapGrid::GroupHeaderPlacementProperty" reason="DP declarations must be properties"/>
			<Member fullName="Windows.UI.Xaml.DependencyProperty Windows.UI.Xaml.Controls.ItemsWrapGrid::GroupPaddingProperty" reason="DP declarations must be properties"/>
			<Member fullName="Windows.UI.Xaml.DependencyProperty Windows.UI.Xaml.Controls.ItemsWrapGrid::ItemHeightProperty" reason="DP declarations must be properties"/>
			<Member fullName="Windows.UI.Xaml.DependencyProperty Windows.UI.Xaml.Controls.ItemsWrapGrid::ItemWidthProperty" reason="DP declarations must be properties"/>
			<Member fullName="Windows.UI.Xaml.DependencyProperty Windows.UI.Xaml.Controls.ItemsWrapGrid::OrientationProperty" reason="DP declarations must be properties"/>
			<Member fullName="Windows.UI.Xaml.DependencyProperty Windows.UI.Xaml.Controls.ItemsWrapGrid::MaximumRowsOrColumnsProperty" reason="DP declarations must be properties"/>
			<Member fullName="Windows.UI.Xaml.DependencyProperty Windows.UI.Xaml.Controls.ItemsWrapGrid::CacheLengthProperty" reason="DP declarations must be properties"/>
			<Member fullName="Windows.UI.Xaml.DependencyProperty Windows.UI.Xaml.Controls.ListViewBase::HeaderProperty" reason="DP declarations must be properties"/>
			<Member fullName="Windows.UI.Xaml.DependencyProperty Windows.UI.Xaml.Controls.ListViewBase::HeaderTemplateProperty" reason="DP declarations must be properties"/>
			<Member fullName="Windows.UI.Xaml.DependencyProperty Windows.UI.Xaml.Controls.ListViewBase::FooterProperty" reason="DP declarations must be properties"/>
			<Member fullName="Windows.UI.Xaml.DependencyProperty Windows.UI.Xaml.Controls.ListViewBase::FooterTemplateProperty" reason="DP declarations must be properties"/>
			<Member fullName="Windows.UI.Xaml.DependencyProperty Windows.UI.Xaml.Controls.ListViewBase::SelectionModeProperty" reason="DP declarations must be properties"/>
			<Member fullName="Windows.UI.Xaml.DependencyProperty Windows.UI.Xaml.Controls.ListViewBase::IsItemClickEnabledProperty" reason="DP declarations must be properties"/>
			<Member fullName="Windows.UI.Xaml.DependencyProperty Windows.UI.Xaml.Controls.ListViewBase::DataFetchSizeProperty" reason="DP declarations must be properties"/>
			<Member fullName="Windows.UI.Xaml.DependencyProperty Windows.UI.Xaml.Controls.ListViewBase::IncrementalLoadingThresholdProperty" reason="DP declarations must be properties"/>
			<Member fullName="Windows.UI.Xaml.DependencyProperty Windows.UI.Xaml.Controls.ListViewBase::IncrementalLoadingTriggerProperty" reason="DP declarations must be properties"/>
			<Member fullName="Windows.UI.Xaml.DependencyProperty Windows.UI.Xaml.Controls.MenuFlyout::ItemsProperty" reason="DP declarations must be properties"/>
			<Member fullName="Windows.UI.Xaml.DependencyProperty Windows.UI.Xaml.Controls.NavigationViewTemplateSettings::DataContextProperty" reason="DP declarations must be properties"/>
			<Member fullName="Windows.UI.Xaml.DependencyProperty Windows.UI.Xaml.Controls.NavigationViewTemplateSettings::TemplatedParentProperty" reason="DP declarations must be properties"/>
			<Member fullName="Windows.UI.Xaml.DependencyProperty Windows.UI.Xaml.Controls.Panel::ChildrenTransitionsProperty" reason="DP declarations must be properties"/>
			<Member fullName="Windows.UI.Xaml.DependencyProperty Windows.UI.Xaml.Controls.Panel::PaddingProperty" reason="DP declarations must be properties"/>
			<Member fullName="Windows.UI.Xaml.DependencyProperty Windows.UI.Xaml.Controls.Panel::BorderThicknessProperty" reason="DP declarations must be properties"/>
			<Member fullName="Windows.UI.Xaml.DependencyProperty Windows.UI.Xaml.Controls.Panel::BorderBrushProperty" reason="DP declarations must be properties"/>
			<Member fullName="Windows.UI.Xaml.DependencyProperty Windows.UI.Xaml.Controls.Panel::CornerRadiusProperty" reason="DP declarations must be properties"/>
			<Member fullName="Windows.UI.Xaml.DependencyProperty Windows.UI.Xaml.Controls.Panel::IsItemsHostProperty" reason="DP declarations must be properties"/>
			<Member fullName="Windows.UI.Xaml.DependencyProperty Windows.UI.Xaml.Controls.PasswordBox::PasswordProperty" reason="DP declarations must be properties"/>
			<Member fullName="Windows.UI.Xaml.DependencyProperty Windows.UI.Xaml.Controls.PathIcon::DataProperty" reason="DP declarations must be properties"/>
			<Member fullName="Windows.UI.Xaml.DependencyProperty Windows.UI.Xaml.Controls.PickerConfirmedEventArgs::DataContextProperty" reason="DP declarations must be properties"/>
			<Member fullName="Windows.UI.Xaml.DependencyProperty Windows.UI.Xaml.Controls.PickerConfirmedEventArgs::TemplatedParentProperty" reason="DP declarations must be properties"/>
			<Member fullName="Windows.UI.Xaml.DependencyProperty Windows.UI.Xaml.Controls.PivotItem::HeaderProperty" reason="DP declarations must be properties"/>
			<Member fullName="Windows.UI.Xaml.DependencyProperty Windows.UI.Xaml.Controls.ProgressBar::IsIndeterminateProperty" reason="DP declarations must be properties"/>
			<Member fullName="Windows.UI.Xaml.DependencyProperty Windows.UI.Xaml.Controls.ProgressBar::ShowErrorProperty" reason="DP declarations must be properties"/>
			<Member fullName="Windows.UI.Xaml.DependencyProperty Windows.UI.Xaml.Controls.ProgressBar::ShowPausedProperty" reason="DP declarations must be properties"/>
			<Member fullName="Windows.UI.Xaml.DependencyProperty Windows.UI.Xaml.Controls.ProgressRing::ForegroundProperty" reason="DP declarations must be properties"/>
			<Member fullName="Windows.UI.Xaml.DependencyProperty Windows.UI.Xaml.Controls.ProgressRing::IsActiveProperty" reason="DP declarations must be properties"/>
			<Member fullName="Windows.UI.Xaml.DependencyProperty Windows.UI.Xaml.Controls.ProgressRing::BackgroundProperty" reason="DP declarations must be properties"/>
			<Member fullName="Windows.UI.Xaml.DependencyProperty Windows.UI.Xaml.Controls.ProgressRing::OpacityProperty" reason="DP declarations must be properties"/>
			<Member fullName="Windows.UI.Xaml.DependencyProperty Windows.UI.Xaml.Controls.ProgressRing::StyleProperty" reason="DP declarations must be properties"/>
			<Member fullName="Windows.UI.Xaml.DependencyProperty Windows.UI.Xaml.Controls.ProgressRing::IsEnabledProperty" reason="DP declarations must be properties"/>
			<Member fullName="Windows.UI.Xaml.DependencyProperty Windows.UI.Xaml.Controls.ProgressRing::IsHitTestVisibleProperty" reason="DP declarations must be properties"/>
			<Member fullName="Windows.UI.Xaml.DependencyProperty Windows.UI.Xaml.Controls.ProgressRing::VisibilityProperty" reason="DP declarations must be properties"/>
			<Member fullName="Windows.UI.Xaml.DependencyProperty Windows.UI.Xaml.Controls.ProgressRing::NameProperty" reason="DP declarations must be properties"/>
			<Member fullName="Windows.UI.Xaml.DependencyProperty Windows.UI.Xaml.Controls.ProgressRing::MarginProperty" reason="DP declarations must be properties"/>
			<Member fullName="Windows.UI.Xaml.DependencyProperty Windows.UI.Xaml.Controls.ProgressRing::HorizontalAlignmentProperty" reason="DP declarations must be properties"/>
			<Member fullName="Windows.UI.Xaml.DependencyProperty Windows.UI.Xaml.Controls.ProgressRing::VerticalAlignmentProperty" reason="DP declarations must be properties"/>
			<Member fullName="Windows.UI.Xaml.DependencyProperty Windows.UI.Xaml.Controls.ProgressRing::WidthProperty" reason="DP declarations must be properties"/>
			<Member fullName="Windows.UI.Xaml.DependencyProperty Windows.UI.Xaml.Controls.ProgressRing::HeightProperty" reason="DP declarations must be properties"/>
			<Member fullName="Windows.UI.Xaml.DependencyProperty Windows.UI.Xaml.Controls.ProgressRing::MinWidthProperty" reason="DP declarations must be properties"/>
			<Member fullName="Windows.UI.Xaml.DependencyProperty Windows.UI.Xaml.Controls.ProgressRing::MinHeightProperty" reason="DP declarations must be properties"/>
			<Member fullName="Windows.UI.Xaml.DependencyProperty Windows.UI.Xaml.Controls.ProgressRing::MaxWidthProperty" reason="DP declarations must be properties"/>
			<Member fullName="Windows.UI.Xaml.DependencyProperty Windows.UI.Xaml.Controls.ProgressRing::MaxHeightProperty" reason="DP declarations must be properties"/>
			<Member fullName="Windows.UI.Xaml.DependencyProperty Windows.UI.Xaml.Controls.ProgressRing::TransitionsProperty" reason="DP declarations must be properties"/>
			<Member fullName="Windows.UI.Xaml.DependencyProperty Windows.UI.Xaml.Controls.ProgressRing::TagProperty" reason="DP declarations must be properties"/>
			<Member fullName="Windows.UI.Xaml.DependencyProperty Windows.UI.Xaml.Controls.ProgressRing::RenderTransformProperty" reason="DP declarations must be properties"/>
			<Member fullName="Windows.UI.Xaml.DependencyProperty Windows.UI.Xaml.Controls.ProgressRing::RenderTransformOriginProperty" reason="DP declarations must be properties"/>
			<Member fullName="Windows.UI.Xaml.DependencyProperty Windows.UI.Xaml.Controls.RadioButton::GroupNameProperty" reason="DP declarations must be properties"/>
			<Member fullName="Windows.UI.Xaml.DependencyProperty Windows.UI.Xaml.Controls.RatingItemInfo::DataContextProperty" reason="DP declarations must be properties"/>
			<Member fullName="Windows.UI.Xaml.DependencyProperty Windows.UI.Xaml.Controls.RatingItemInfo::TemplatedParentProperty" reason="DP declarations must be properties"/>
			<Member fullName="Windows.UI.Xaml.DependencyProperty Windows.UI.Xaml.Controls.RelativePanel::AlignBottomWithPanelProperty" reason="DP declarations must be properties"/>
			<Member fullName="Windows.UI.Xaml.DependencyProperty Windows.UI.Xaml.Controls.RelativePanel::AlignLeftWithPanelProperty" reason="DP declarations must be properties"/>
			<Member fullName="Windows.UI.Xaml.DependencyProperty Windows.UI.Xaml.Controls.RelativePanel::AlignRightWithPanelProperty" reason="DP declarations must be properties"/>
			<Member fullName="Windows.UI.Xaml.DependencyProperty Windows.UI.Xaml.Controls.RelativePanel::AlignTopWithPanelProperty" reason="DP declarations must be properties"/>
			<Member fullName="Windows.UI.Xaml.DependencyProperty Windows.UI.Xaml.Controls.RelativePanel::AlignHorizontalCenterWithPanelProperty" reason="DP declarations must be properties"/>
			<Member fullName="Windows.UI.Xaml.DependencyProperty Windows.UI.Xaml.Controls.RelativePanel::AlignVerticalCenterWithPanelProperty" reason="DP declarations must be properties"/>
			<Member fullName="Windows.UI.Xaml.DependencyProperty Windows.UI.Xaml.Controls.RelativePanel::AlignBottomWithProperty" reason="DP declarations must be properties"/>
			<Member fullName="Windows.UI.Xaml.DependencyProperty Windows.UI.Xaml.Controls.RelativePanel::AlignLeftWithProperty" reason="DP declarations must be properties"/>
			<Member fullName="Windows.UI.Xaml.DependencyProperty Windows.UI.Xaml.Controls.RelativePanel::AlignRightWithProperty" reason="DP declarations must be properties"/>
			<Member fullName="Windows.UI.Xaml.DependencyProperty Windows.UI.Xaml.Controls.RelativePanel::AlignTopWithProperty" reason="DP declarations must be properties"/>
			<Member fullName="Windows.UI.Xaml.DependencyProperty Windows.UI.Xaml.Controls.RelativePanel::AlignHorizontalCenterWithProperty" reason="DP declarations must be properties"/>
			<Member fullName="Windows.UI.Xaml.DependencyProperty Windows.UI.Xaml.Controls.RelativePanel::AlignVerticalCenterWithProperty" reason="DP declarations must be properties"/>
			<Member fullName="Windows.UI.Xaml.DependencyProperty Windows.UI.Xaml.Controls.RelativePanel::AboveProperty" reason="DP declarations must be properties"/>
			<Member fullName="Windows.UI.Xaml.DependencyProperty Windows.UI.Xaml.Controls.RelativePanel::BelowProperty" reason="DP declarations must be properties"/>
			<Member fullName="Windows.UI.Xaml.DependencyProperty Windows.UI.Xaml.Controls.RelativePanel::LeftOfProperty" reason="DP declarations must be properties"/>
			<Member fullName="Windows.UI.Xaml.DependencyProperty Windows.UI.Xaml.Controls.RelativePanel::RightOfProperty" reason="DP declarations must be properties"/>
			<Member fullName="Windows.UI.Xaml.DependencyProperty Windows.UI.Xaml.Controls.RowDefinition::HeightProperty" reason="DP declarations must be properties"/>
			<Member fullName="Windows.UI.Xaml.DependencyProperty Windows.UI.Xaml.Controls.RowDefinition::DataContextProperty" reason="DP declarations must be properties"/>
			<Member fullName="Windows.UI.Xaml.DependencyProperty Windows.UI.Xaml.Controls.RowDefinition::TemplatedParentProperty" reason="DP declarations must be properties"/>
			<Member fullName="Windows.UI.Xaml.DependencyProperty Windows.UI.Xaml.Controls.ScrollContentPresenter::BackgroundProperty" reason="DP declarations must be properties"/>
			<Member fullName="Windows.UI.Xaml.DependencyProperty Windows.UI.Xaml.Controls.ScrollContentPresenter::OpacityProperty" reason="DP declarations must be properties"/>
			<Member fullName="Windows.UI.Xaml.DependencyProperty Windows.UI.Xaml.Controls.ScrollContentPresenter::StyleProperty" reason="DP declarations must be properties"/>
			<Member fullName="Windows.UI.Xaml.DependencyProperty Windows.UI.Xaml.Controls.ScrollContentPresenter::IsEnabledProperty" reason="DP declarations must be properties"/>
			<Member fullName="Windows.UI.Xaml.DependencyProperty Windows.UI.Xaml.Controls.ScrollContentPresenter::IsHitTestVisibleProperty" reason="DP declarations must be properties"/>
			<Member fullName="Windows.UI.Xaml.DependencyProperty Windows.UI.Xaml.Controls.ScrollContentPresenter::VisibilityProperty" reason="DP declarations must be properties"/>
			<Member fullName="Windows.UI.Xaml.DependencyProperty Windows.UI.Xaml.Controls.ScrollContentPresenter::NameProperty" reason="DP declarations must be properties"/>
			<Member fullName="Windows.UI.Xaml.DependencyProperty Windows.UI.Xaml.Controls.ScrollContentPresenter::MarginProperty" reason="DP declarations must be properties"/>
			<Member fullName="Windows.UI.Xaml.DependencyProperty Windows.UI.Xaml.Controls.ScrollContentPresenter::HorizontalAlignmentProperty" reason="DP declarations must be properties"/>
			<Member fullName="Windows.UI.Xaml.DependencyProperty Windows.UI.Xaml.Controls.ScrollContentPresenter::VerticalAlignmentProperty" reason="DP declarations must be properties"/>
			<Member fullName="Windows.UI.Xaml.DependencyProperty Windows.UI.Xaml.Controls.ScrollContentPresenter::WidthProperty" reason="DP declarations must be properties"/>
			<Member fullName="Windows.UI.Xaml.DependencyProperty Windows.UI.Xaml.Controls.ScrollContentPresenter::HeightProperty" reason="DP declarations must be properties"/>
			<Member fullName="Windows.UI.Xaml.DependencyProperty Windows.UI.Xaml.Controls.ScrollContentPresenter::MinWidthProperty" reason="DP declarations must be properties"/>
			<Member fullName="Windows.UI.Xaml.DependencyProperty Windows.UI.Xaml.Controls.ScrollContentPresenter::MinHeightProperty" reason="DP declarations must be properties"/>
			<Member fullName="Windows.UI.Xaml.DependencyProperty Windows.UI.Xaml.Controls.ScrollContentPresenter::MaxWidthProperty" reason="DP declarations must be properties"/>
			<Member fullName="Windows.UI.Xaml.DependencyProperty Windows.UI.Xaml.Controls.ScrollContentPresenter::MaxHeightProperty" reason="DP declarations must be properties"/>
			<Member fullName="Windows.UI.Xaml.DependencyProperty Windows.UI.Xaml.Controls.ScrollContentPresenter::TransitionsProperty" reason="DP declarations must be properties"/>
			<Member fullName="Windows.UI.Xaml.DependencyProperty Windows.UI.Xaml.Controls.ScrollContentPresenter::TagProperty" reason="DP declarations must be properties"/>
			<Member fullName="Windows.UI.Xaml.DependencyProperty Windows.UI.Xaml.Controls.ScrollContentPresenter::RenderTransformProperty" reason="DP declarations must be properties"/>
			<Member fullName="Windows.UI.Xaml.DependencyProperty Windows.UI.Xaml.Controls.ScrollContentPresenter::RenderTransformOriginProperty" reason="DP declarations must be properties"/>
			<Member fullName="Windows.UI.Xaml.DependencyProperty Windows.UI.Xaml.Controls.ScrollContentPresenter::DataContextProperty" reason="DP declarations must be properties"/>
			<Member fullName="Windows.UI.Xaml.DependencyProperty Windows.UI.Xaml.Controls.ScrollContentPresenter::TemplatedParentProperty" reason="DP declarations must be properties"/>
			<Member fullName="Windows.UI.Xaml.DependencyProperty Windows.UI.Xaml.Controls.ScrollViewer::HorizontalScrollBarVisibilityProperty" reason="DP declarations must be properties"/>
			<Member fullName="Windows.UI.Xaml.DependencyProperty Windows.UI.Xaml.Controls.ScrollViewer::VerticalScrollBarVisibilityProperty" reason="DP declarations must be properties"/>
			<Member fullName="Windows.UI.Xaml.DependencyProperty Windows.UI.Xaml.Controls.ScrollViewer::HorizontalScrollModeProperty" reason="DP declarations must be properties"/>
			<Member fullName="Windows.UI.Xaml.DependencyProperty Windows.UI.Xaml.Controls.ScrollViewer::VerticalScrollModeProperty" reason="DP declarations must be properties"/>
			<Member fullName="Windows.UI.Xaml.DependencyProperty Windows.UI.Xaml.Controls.ScrollViewer::ZoomModeProperty" reason="DP declarations must be properties"/>
			<Member fullName="Windows.UI.Xaml.DependencyProperty Windows.UI.Xaml.Controls.ScrollViewer::MinZoomFactorProperty" reason="DP declarations must be properties"/>
			<Member fullName="Windows.UI.Xaml.DependencyProperty Windows.UI.Xaml.Controls.ScrollViewer::MaxZoomFactorProperty" reason="DP declarations must be properties"/>
			<Member fullName="Windows.UI.Xaml.DependencyProperty Windows.UI.Xaml.Controls.ScrollViewer::ZoomFactorProperty" reason="DP declarations must be properties"/>
			<Member fullName="Windows.UI.Xaml.DependencyProperty Windows.UI.Xaml.Controls.Slider::IsTrackerEnabledProperty" reason="DP declarations must be properties"/>
			<Member fullName="Windows.UI.Xaml.DependencyProperty Windows.UI.Xaml.Controls.Slider::StepFrequencyProperty" reason="DP declarations must be properties"/>
			<Member fullName="Windows.UI.Xaml.DependencyProperty Windows.UI.Xaml.Controls.Slider::OrientationProperty" reason="DP declarations must be properties"/>
			<Member fullName="Windows.UI.Xaml.DependencyProperty Windows.UI.Xaml.Controls.Slider::SnapsToProperty" reason="DP declarations must be properties"/>
			<Member fullName="Windows.UI.Xaml.DependencyProperty Windows.UI.Xaml.Controls.Slider::IsThumbToolTipEnabledProperty" reason="DP declarations must be properties"/>
			<Member fullName="Windows.UI.Xaml.DependencyProperty Windows.UI.Xaml.Controls.Slider::IsDirectionReversedProperty" reason="DP declarations must be properties"/>
			<Member fullName="Windows.UI.Xaml.DependencyProperty Windows.UI.Xaml.Controls.Slider::IntermediateValueProperty" reason="DP declarations must be properties"/>
			<Member fullName="Windows.UI.Xaml.DependencyProperty Windows.UI.Xaml.Controls.Slider::TickPlacementProperty" reason="DP declarations must be properties"/>
			<Member fullName="Windows.UI.Xaml.DependencyProperty Windows.UI.Xaml.Controls.Slider::TickFrequencyProperty" reason="DP declarations must be properties"/>
			<Member fullName="Windows.UI.Xaml.DependencyProperty Windows.UI.Xaml.Controls.Slider::ThumbToolTipValueConverterProperty" reason="DP declarations must be properties"/>
			<Member fullName="Windows.UI.Xaml.DependencyProperty Windows.UI.Xaml.Controls.Slider::HeaderTemplateProperty" reason="DP declarations must be properties"/>
			<Member fullName="Windows.UI.Xaml.DependencyProperty Windows.UI.Xaml.Controls.Slider::HeaderProperty" reason="DP declarations must be properties"/>
			<Member fullName="Windows.UI.Xaml.DependencyProperty Windows.UI.Xaml.Controls.SplitView::CompactPaneLengthProperty" reason="DP declarations must be properties"/>
			<Member fullName="Windows.UI.Xaml.DependencyProperty Windows.UI.Xaml.Controls.SplitView::ContentProperty" reason="DP declarations must be properties"/>
			<Member fullName="Windows.UI.Xaml.DependencyProperty Windows.UI.Xaml.Controls.SplitView::PaneProperty" reason="DP declarations must be properties"/>
			<Member fullName="Windows.UI.Xaml.DependencyProperty Windows.UI.Xaml.Controls.SplitView::DisplayModeProperty" reason="DP declarations must be properties"/>
			<Member fullName="Windows.UI.Xaml.DependencyProperty Windows.UI.Xaml.Controls.SplitView::IsPaneOpenProperty" reason="DP declarations must be properties"/>
			<Member fullName="Windows.UI.Xaml.DependencyProperty Windows.UI.Xaml.Controls.SplitView::OpenPaneLengthProperty" reason="DP declarations must be properties"/>
			<Member fullName="Windows.UI.Xaml.DependencyProperty Windows.UI.Xaml.Controls.SplitView::PaneBackgroundProperty" reason="DP declarations must be properties"/>
			<Member fullName="Windows.UI.Xaml.DependencyProperty Windows.UI.Xaml.Controls.SplitView::PanePlacementProperty" reason="DP declarations must be properties"/>
			<Member fullName="Windows.UI.Xaml.DependencyProperty Windows.UI.Xaml.Controls.SplitView::TemplateSettingsProperty" reason="DP declarations must be properties"/>
			<Member fullName="Windows.UI.Xaml.DependencyProperty Windows.UI.Xaml.Controls.StackPanel::OrientationProperty" reason="DP declarations must be properties"/>
			<Member fullName="Windows.UI.Xaml.DependencyProperty Windows.UI.Xaml.Controls.StackPanel::SpacingProperty" reason="DP declarations must be properties"/>
			<Member fullName="Windows.UI.Xaml.DependencyProperty Windows.UI.Xaml.Controls.SwipeItem::DataContextProperty" reason="DP declarations must be properties"/>
			<Member fullName="Windows.UI.Xaml.DependencyProperty Windows.UI.Xaml.Controls.SwipeItem::TemplatedParentProperty" reason="DP declarations must be properties"/>
			<Member fullName="Windows.UI.Xaml.DependencyProperty Windows.UI.Xaml.Controls.SwipeItems::DataContextProperty" reason="DP declarations must be properties"/>
			<Member fullName="Windows.UI.Xaml.DependencyProperty Windows.UI.Xaml.Controls.SwipeItems::TemplatedParentProperty" reason="DP declarations must be properties"/>
			<Member fullName="Windows.UI.Xaml.DependencyProperty Windows.UI.Xaml.Controls.TextBlock::FontStyleProperty" reason="DP declarations must be properties"/>
			<Member fullName="Windows.UI.Xaml.DependencyProperty Windows.UI.Xaml.Controls.TextBlock::TextWrappingProperty" reason="DP declarations must be properties"/>
			<Member fullName="Windows.UI.Xaml.DependencyProperty Windows.UI.Xaml.Controls.TextBlock::FontWeightProperty" reason="DP declarations must be properties"/>
			<Member fullName="Windows.UI.Xaml.DependencyProperty Windows.UI.Xaml.Controls.TextBlock::TextProperty" reason="DP declarations must be properties"/>
			<Member fullName="Windows.UI.Xaml.DependencyProperty Windows.UI.Xaml.Controls.TextBlock::FontFamilyProperty" reason="DP declarations must be properties"/>
			<Member fullName="Windows.UI.Xaml.DependencyProperty Windows.UI.Xaml.Controls.TextBlock::FontSizeProperty" reason="DP declarations must be properties"/>
			<Member fullName="Windows.UI.Xaml.DependencyProperty Windows.UI.Xaml.Controls.TextBlock::MaxLinesProperty" reason="DP declarations must be properties"/>
			<Member fullName="Windows.UI.Xaml.DependencyProperty Windows.UI.Xaml.Controls.TextBlock::TextTrimmingProperty" reason="DP declarations must be properties"/>
			<Member fullName="Windows.UI.Xaml.DependencyProperty Windows.UI.Xaml.Controls.TextBlock::ForegroundProperty" reason="DP declarations must be properties"/>
			<Member fullName="Windows.UI.Xaml.DependencyProperty Windows.UI.Xaml.Controls.TextBlock::TextAlignmentProperty" reason="DP declarations must be properties"/>
			<Member fullName="Windows.UI.Xaml.DependencyProperty Windows.UI.Xaml.Controls.TextBlock::LineHeightProperty" reason="DP declarations must be properties"/>
			<Member fullName="Windows.UI.Xaml.DependencyProperty Windows.UI.Xaml.Controls.TextBlock::LineStackingStrategyProperty" reason="DP declarations must be properties"/>
			<Member fullName="Windows.UI.Xaml.DependencyProperty Windows.UI.Xaml.Controls.TextBox::TextProperty" reason="DP declarations must be properties"/>
			<Member fullName="Windows.UI.Xaml.DependencyProperty Windows.UI.Xaml.Controls.TextBox::PlaceholderTextProperty" reason="DP declarations must be properties"/>
			<Member fullName="Windows.UI.Xaml.DependencyProperty Windows.UI.Xaml.Controls.TextBox::InputScopeProperty" reason="DP declarations must be properties"/>
			<Member fullName="Windows.UI.Xaml.DependencyProperty Windows.UI.Xaml.Controls.TextBox::MaxLengthProperty" reason="DP declarations must be properties"/>
			<Member fullName="Windows.UI.Xaml.DependencyProperty Windows.UI.Xaml.Controls.TextBox::AcceptsReturnProperty" reason="DP declarations must be properties"/>
			<Member fullName="Windows.UI.Xaml.DependencyProperty Windows.UI.Xaml.Controls.TextBox::TextWrappingProperty" reason="DP declarations must be properties"/>
			<Member fullName="Windows.UI.Xaml.DependencyProperty Windows.UI.Xaml.Controls.TextBox::IsReadOnlyProperty" reason="DP declarations must be properties"/>
			<Member fullName="Windows.UI.Xaml.DependencyProperty Windows.UI.Xaml.Controls.TextBox::HeaderProperty" reason="DP declarations must be properties"/>
			<Member fullName="Windows.UI.Xaml.DependencyProperty Windows.UI.Xaml.Controls.TextBox::HeaderTemplateProperty" reason="DP declarations must be properties"/>
			<Member fullName="Windows.UI.Xaml.DependencyProperty Windows.UI.Xaml.Controls.TextBox::IsSpellCheckEnabledProperty" reason="DP declarations must be properties"/>
			<Member fullName="Windows.UI.Xaml.DependencyProperty Windows.UI.Xaml.Controls.TextBox::IsTextPredictionEnabledProperty" reason="DP declarations must be properties"/>
			<Member fullName="Windows.UI.Xaml.DependencyProperty Windows.UI.Xaml.Controls.TextBox::TextAlignmentProperty" reason="DP declarations must be properties"/>
			<Member fullName="Windows.UI.Xaml.DependencyProperty Windows.UI.Xaml.Controls.TextBox::ImeOptionsProperty" reason="DP declarations must be properties"/>
			<Member fullName="Windows.UI.Xaml.DependencyProperty Windows.UI.Xaml.Controls.TimePickedEventArgs::DataContextProperty" reason="DP declarations must be properties"/>
			<Member fullName="Windows.UI.Xaml.DependencyProperty Windows.UI.Xaml.Controls.TimePickedEventArgs::TemplatedParentProperty" reason="DP declarations must be properties"/>
			<Member fullName="Windows.UI.Xaml.DependencyProperty Windows.UI.Xaml.Controls.TimePicker::TimeProperty" reason="DP declarations must be properties"/>
			<Member fullName="Windows.UI.Xaml.DependencyProperty Windows.UI.Xaml.Controls.TimePicker::MinuteIncrementProperty" reason="DP declarations must be properties"/>
			<Member fullName="Windows.UI.Xaml.DependencyProperty Windows.UI.Xaml.Controls.TimePicker::FlyoutPlacementProperty" reason="DP declarations must be properties"/>
			<Member fullName="Windows.UI.Xaml.DependencyProperty Windows.UI.Xaml.Controls.TimePicker::ClockIdentifierProperty" reason="DP declarations must be properties"/>
			<Member fullName="Windows.UI.Xaml.DependencyProperty Windows.UI.Xaml.Controls.TimePickerFlyout::TimeProperty" reason="DP declarations must be properties"/>
			<Member fullName="Windows.UI.Xaml.DependencyProperty Windows.UI.Xaml.Controls.TimePickerFlyout::MinuteIncrementProperty" reason="DP declarations must be properties"/>
			<Member fullName="Windows.UI.Xaml.DependencyProperty Windows.UI.Xaml.Controls.TimePickerFlyout::ClockIdentifierProperty" reason="DP declarations must be properties"/>
			<Member fullName="Windows.UI.Xaml.DependencyProperty Windows.UI.Xaml.Controls.ToggleSwitch::IsOnProperty" reason="DP declarations must be properties"/>
			<Member fullName="Windows.UI.Xaml.DependencyProperty Windows.UI.Xaml.Controls.ToggleSwitch::OnContentTemplateProperty" reason="DP declarations must be properties"/>
			<Member fullName="Windows.UI.Xaml.DependencyProperty Windows.UI.Xaml.Controls.ToggleSwitch::OffContentTemplateProperty" reason="DP declarations must be properties"/>
			<Member fullName="Windows.UI.Xaml.DependencyProperty Windows.UI.Xaml.Controls.ToggleSwitch::HeaderTemplateProperty" reason="DP declarations must be properties"/>
			<Member fullName="Windows.UI.Xaml.DependencyProperty Windows.UI.Xaml.Controls.ToggleSwitch::OnContentProperty" reason="DP declarations must be properties"/>
			<Member fullName="Windows.UI.Xaml.DependencyProperty Windows.UI.Xaml.Controls.ToggleSwitch::OffContentProperty" reason="DP declarations must be properties"/>
			<Member fullName="Windows.UI.Xaml.DependencyProperty Windows.UI.Xaml.Controls.ToggleSwitch::HeaderProperty" reason="DP declarations must be properties"/>
			<Member fullName="Windows.UI.Xaml.DependencyProperty Windows.UI.Xaml.Controls.TreeViewItemTemplateSettings::DataContextProperty" reason="DP declarations must be properties"/>
			<Member fullName="Windows.UI.Xaml.DependencyProperty Windows.UI.Xaml.Controls.TreeViewItemTemplateSettings::TemplatedParentProperty" reason="DP declarations must be properties"/>
			<Member fullName="Windows.UI.Xaml.DependencyProperty Windows.UI.Xaml.Controls.TreeViewNode::DataContextProperty" reason="DP declarations must be properties"/>
			<Member fullName="Windows.UI.Xaml.DependencyProperty Windows.UI.Xaml.Controls.TreeViewNode::TemplatedParentProperty" reason="DP declarations must be properties"/>
			<Member fullName="Windows.UI.Xaml.DependencyProperty Windows.UI.Xaml.Controls.WebView::CanGoBackProperty" reason="DP declarations must be properties"/>
			<Member fullName="Windows.UI.Xaml.DependencyProperty Windows.UI.Xaml.Controls.WebView::CanGoForwardProperty" reason="DP declarations must be properties"/>
			<Member fullName="Windows.UI.Xaml.DependencyProperty Windows.UI.Xaml.Controls.WebView::SourceProperty" reason="DP declarations must be properties"/>
			<Member fullName="Windows.UI.Xaml.DependencyProperty Windows.UI.Xaml.Controls.WebView::IsScrollEnabledProperty" reason="DP declarations must be properties"/>
			<Member fullName="Windows.UI.Xaml.DependencyProperty Windows.UI.Xaml.Controls.AnimatedVisualPlayer::AutoPlayProperty" reason="DP declarations must be properties"/>
			<Member fullName="Windows.UI.Xaml.DependencyProperty Windows.UI.Xaml.Controls.AnimatedVisualPlayer::IsAnimatedVisualLoadedProperty" reason="DP declarations must be properties"/>
			<Member fullName="Windows.UI.Xaml.DependencyProperty Windows.UI.Xaml.Controls.AnimatedVisualPlayer::IsPlayingProperty" reason="DP declarations must be properties"/>
			<Member fullName="Windows.UI.Xaml.DependencyProperty Windows.UI.Xaml.Controls.AnimatedVisualPlayer::PlaybackRateProperty" reason="DP declarations must be properties"/>
			<Member fullName="Windows.UI.Xaml.DependencyProperty Windows.UI.Xaml.Controls.AnimatedVisualPlayer::FallbackContentProperty" reason="DP declarations must be properties"/>
			<Member fullName="Windows.UI.Xaml.DependencyProperty Windows.UI.Xaml.Controls.AnimatedVisualPlayer::SourceProperty" reason="DP declarations must be properties"/>
			<Member fullName="Windows.UI.Xaml.DependencyProperty Windows.UI.Xaml.Controls.AnimatedVisualPlayer::StretchProperty" reason="DP declarations must be properties"/>
			<Member fullName="Windows.UI.Xaml.DependencyProperty Windows.UI.Xaml.Controls.AnimatedVisualPlayer::DurationProperty" reason="DP declarations must be properties"/>
			<Member fullName="Windows.UI.Xaml.DependencyProperty Windows.UI.Xaml.Controls.DatePickerSelector::DateProperty" reason="DP declarations must be properties"/>
			<Member fullName="Windows.UI.Xaml.DependencyProperty Windows.UI.Xaml.Controls.DatePickerSelector::DayVisibleProperty" reason="DP declarations must be properties"/>
			<Member fullName="Windows.UI.Xaml.DependencyProperty Windows.UI.Xaml.Controls.DatePickerSelector::MonthVisibleProperty" reason="DP declarations must be properties"/>
			<Member fullName="Windows.UI.Xaml.DependencyProperty Windows.UI.Xaml.Controls.DatePickerSelector::YearVisibleProperty" reason="DP declarations must be properties"/>
			<Member fullName="Windows.UI.Xaml.DependencyProperty Windows.UI.Xaml.Controls.DatePickerSelector::MaxYearProperty" reason="DP declarations must be properties"/>
			<Member fullName="Windows.UI.Xaml.DependencyProperty Windows.UI.Xaml.Controls.DatePickerSelector::MinYearProperty" reason="DP declarations must be properties"/>
			<Member fullName="Windows.UI.Xaml.DependencyProperty Windows.UI.Xaml.Controls.IconElement::ForegroundProperty" reason="DP declarations must be properties"/>
			<Member fullName="Windows.UI.Xaml.DependencyProperty Windows.UI.Xaml.Controls.NativeListViewBase::BackgroundProperty" reason="DP declarations must be properties"/>
			<Member fullName="Windows.UI.Xaml.DependencyProperty Windows.UI.Xaml.Controls.NativeListViewBase::OpacityProperty" reason="DP declarations must be properties"/>
			<Member fullName="Windows.UI.Xaml.DependencyProperty Windows.UI.Xaml.Controls.NativeListViewBase::StyleProperty" reason="DP declarations must be properties"/>
			<Member fullName="Windows.UI.Xaml.DependencyProperty Windows.UI.Xaml.Controls.NativeListViewBase::IsEnabledProperty" reason="DP declarations must be properties"/>
			<Member fullName="Windows.UI.Xaml.DependencyProperty Windows.UI.Xaml.Controls.NativeListViewBase::IsHitTestVisibleProperty" reason="DP declarations must be properties"/>
			<Member fullName="Windows.UI.Xaml.DependencyProperty Windows.UI.Xaml.Controls.NativeListViewBase::VisibilityProperty" reason="DP declarations must be properties"/>
			<Member fullName="Windows.UI.Xaml.DependencyProperty Windows.UI.Xaml.Controls.NativeListViewBase::NameProperty" reason="DP declarations must be properties"/>
			<Member fullName="Windows.UI.Xaml.DependencyProperty Windows.UI.Xaml.Controls.NativeListViewBase::MarginProperty" reason="DP declarations must be properties"/>
			<Member fullName="Windows.UI.Xaml.DependencyProperty Windows.UI.Xaml.Controls.NativeListViewBase::HorizontalAlignmentProperty" reason="DP declarations must be properties"/>
			<Member fullName="Windows.UI.Xaml.DependencyProperty Windows.UI.Xaml.Controls.NativeListViewBase::VerticalAlignmentProperty" reason="DP declarations must be properties"/>
			<Member fullName="Windows.UI.Xaml.DependencyProperty Windows.UI.Xaml.Controls.NativeListViewBase::WidthProperty" reason="DP declarations must be properties"/>
			<Member fullName="Windows.UI.Xaml.DependencyProperty Windows.UI.Xaml.Controls.NativeListViewBase::HeightProperty" reason="DP declarations must be properties"/>
			<Member fullName="Windows.UI.Xaml.DependencyProperty Windows.UI.Xaml.Controls.NativeListViewBase::MinWidthProperty" reason="DP declarations must be properties"/>
			<Member fullName="Windows.UI.Xaml.DependencyProperty Windows.UI.Xaml.Controls.NativeListViewBase::MinHeightProperty" reason="DP declarations must be properties"/>
			<Member fullName="Windows.UI.Xaml.DependencyProperty Windows.UI.Xaml.Controls.NativeListViewBase::MaxWidthProperty" reason="DP declarations must be properties"/>
			<Member fullName="Windows.UI.Xaml.DependencyProperty Windows.UI.Xaml.Controls.NativeListViewBase::MaxHeightProperty" reason="DP declarations must be properties"/>
			<Member fullName="Windows.UI.Xaml.DependencyProperty Windows.UI.Xaml.Controls.NativeListViewBase::TransitionsProperty" reason="DP declarations must be properties"/>
			<Member fullName="Windows.UI.Xaml.DependencyProperty Windows.UI.Xaml.Controls.NativeListViewBase::TagProperty" reason="DP declarations must be properties"/>
			<Member fullName="Windows.UI.Xaml.DependencyProperty Windows.UI.Xaml.Controls.NativeListViewBase::RenderTransformProperty" reason="DP declarations must be properties"/>
			<Member fullName="Windows.UI.Xaml.DependencyProperty Windows.UI.Xaml.Controls.NativeListViewBase::RenderTransformOriginProperty" reason="DP declarations must be properties"/>
			<Member fullName="Windows.UI.Xaml.DependencyProperty Windows.UI.Xaml.Controls.NativeListViewBase::DataContextProperty" reason="DP declarations must be properties"/>
			<Member fullName="Windows.UI.Xaml.DependencyProperty Windows.UI.Xaml.Controls.NativeListViewBase::TemplatedParentProperty" reason="DP declarations must be properties"/>
			<Member fullName="Windows.UI.Xaml.DependencyProperty Windows.UI.Xaml.Controls.VirtualizingPanelLayout::OrientationProperty" reason="DP declarations must be properties"/>
			<Member fullName="Windows.UI.Xaml.DependencyProperty Windows.UI.Xaml.Controls.VirtualizingPanelLayout::AreStickyGroupHeadersEnabledProperty" reason="DP declarations must be properties"/>
			<Member fullName="Windows.UI.Xaml.DependencyProperty Windows.UI.Xaml.Controls.VirtualizingPanelLayout::GroupHeaderPlacementProperty" reason="DP declarations must be properties"/>
			<Member fullName="Windows.UI.Xaml.DependencyProperty Windows.UI.Xaml.Controls.VirtualizingPanelLayout::GroupPaddingProperty" reason="DP declarations must be properties"/>
			<Member fullName="Windows.UI.Xaml.DependencyProperty Windows.UI.Xaml.Controls.VirtualizingPanelLayout::CacheLengthProperty" reason="DP declarations must be properties"/>
			<Member fullName="Windows.UI.Xaml.DependencyProperty Windows.UI.Xaml.Controls.VirtualizingPanelLayout::DataContextProperty" reason="DP declarations must be properties"/>
			<Member fullName="Windows.UI.Xaml.DependencyProperty Windows.UI.Xaml.Controls.VirtualizingPanelLayout::TemplatedParentProperty" reason="DP declarations must be properties"/>
			<Member fullName="Windows.UI.Xaml.DependencyProperty Windows.UI.Xaml.Controls.PersonPictureTemplateSettings::ActualImageBrushProperty" reason="DP declarations must be properties"/>
			<Member fullName="Windows.UI.Xaml.DependencyProperty Windows.UI.Xaml.Controls.PersonPictureTemplateSettings::ActualInitialsProperty" reason="DP declarations must be properties"/>
			<Member fullName="Windows.UI.Xaml.DependencyProperty Windows.UI.Xaml.Controls.PersonPictureTemplateSettings::DataContextProperty" reason="DP declarations must be properties"/>
			<Member fullName="Windows.UI.Xaml.DependencyProperty Windows.UI.Xaml.Controls.PersonPictureTemplateSettings::TemplatedParentProperty" reason="DP declarations must be properties"/>
			<Member fullName="Windows.UI.Xaml.DependencyProperty Windows.UI.Xaml.Controls.Popup::PopupPanelProperty" reason="DP declarations must be properties"/>
			<Member fullName="Windows.UI.Xaml.DependencyProperty Windows.UI.Xaml.Controls.PopupBase::IsOpenProperty" reason="DP declarations must be properties"/>
			<Member fullName="Windows.UI.Xaml.DependencyProperty Windows.UI.Xaml.Controls.PopupBase::ChildProperty" reason="DP declarations must be properties"/>
			<Member fullName="Windows.UI.Xaml.DependencyProperty Windows.UI.Xaml.Controls.PopupBase::IsLightDismissEnabledProperty" reason="DP declarations must be properties"/>
			<Member fullName="Windows.UI.Xaml.DependencyProperty Windows.UI.Xaml.Controls.PopupBase::HorizontalOffsetProperty" reason="DP declarations must be properties"/>
			<Member fullName="Windows.UI.Xaml.DependencyProperty Windows.UI.Xaml.Controls.PopupBase::VerticalOffsetProperty" reason="DP declarations must be properties"/>
			<Member fullName="Windows.UI.Xaml.DependencyProperty Windows.UI.Xaml.Controls.TimePickerSelector::TimeProperty" reason="DP declarations must be properties"/>
			<Member fullName="Windows.UI.Xaml.DependencyProperty Windows.UI.Xaml.Controls.TimePickerSelector::MinuteIncrementProperty" reason="DP declarations must be properties"/>
			<Member fullName="Windows.UI.Xaml.DependencyProperty Windows.UI.Xaml.Controls.TimePickerSelector::ClockIdentifierProperty" reason="DP declarations must be properties"/>
			<Member fullName="Windows.UI.Xaml.DependencyProperty Windows.UI.Xaml.Controls.NativePagedView::BackgroundProperty" reason="DP declarations must be properties"/>
			<Member fullName="Windows.UI.Xaml.DependencyProperty Windows.UI.Xaml.Controls.NativePagedView::OpacityProperty" reason="DP declarations must be properties"/>
			<Member fullName="Windows.UI.Xaml.DependencyProperty Windows.UI.Xaml.Controls.NativePagedView::StyleProperty" reason="DP declarations must be properties"/>
			<Member fullName="Windows.UI.Xaml.DependencyProperty Windows.UI.Xaml.Controls.NativePagedView::IsEnabledProperty" reason="DP declarations must be properties"/>
			<Member fullName="Windows.UI.Xaml.DependencyProperty Windows.UI.Xaml.Controls.NativePagedView::IsHitTestVisibleProperty" reason="DP declarations must be properties"/>
			<Member fullName="Windows.UI.Xaml.DependencyProperty Windows.UI.Xaml.Controls.NativePagedView::VisibilityProperty" reason="DP declarations must be properties"/>
			<Member fullName="Windows.UI.Xaml.DependencyProperty Windows.UI.Xaml.Controls.NativePagedView::NameProperty" reason="DP declarations must be properties"/>
			<Member fullName="Windows.UI.Xaml.DependencyProperty Windows.UI.Xaml.Controls.NativePagedView::MarginProperty" reason="DP declarations must be properties"/>
			<Member fullName="Windows.UI.Xaml.DependencyProperty Windows.UI.Xaml.Controls.NativePagedView::HorizontalAlignmentProperty" reason="DP declarations must be properties"/>
			<Member fullName="Windows.UI.Xaml.DependencyProperty Windows.UI.Xaml.Controls.NativePagedView::VerticalAlignmentProperty" reason="DP declarations must be properties"/>
			<Member fullName="Windows.UI.Xaml.DependencyProperty Windows.UI.Xaml.Controls.NativePagedView::WidthProperty" reason="DP declarations must be properties"/>
			<Member fullName="Windows.UI.Xaml.DependencyProperty Windows.UI.Xaml.Controls.NativePagedView::HeightProperty" reason="DP declarations must be properties"/>
			<Member fullName="Windows.UI.Xaml.DependencyProperty Windows.UI.Xaml.Controls.NativePagedView::MinWidthProperty" reason="DP declarations must be properties"/>
			<Member fullName="Windows.UI.Xaml.DependencyProperty Windows.UI.Xaml.Controls.NativePagedView::MinHeightProperty" reason="DP declarations must be properties"/>
			<Member fullName="Windows.UI.Xaml.DependencyProperty Windows.UI.Xaml.Controls.NativePagedView::MaxWidthProperty" reason="DP declarations must be properties"/>
			<Member fullName="Windows.UI.Xaml.DependencyProperty Windows.UI.Xaml.Controls.NativePagedView::MaxHeightProperty" reason="DP declarations must be properties"/>
			<Member fullName="Windows.UI.Xaml.DependencyProperty Windows.UI.Xaml.Controls.NativePagedView::TransitionsProperty" reason="DP declarations must be properties"/>
			<Member fullName="Windows.UI.Xaml.DependencyProperty Windows.UI.Xaml.Controls.NativePagedView::TagProperty" reason="DP declarations must be properties"/>
			<Member fullName="Windows.UI.Xaml.DependencyProperty Windows.UI.Xaml.Controls.NativePagedView::RenderTransformProperty" reason="DP declarations must be properties"/>
			<Member fullName="Windows.UI.Xaml.DependencyProperty Windows.UI.Xaml.Controls.NativePagedView::RenderTransformOriginProperty" reason="DP declarations must be properties"/>
			<Member fullName="Windows.UI.Xaml.DependencyProperty Windows.UI.Xaml.Controls.NativePagedView::DataContextProperty" reason="DP declarations must be properties"/>
			<Member fullName="Windows.UI.Xaml.DependencyProperty Windows.UI.Xaml.Controls.NativePagedView::TemplatedParentProperty" reason="DP declarations must be properties"/>
			<Member fullName="Windows.UI.Xaml.DependencyProperty Windows.UI.Xaml.Controls.NativePopup::AnchorProperty" reason="DP declarations must be properties"/>
			<Member fullName="Windows.UI.Xaml.DependencyProperty Windows.UI.Xaml.Controls.TextBoxView::ForegroundProperty" reason="DP declarations must be properties"/>
			<Member fullName="Windows.UI.Xaml.DependencyProperty Windows.UI.Xaml.Controls.TextBoxView::BackgroundProperty" reason="DP declarations must be properties"/>
			<Member fullName="Windows.UI.Xaml.DependencyProperty Windows.UI.Xaml.Controls.TextBoxView::OpacityProperty" reason="DP declarations must be properties"/>
			<Member fullName="Windows.UI.Xaml.DependencyProperty Windows.UI.Xaml.Controls.TextBoxView::StyleProperty" reason="DP declarations must be properties"/>
			<Member fullName="Windows.UI.Xaml.DependencyProperty Windows.UI.Xaml.Controls.TextBoxView::IsEnabledProperty" reason="DP declarations must be properties"/>
			<Member fullName="Windows.UI.Xaml.DependencyProperty Windows.UI.Xaml.Controls.TextBoxView::IsHitTestVisibleProperty" reason="DP declarations must be properties"/>
			<Member fullName="Windows.UI.Xaml.DependencyProperty Windows.UI.Xaml.Controls.TextBoxView::VisibilityProperty" reason="DP declarations must be properties"/>
			<Member fullName="Windows.UI.Xaml.DependencyProperty Windows.UI.Xaml.Controls.TextBoxView::NameProperty" reason="DP declarations must be properties"/>
			<Member fullName="Windows.UI.Xaml.DependencyProperty Windows.UI.Xaml.Controls.TextBoxView::MarginProperty" reason="DP declarations must be properties"/>
			<Member fullName="Windows.UI.Xaml.DependencyProperty Windows.UI.Xaml.Controls.TextBoxView::HorizontalAlignmentProperty" reason="DP declarations must be properties"/>
			<Member fullName="Windows.UI.Xaml.DependencyProperty Windows.UI.Xaml.Controls.TextBoxView::VerticalAlignmentProperty" reason="DP declarations must be properties"/>
			<Member fullName="Windows.UI.Xaml.DependencyProperty Windows.UI.Xaml.Controls.TextBoxView::WidthProperty" reason="DP declarations must be properties"/>
			<Member fullName="Windows.UI.Xaml.DependencyProperty Windows.UI.Xaml.Controls.TextBoxView::HeightProperty" reason="DP declarations must be properties"/>
			<Member fullName="Windows.UI.Xaml.DependencyProperty Windows.UI.Xaml.Controls.TextBoxView::MinWidthProperty" reason="DP declarations must be properties"/>
			<Member fullName="Windows.UI.Xaml.DependencyProperty Windows.UI.Xaml.Controls.TextBoxView::MinHeightProperty" reason="DP declarations must be properties"/>
			<Member fullName="Windows.UI.Xaml.DependencyProperty Windows.UI.Xaml.Controls.TextBoxView::MaxWidthProperty" reason="DP declarations must be properties"/>
			<Member fullName="Windows.UI.Xaml.DependencyProperty Windows.UI.Xaml.Controls.TextBoxView::MaxHeightProperty" reason="DP declarations must be properties"/>
			<Member fullName="Windows.UI.Xaml.DependencyProperty Windows.UI.Xaml.Controls.TextBoxView::TransitionsProperty" reason="DP declarations must be properties"/>
			<Member fullName="Windows.UI.Xaml.DependencyProperty Windows.UI.Xaml.Controls.TextBoxView::TagProperty" reason="DP declarations must be properties"/>
			<Member fullName="Windows.UI.Xaml.DependencyProperty Windows.UI.Xaml.Controls.TextBoxView::RenderTransformProperty" reason="DP declarations must be properties"/>
			<Member fullName="Windows.UI.Xaml.DependencyProperty Windows.UI.Xaml.Controls.TextBoxView::RenderTransformOriginProperty" reason="DP declarations must be properties"/>
			<Member fullName="Windows.UI.Xaml.DependencyProperty Windows.UI.Xaml.Controls.TextBoxView::DataContextProperty" reason="DP declarations must be properties"/>
			<Member fullName="Windows.UI.Xaml.DependencyProperty Windows.UI.Xaml.Controls.TextBoxView::TemplatedParentProperty" reason="DP declarations must be properties"/>
			<Member fullName="Windows.UI.Xaml.DependencyProperty Windows.UI.Xaml.Controls.Primitives.AppBarButtonTemplateSettings::DataContextProperty" reason="DP declarations must be properties"/>
			<Member fullName="Windows.UI.Xaml.DependencyProperty Windows.UI.Xaml.Controls.Primitives.AppBarButtonTemplateSettings::TemplatedParentProperty" reason="DP declarations must be properties"/>
			<Member fullName="Windows.UI.Xaml.DependencyProperty Windows.UI.Xaml.Controls.Primitives.AppBarTemplateSettings::HiddenRootMarginProperty" reason="DP declarations must be properties"/>
			<Member fullName="Windows.UI.Xaml.DependencyProperty Windows.UI.Xaml.Controls.Primitives.AppBarTemplateSettings::DataContextProperty" reason="DP declarations must be properties"/>
			<Member fullName="Windows.UI.Xaml.DependencyProperty Windows.UI.Xaml.Controls.Primitives.AppBarTemplateSettings::TemplatedParentProperty" reason="DP declarations must be properties"/>
			<Member fullName="Windows.UI.Xaml.DependencyProperty Windows.UI.Xaml.Controls.Primitives.AppBarToggleButtonTemplateSettings::DataContextProperty" reason="DP declarations must be properties"/>
			<Member fullName="Windows.UI.Xaml.DependencyProperty Windows.UI.Xaml.Controls.Primitives.AppBarToggleButtonTemplateSettings::TemplatedParentProperty" reason="DP declarations must be properties"/>
			<Member fullName="Windows.UI.Xaml.DependencyProperty Windows.UI.Xaml.Controls.Primitives.ButtonBase::CommandProperty" reason="DP declarations must be properties"/>
			<Member fullName="Windows.UI.Xaml.DependencyProperty Windows.UI.Xaml.Controls.Primitives.CalendarViewTemplateSettings::DataContextProperty" reason="DP declarations must be properties"/>
			<Member fullName="Windows.UI.Xaml.DependencyProperty Windows.UI.Xaml.Controls.Primitives.CalendarViewTemplateSettings::TemplatedParentProperty" reason="DP declarations must be properties"/>
			<Member fullName="Windows.UI.Xaml.DependencyProperty Windows.UI.Xaml.Controls.Primitives.ComboBoxTemplateSettings::DataContextProperty" reason="DP declarations must be properties"/>
			<Member fullName="Windows.UI.Xaml.DependencyProperty Windows.UI.Xaml.Controls.Primitives.ComboBoxTemplateSettings::TemplatedParentProperty" reason="DP declarations must be properties"/>
			<Member fullName="Windows.UI.Xaml.DependencyProperty Windows.UI.Xaml.Controls.Primitives.CommandBarFlyoutCommandBarTemplateSettings::DataContextProperty" reason="DP declarations must be properties"/>
			<Member fullName="Windows.UI.Xaml.DependencyProperty Windows.UI.Xaml.Controls.Primitives.CommandBarFlyoutCommandBarTemplateSettings::TemplatedParentProperty" reason="DP declarations must be properties"/>
			<Member fullName="Windows.UI.Xaml.DependencyProperty Windows.UI.Xaml.Controls.Primitives.CommandBarTemplateSettings::DataContextProperty" reason="DP declarations must be properties"/>
			<Member fullName="Windows.UI.Xaml.DependencyProperty Windows.UI.Xaml.Controls.Primitives.CommandBarTemplateSettings::TemplatedParentProperty" reason="DP declarations must be properties"/>
			<Member fullName="Windows.UI.Xaml.DependencyProperty Windows.UI.Xaml.Controls.Primitives.FlyoutBase::DataContextProperty" reason="DP declarations must be properties"/>
			<Member fullName="Windows.UI.Xaml.DependencyProperty Windows.UI.Xaml.Controls.Primitives.FlyoutBase::TemplatedParentProperty" reason="DP declarations must be properties"/>
			<Member fullName="Windows.UI.Xaml.DependencyProperty Windows.UI.Xaml.Controls.Primitives.GridViewItemTemplateSettings::DataContextProperty" reason="DP declarations must be properties"/>
			<Member fullName="Windows.UI.Xaml.DependencyProperty Windows.UI.Xaml.Controls.Primitives.GridViewItemTemplateSettings::TemplatedParentProperty" reason="DP declarations must be properties"/>
			<Member fullName="Windows.UI.Xaml.DependencyProperty Windows.UI.Xaml.Controls.Primitives.JumpListItemBackgroundConverter::DataContextProperty" reason="DP declarations must be properties"/>
			<Member fullName="Windows.UI.Xaml.DependencyProperty Windows.UI.Xaml.Controls.Primitives.JumpListItemBackgroundConverter::TemplatedParentProperty" reason="DP declarations must be properties"/>
			<Member fullName="Windows.UI.Xaml.DependencyProperty Windows.UI.Xaml.Controls.Primitives.JumpListItemForegroundConverter::DataContextProperty" reason="DP declarations must be properties"/>
			<Member fullName="Windows.UI.Xaml.DependencyProperty Windows.UI.Xaml.Controls.Primitives.JumpListItemForegroundConverter::TemplatedParentProperty" reason="DP declarations must be properties"/>
			<Member fullName="Windows.UI.Xaml.DependencyProperty Windows.UI.Xaml.Controls.Primitives.ListViewItemTemplateSettings::DataContextProperty" reason="DP declarations must be properties"/>
			<Member fullName="Windows.UI.Xaml.DependencyProperty Windows.UI.Xaml.Controls.Primitives.ListViewItemTemplateSettings::TemplatedParentProperty" reason="DP declarations must be properties"/>
			<Member fullName="Windows.UI.Xaml.DependencyProperty Windows.UI.Xaml.Controls.Primitives.ProgressBarTemplateSettings::DataContextProperty" reason="DP declarations must be properties"/>
			<Member fullName="Windows.UI.Xaml.DependencyProperty Windows.UI.Xaml.Controls.Primitives.ProgressBarTemplateSettings::TemplatedParentProperty" reason="DP declarations must be properties"/>
			<Member fullName="Windows.UI.Xaml.DependencyProperty Windows.UI.Xaml.Controls.Primitives.ProgressRingTemplateSettings::DataContextProperty" reason="DP declarations must be properties"/>
			<Member fullName="Windows.UI.Xaml.DependencyProperty Windows.UI.Xaml.Controls.Primitives.ProgressRingTemplateSettings::TemplatedParentProperty" reason="DP declarations must be properties"/>
			<Member fullName="Windows.UI.Xaml.DependencyProperty Windows.UI.Xaml.Controls.Primitives.RangeBase::ValueProperty" reason="DP declarations must be properties"/>
			<Member fullName="Windows.UI.Xaml.DependencyProperty Windows.UI.Xaml.Controls.Primitives.RangeBase::MinimumProperty" reason="DP declarations must be properties"/>
			<Member fullName="Windows.UI.Xaml.DependencyProperty Windows.UI.Xaml.Controls.Primitives.RangeBase::MaximumProperty" reason="DP declarations must be properties"/>
			<Member fullName="Windows.UI.Xaml.DependencyProperty Windows.UI.Xaml.Controls.Primitives.RangeBase::SmallChangeProperty" reason="DP declarations must be properties"/>
			<Member fullName="Windows.UI.Xaml.DependencyProperty Windows.UI.Xaml.Controls.Primitives.RangeBase::LargeChangeProperty" reason="DP declarations must be properties"/>
			<Member fullName="Windows.UI.Xaml.DependencyProperty Windows.UI.Xaml.Controls.Primitives.RangeBase::ActualValueProperty" reason="DP declarations must be properties"/>
			<Member fullName="Windows.UI.Xaml.DependencyProperty Windows.UI.Xaml.Controls.Primitives.Selector::SelectedItemProperty" reason="DP declarations must be properties"/>
			<Member fullName="Windows.UI.Xaml.DependencyProperty Windows.UI.Xaml.Controls.Primitives.Selector::SelectedIndexProperty" reason="DP declarations must be properties"/>
			<Member fullName="Windows.UI.Xaml.DependencyProperty Windows.UI.Xaml.Controls.Primitives.SelectorItem::IsSelectedProperty" reason="DP declarations must be properties"/>
			<Member fullName="Windows.UI.Xaml.DependencyProperty Windows.UI.Xaml.Controls.Primitives.SettingsFlyoutTemplateSettings::DataContextProperty" reason="DP declarations must be properties"/>
			<Member fullName="Windows.UI.Xaml.DependencyProperty Windows.UI.Xaml.Controls.Primitives.SettingsFlyoutTemplateSettings::TemplatedParentProperty" reason="DP declarations must be properties"/>
			<Member fullName="Windows.UI.Xaml.DependencyProperty Windows.UI.Xaml.Controls.Primitives.SplitViewTemplateSettings::DataContextProperty" reason="DP declarations must be properties"/>
			<Member fullName="Windows.UI.Xaml.DependencyProperty Windows.UI.Xaml.Controls.Primitives.SplitViewTemplateSettings::TemplatedParentProperty" reason="DP declarations must be properties"/>
			<Member fullName="Windows.UI.Xaml.DependencyProperty Windows.UI.Xaml.Controls.Primitives.Thumb::IsDraggingProperty" reason="DP declarations must be properties"/>
			<Member fullName="Windows.UI.Xaml.DependencyProperty Windows.UI.Xaml.Controls.Primitives.TickBar::FillProperty" reason="DP declarations must be properties"/>
			<Member fullName="Windows.UI.Xaml.DependencyProperty Windows.UI.Xaml.Controls.Primitives.ToggleButton::IsCheckedProperty" reason="DP declarations must be properties"/>
			<Member fullName="Windows.UI.Xaml.DependencyProperty Windows.UI.Xaml.Controls.Primitives.ToggleSwitchTemplateSettings::DataContextProperty" reason="DP declarations must be properties"/>
			<Member fullName="Windows.UI.Xaml.DependencyProperty Windows.UI.Xaml.Controls.Primitives.ToggleSwitchTemplateSettings::TemplatedParentProperty" reason="DP declarations must be properties"/>
			<Member fullName="Windows.UI.Xaml.DependencyProperty Windows.UI.Xaml.Controls.Primitives.ToolTipTemplateSettings::DataContextProperty" reason="DP declarations must be properties"/>
			<Member fullName="Windows.UI.Xaml.DependencyProperty Windows.UI.Xaml.Controls.Primitives.ToolTipTemplateSettings::TemplatedParentProperty" reason="DP declarations must be properties"/>
			<Member fullName="Windows.UI.Xaml.DependencyProperty Windows.UI.Xaml.Controls.Primitives.MenuFlyoutItemTemplateSettings::DataContextProperty" reason="DP declarations must be properties"/>
			<Member fullName="Windows.UI.Xaml.DependencyProperty Windows.UI.Xaml.Controls.Primitives.MenuFlyoutItemTemplateSettings::TemplatedParentProperty" reason="DP declarations must be properties"/>
			<Member fullName="Windows.UI.Xaml.DependencyProperty Windows.UI.Xaml.Controls.Primitives.MenuFlyoutPresenterTemplateSettings::DataContextProperty" reason="DP declarations must be properties"/>
			<Member fullName="Windows.UI.Xaml.DependencyProperty Windows.UI.Xaml.Controls.Primitives.MenuFlyoutPresenterTemplateSettings::TemplatedParentProperty" reason="DP declarations must be properties"/>
			<Member fullName="Windows.UI.Xaml.DependencyProperty Windows.UI.Xaml.Controls.Maps.MapCamera::DataContextProperty" reason="DP declarations must be properties"/>
			<Member fullName="Windows.UI.Xaml.DependencyProperty Windows.UI.Xaml.Controls.Maps.MapCamera::TemplatedParentProperty" reason="DP declarations must be properties"/>
			<Member fullName="Windows.UI.Xaml.DependencyProperty Windows.UI.Xaml.Controls.Maps.MapCustomExperience::DataContextProperty" reason="DP declarations must be properties"/>
			<Member fullName="Windows.UI.Xaml.DependencyProperty Windows.UI.Xaml.Controls.Maps.MapCustomExperience::TemplatedParentProperty" reason="DP declarations must be properties"/>
			<Member fullName="Windows.UI.Xaml.DependencyProperty Windows.UI.Xaml.Controls.Maps.MapElement::DataContextProperty" reason="DP declarations must be properties"/>
			<Member fullName="Windows.UI.Xaml.DependencyProperty Windows.UI.Xaml.Controls.Maps.MapElement::TemplatedParentProperty" reason="DP declarations must be properties"/>
			<Member fullName="Windows.UI.Xaml.DependencyProperty Windows.UI.Xaml.Controls.Maps.MapInputEventArgs::DataContextProperty" reason="DP declarations must be properties"/>
			<Member fullName="Windows.UI.Xaml.DependencyProperty Windows.UI.Xaml.Controls.Maps.MapInputEventArgs::TemplatedParentProperty" reason="DP declarations must be properties"/>
			<Member fullName="Windows.UI.Xaml.DependencyProperty Windows.UI.Xaml.Controls.Maps.MapItemsControl::DataContextProperty" reason="DP declarations must be properties"/>
			<Member fullName="Windows.UI.Xaml.DependencyProperty Windows.UI.Xaml.Controls.Maps.MapItemsControl::TemplatedParentProperty" reason="DP declarations must be properties"/>
			<Member fullName="Windows.UI.Xaml.DependencyProperty Windows.UI.Xaml.Controls.Maps.MapLayer::DataContextProperty" reason="DP declarations must be properties"/>
			<Member fullName="Windows.UI.Xaml.DependencyProperty Windows.UI.Xaml.Controls.Maps.MapLayer::TemplatedParentProperty" reason="DP declarations must be properties"/>
			<Member fullName="Windows.UI.Xaml.DependencyProperty Windows.UI.Xaml.Controls.Maps.MapModel3D::DataContextProperty" reason="DP declarations must be properties"/>
			<Member fullName="Windows.UI.Xaml.DependencyProperty Windows.UI.Xaml.Controls.Maps.MapModel3D::TemplatedParentProperty" reason="DP declarations must be properties"/>
			<Member fullName="Windows.UI.Xaml.DependencyProperty Windows.UI.Xaml.Controls.Maps.MapRouteView::DataContextProperty" reason="DP declarations must be properties"/>
			<Member fullName="Windows.UI.Xaml.DependencyProperty Windows.UI.Xaml.Controls.Maps.MapRouteView::TemplatedParentProperty" reason="DP declarations must be properties"/>
			<Member fullName="Windows.UI.Xaml.DependencyProperty Windows.UI.Xaml.Controls.Maps.MapScene::DataContextProperty" reason="DP declarations must be properties"/>
			<Member fullName="Windows.UI.Xaml.DependencyProperty Windows.UI.Xaml.Controls.Maps.MapScene::TemplatedParentProperty" reason="DP declarations must be properties"/>
			<Member fullName="Windows.UI.Xaml.DependencyProperty Windows.UI.Xaml.Controls.Maps.MapStyleSheet::DataContextProperty" reason="DP declarations must be properties"/>
			<Member fullName="Windows.UI.Xaml.DependencyProperty Windows.UI.Xaml.Controls.Maps.MapStyleSheet::TemplatedParentProperty" reason="DP declarations must be properties"/>
			<Member fullName="Windows.UI.Xaml.DependencyProperty Windows.UI.Xaml.Controls.Maps.MapTileDataSource::DataContextProperty" reason="DP declarations must be properties"/>
			<Member fullName="Windows.UI.Xaml.DependencyProperty Windows.UI.Xaml.Controls.Maps.MapTileDataSource::TemplatedParentProperty" reason="DP declarations must be properties"/>
			<Member fullName="Windows.UI.Xaml.DependencyProperty Windows.UI.Xaml.Controls.Maps.MapTileSource::DataContextProperty" reason="DP declarations must be properties"/>
			<Member fullName="Windows.UI.Xaml.DependencyProperty Windows.UI.Xaml.Controls.Maps.MapTileSource::TemplatedParentProperty" reason="DP declarations must be properties"/>
			<Member fullName="Windows.UI.Xaml.DependencyProperty Windows.UI.Xaml.Controls.Maps.StreetsidePanorama::DataContextProperty" reason="DP declarations must be properties"/>
			<Member fullName="Windows.UI.Xaml.DependencyProperty Windows.UI.Xaml.Controls.Maps.StreetsidePanorama::TemplatedParentProperty" reason="DP declarations must be properties"/>
			<Member fullName="Windows.UI.Xaml.DependencyProperty Windows.UI.Xaml.Automation.AutomationAnnotation::DataContextProperty" reason="DP declarations must be properties"/>
			<Member fullName="Windows.UI.Xaml.DependencyProperty Windows.UI.Xaml.Automation.AutomationAnnotation::TemplatedParentProperty" reason="DP declarations must be properties"/>
			<Member fullName="Windows.UI.Xaml.DependencyProperty Windows.UI.Xaml.Automation.Provider.IRawElementProviderSimple::DataContextProperty" reason="DP declarations must be properties"/>
			<Member fullName="Windows.UI.Xaml.DependencyProperty Windows.UI.Xaml.Automation.Provider.IRawElementProviderSimple::TemplatedParentProperty" reason="DP declarations must be properties"/>
			<Member fullName="Windows.UI.Xaml.DependencyProperty Windows.UI.Xaml.Automation.Peers.AutomationPeer::DataContextProperty" reason="DP declarations must be properties"/>
			<Member fullName="Windows.UI.Xaml.DependencyProperty Windows.UI.Xaml.Automation.Peers.AutomationPeer::TemplatedParentProperty" reason="DP declarations must be properties"/>
			<Member fullName="Windows.UI.Xaml.DependencyProperty Windows.UI.Xaml.Automation.Peers.AutomationPeerAnnotation::DataContextProperty" reason="DP declarations must be properties"/>
			<Member fullName="Windows.UI.Xaml.DependencyProperty Windows.UI.Xaml.Automation.Peers.AutomationPeerAnnotation::TemplatedParentProperty" reason="DP declarations must be properties"/>
			<Member fullName="Windows.UI.Xaml.DependencyProperty Windows.UI.Xaml.Media.Brush::OpacityProperty" reason="DP declarations must be properties"/>
			<Member fullName="Windows.UI.Xaml.DependencyProperty Windows.UI.Xaml.Media.Brush::RelativeTransformProperty" reason="DP declarations must be properties"/>
			<Member fullName="Windows.UI.Xaml.DependencyProperty Windows.UI.Xaml.Media.Brush::DataContextProperty" reason="DP declarations must be properties"/>
			<Member fullName="Windows.UI.Xaml.DependencyProperty Windows.UI.Xaml.Media.Brush::TemplatedParentProperty" reason="DP declarations must be properties"/>
			<Member fullName="Windows.UI.Xaml.DependencyProperty Windows.UI.Xaml.Media.CacheMode::DataContextProperty" reason="DP declarations must be properties"/>
			<Member fullName="Windows.UI.Xaml.DependencyProperty Windows.UI.Xaml.Media.CacheMode::TemplatedParentProperty" reason="DP declarations must be properties"/>
			<Member fullName="Windows.UI.Xaml.DependencyProperty Windows.UI.Xaml.Media.CompositeTransform::CenterXProperty" reason="DP declarations must be properties"/>
			<Member fullName="Windows.UI.Xaml.DependencyProperty Windows.UI.Xaml.Media.CompositeTransform::CenterYProperty" reason="DP declarations must be properties"/>
			<Member fullName="Windows.UI.Xaml.DependencyProperty Windows.UI.Xaml.Media.CompositeTransform::RotationProperty" reason="DP declarations must be properties"/>
			<Member fullName="Windows.UI.Xaml.DependencyProperty Windows.UI.Xaml.Media.CompositeTransform::ScaleXProperty" reason="DP declarations must be properties"/>
			<Member fullName="Windows.UI.Xaml.DependencyProperty Windows.UI.Xaml.Media.CompositeTransform::ScaleYProperty" reason="DP declarations must be properties"/>
			<Member fullName="Windows.UI.Xaml.DependencyProperty Windows.UI.Xaml.Media.CompositeTransform::SkewXProperty" reason="DP declarations must be properties"/>
			<Member fullName="Windows.UI.Xaml.DependencyProperty Windows.UI.Xaml.Media.CompositeTransform::SkewYProperty" reason="DP declarations must be properties"/>
			<Member fullName="Windows.UI.Xaml.DependencyProperty Windows.UI.Xaml.Media.CompositeTransform::TranslateXProperty" reason="DP declarations must be properties"/>
			<Member fullName="Windows.UI.Xaml.DependencyProperty Windows.UI.Xaml.Media.CompositeTransform::TranslateYProperty" reason="DP declarations must be properties"/>
			<Member fullName="Windows.UI.Xaml.DependencyProperty Windows.UI.Xaml.Media.GeneralTransform::DataContextProperty" reason="DP declarations must be properties"/>
			<Member fullName="Windows.UI.Xaml.DependencyProperty Windows.UI.Xaml.Media.GeneralTransform::TemplatedParentProperty" reason="DP declarations must be properties"/>
			<Member fullName="Windows.UI.Xaml.DependencyProperty Windows.UI.Xaml.Media.Geometry::TransformProperty" reason="DP declarations must be properties"/>
			<Member fullName="Windows.UI.Xaml.DependencyProperty Windows.UI.Xaml.Media.Geometry::DataContextProperty" reason="DP declarations must be properties"/>
			<Member fullName="Windows.UI.Xaml.DependencyProperty Windows.UI.Xaml.Media.Geometry::TemplatedParentProperty" reason="DP declarations must be properties"/>
			<Member fullName="Windows.UI.Xaml.DependencyProperty Windows.UI.Xaml.Media.GradientBrush::FallbackColorProperty" reason="DP declarations must be properties"/>
			<Member fullName="Windows.UI.Xaml.DependencyProperty Windows.UI.Xaml.Media.GradientBrush::GradientStopsProperty" reason="DP declarations must be properties"/>
			<Member fullName="Windows.UI.Xaml.DependencyProperty Windows.UI.Xaml.Media.GradientBrush::MappingModeProperty" reason="DP declarations must be properties"/>
			<Member fullName="Windows.UI.Xaml.DependencyProperty Windows.UI.Xaml.Media.GradientStop::ColorProperty" reason="DP declarations must be properties"/>
			<Member fullName="Windows.UI.Xaml.DependencyProperty Windows.UI.Xaml.Media.GradientStop::OffsetProperty" reason="DP declarations must be properties"/>
			<Member fullName="Windows.UI.Xaml.DependencyProperty Windows.UI.Xaml.Media.GradientStop::DataContextProperty" reason="DP declarations must be properties"/>
			<Member fullName="Windows.UI.Xaml.DependencyProperty Windows.UI.Xaml.Media.GradientStop::TemplatedParentProperty" reason="DP declarations must be properties"/>
			<Member fullName="Windows.UI.Xaml.DependencyProperty Windows.UI.Xaml.Media.ImageBrush::AlignmentXProperty" reason="DP declarations must be properties"/>
			<Member fullName="Windows.UI.Xaml.DependencyProperty Windows.UI.Xaml.Media.ImageBrush::AlignmentYProperty" reason="DP declarations must be properties"/>
			<Member fullName="Windows.UI.Xaml.DependencyProperty Windows.UI.Xaml.Media.ImageBrush::StretchProperty" reason="DP declarations must be properties"/>
			<Member fullName="Windows.UI.Xaml.DependencyProperty Windows.UI.Xaml.Media.ImageSource::DataContextProperty" reason="DP declarations must be properties"/>
			<Member fullName="Windows.UI.Xaml.DependencyProperty Windows.UI.Xaml.Media.ImageSource::TemplatedParentProperty" reason="DP declarations must be properties"/>
			<Member fullName="Windows.UI.Xaml.DependencyProperty Windows.UI.Xaml.Media.LinearGradientBrush::StartPointProperty" reason="DP declarations must be properties"/>
			<Member fullName="Windows.UI.Xaml.DependencyProperty Windows.UI.Xaml.Media.LinearGradientBrush::EndPointProperty" reason="DP declarations must be properties"/>
			<Member fullName="Windows.UI.Xaml.DependencyProperty Windows.UI.Xaml.Media.PathFigure::DataContextProperty" reason="DP declarations must be properties"/>
			<Member fullName="Windows.UI.Xaml.DependencyProperty Windows.UI.Xaml.Media.PathFigure::TemplatedParentProperty" reason="DP declarations must be properties"/>
			<Member fullName="Windows.UI.Xaml.DependencyProperty Windows.UI.Xaml.Media.PathSegment::DataContextProperty" reason="DP declarations must be properties"/>
			<Member fullName="Windows.UI.Xaml.DependencyProperty Windows.UI.Xaml.Media.PathSegment::TemplatedParentProperty" reason="DP declarations must be properties"/>
			<Member fullName="Windows.UI.Xaml.DependencyProperty Windows.UI.Xaml.Media.Projection::DataContextProperty" reason="DP declarations must be properties"/>
			<Member fullName="Windows.UI.Xaml.DependencyProperty Windows.UI.Xaml.Media.Projection::TemplatedParentProperty" reason="DP declarations must be properties"/>
			<Member fullName="Windows.UI.Xaml.DependencyProperty Windows.UI.Xaml.Media.RectangleGeometry::RectProperty" reason="DP declarations must be properties"/>
			<Member fullName="Windows.UI.Xaml.DependencyProperty Windows.UI.Xaml.Media.RotateTransform::CenterYProperty" reason="DP declarations must be properties"/>
			<Member fullName="Windows.UI.Xaml.DependencyProperty Windows.UI.Xaml.Media.RotateTransform::CenterXProperty" reason="DP declarations must be properties"/>
			<Member fullName="Windows.UI.Xaml.DependencyProperty Windows.UI.Xaml.Media.RotateTransform::AngleProperty" reason="DP declarations must be properties"/>
			<Member fullName="Windows.UI.Xaml.DependencyProperty Windows.UI.Xaml.Media.ScaleTransform::CenterYProperty" reason="DP declarations must be properties"/>
			<Member fullName="Windows.UI.Xaml.DependencyProperty Windows.UI.Xaml.Media.ScaleTransform::CenterXProperty" reason="DP declarations must be properties"/>
			<Member fullName="Windows.UI.Xaml.DependencyProperty Windows.UI.Xaml.Media.ScaleTransform::ScaleXProperty" reason="DP declarations must be properties"/>
			<Member fullName="Windows.UI.Xaml.DependencyProperty Windows.UI.Xaml.Media.ScaleTransform::ScaleYProperty" reason="DP declarations must be properties"/>
			<Member fullName="Windows.UI.Xaml.DependencyProperty Windows.UI.Xaml.Media.SkewTransform::CenterYProperty" reason="DP declarations must be properties"/>
			<Member fullName="Windows.UI.Xaml.DependencyProperty Windows.UI.Xaml.Media.SkewTransform::CenterXProperty" reason="DP declarations must be properties"/>
			<Member fullName="Windows.UI.Xaml.DependencyProperty Windows.UI.Xaml.Media.SkewTransform::AngleXProperty" reason="DP declarations must be properties"/>
			<Member fullName="Windows.UI.Xaml.DependencyProperty Windows.UI.Xaml.Media.SkewTransform::AngleYProperty" reason="DP declarations must be properties"/>
			<Member fullName="Windows.UI.Xaml.DependencyProperty Windows.UI.Xaml.Media.SolidColorBrush::ColorProperty" reason="DP declarations must be properties"/>
			<Member fullName="Windows.UI.Xaml.DependencyProperty Windows.UI.Xaml.Media.TimelineMarker::DataContextProperty" reason="DP declarations must be properties"/>
			<Member fullName="Windows.UI.Xaml.DependencyProperty Windows.UI.Xaml.Media.TimelineMarker::TemplatedParentProperty" reason="DP declarations must be properties"/>
			<Member fullName="Windows.UI.Xaml.DependencyProperty Windows.UI.Xaml.Media.TransformGroup::ChildrenProperty" reason="DP declarations must be properties"/>
			<Member fullName="Windows.UI.Xaml.DependencyProperty Windows.UI.Xaml.Media.TranslateTransform::XProperty" reason="DP declarations must be properties"/>
			<Member fullName="Windows.UI.Xaml.DependencyProperty Windows.UI.Xaml.Media.TranslateTransform::YProperty" reason="DP declarations must be properties"/>
			<Member fullName="Windows.UI.Xaml.DependencyProperty Windows.UI.Xaml.Media.XamlLight::DataContextProperty" reason="DP declarations must be properties"/>
			<Member fullName="Windows.UI.Xaml.DependencyProperty Windows.UI.Xaml.Media.XamlLight::TemplatedParentProperty" reason="DP declarations must be properties"/>
			<Member fullName="Windows.UI.Xaml.DependencyProperty Windows.UI.Xaml.Media.Media3D.Transform3D::DataContextProperty" reason="DP declarations must be properties"/>
			<Member fullName="Windows.UI.Xaml.DependencyProperty Windows.UI.Xaml.Media.Media3D.Transform3D::TemplatedParentProperty" reason="DP declarations must be properties"/>
			<Member fullName="Windows.UI.Xaml.DependencyProperty Windows.UI.Xaml.Media.Imaging.BitmapImage::UriSourceProperty" reason="DP declarations must be properties"/>
			<Member fullName="Windows.UI.Xaml.DependencyProperty Windows.UI.Xaml.Media.Imaging.BitmapImage::DecodePixelTypeProperty" reason="DP declarations must be properties"/>
			<Member fullName="Windows.UI.Xaml.DependencyProperty Windows.UI.Xaml.Media.Imaging.BitmapImage::DecodePixelWidthProperty" reason="DP declarations must be properties"/>
			<Member fullName="Windows.UI.Xaml.DependencyProperty Windows.UI.Xaml.Media.Imaging.BitmapImage::DecodePixelHeightProperty" reason="DP declarations must be properties"/>
			<Member fullName="Windows.UI.Xaml.DependencyProperty Windows.UI.Xaml.Media.Imaging.BitmapImage::CreateOptionsProperty" reason="DP declarations must be properties"/>
			<Member fullName="Windows.UI.Xaml.DependencyProperty Windows.UI.Xaml.Media.Imaging.BitmapSource::PixelHeightProperty" reason="DP declarations must be properties"/>
			<Member fullName="Windows.UI.Xaml.DependencyProperty Windows.UI.Xaml.Media.Imaging.BitmapSource::PixelWidthProperty" reason="DP declarations must be properties"/>
			<Member fullName="Windows.UI.Xaml.DependencyProperty Windows.UI.Xaml.Media.Animation.BackEase::AmplitudeProperty" reason="DP declarations must be properties"/>
			<Member fullName="Windows.UI.Xaml.DependencyProperty Windows.UI.Xaml.Media.Animation.ColorKeyFrame::DataContextProperty" reason="DP declarations must be properties"/>
			<Member fullName="Windows.UI.Xaml.DependencyProperty Windows.UI.Xaml.Media.Animation.ColorKeyFrame::TemplatedParentProperty" reason="DP declarations must be properties"/>
			<Member fullName="Windows.UI.Xaml.DependencyProperty Windows.UI.Xaml.Media.Animation.DoubleAnimation::ByProperty" reason="DP declarations must be properties"/>
			<Member fullName="Windows.UI.Xaml.DependencyProperty Windows.UI.Xaml.Media.Animation.DoubleAnimation::FromProperty" reason="DP declarations must be properties"/>
			<Member fullName="Windows.UI.Xaml.DependencyProperty Windows.UI.Xaml.Media.Animation.DoubleAnimation::ToProperty" reason="DP declarations must be properties"/>
			<Member fullName="Windows.UI.Xaml.DependencyProperty Windows.UI.Xaml.Media.Animation.DoubleAnimation::EnableDependentAnimationProperty" reason="DP declarations must be properties"/>
			<Member fullName="Windows.UI.Xaml.DependencyProperty Windows.UI.Xaml.Media.Animation.DoubleAnimation::EasingFunctionProperty" reason="DP declarations must be properties"/>
			<Member fullName="Windows.UI.Xaml.DependencyProperty Windows.UI.Xaml.Media.Animation.DoubleAnimationUsingKeyFrames::EnableDependentAnimationProperty" reason="DP declarations must be properties"/>
			<Member fullName="Windows.UI.Xaml.DependencyProperty Windows.UI.Xaml.Media.Animation.DoubleKeyFrame::ValueProperty" reason="DP declarations must be properties"/>
			<Member fullName="Windows.UI.Xaml.DependencyProperty Windows.UI.Xaml.Media.Animation.DoubleKeyFrame::KeyTimeProperty" reason="DP declarations must be properties"/>
			<Member fullName="Windows.UI.Xaml.DependencyProperty Windows.UI.Xaml.Media.Animation.DoubleKeyFrame::DataContextProperty" reason="DP declarations must be properties"/>
			<Member fullName="Windows.UI.Xaml.DependencyProperty Windows.UI.Xaml.Media.Animation.DoubleKeyFrame::TemplatedParentProperty" reason="DP declarations must be properties"/>
			<Member fullName="Windows.UI.Xaml.DependencyProperty Windows.UI.Xaml.Media.Animation.EasingDoubleKeyFrame::EasingFunctionProperty" reason="DP declarations must be properties"/>
			<Member fullName="Windows.UI.Xaml.DependencyProperty Windows.UI.Xaml.Media.Animation.EasingFunctionBase::EasingModeProperty" reason="DP declarations must be properties"/>
			<Member fullName="Windows.UI.Xaml.DependencyProperty Windows.UI.Xaml.Media.Animation.EasingFunctionBase::DataContextProperty" reason="DP declarations must be properties"/>
			<Member fullName="Windows.UI.Xaml.DependencyProperty Windows.UI.Xaml.Media.Animation.EasingFunctionBase::TemplatedParentProperty" reason="DP declarations must be properties"/>
			<Member fullName="Windows.UI.Xaml.DependencyProperty Windows.UI.Xaml.Media.Animation.EntranceThemeTransition::FromHorizontalOffsetProperty" reason="DP declarations must be properties"/>
			<Member fullName="Windows.UI.Xaml.DependencyProperty Windows.UI.Xaml.Media.Animation.EntranceThemeTransition::FromVerticalOffsetProperty" reason="DP declarations must be properties"/>
			<Member fullName="Windows.UI.Xaml.DependencyProperty Windows.UI.Xaml.Media.Animation.EntranceThemeTransition::IsStaggeringEnabledProperty" reason="DP declarations must be properties"/>
			<Member fullName="Windows.UI.Xaml.DependencyProperty Windows.UI.Xaml.Media.Animation.KeySpline::DataContextProperty" reason="DP declarations must be properties"/>
			<Member fullName="Windows.UI.Xaml.DependencyProperty Windows.UI.Xaml.Media.Animation.KeySpline::TemplatedParentProperty" reason="DP declarations must be properties"/>
			<Member fullName="Windows.UI.Xaml.DependencyProperty Windows.UI.Xaml.Media.Animation.NavigationTransitionInfo::DataContextProperty" reason="DP declarations must be properties"/>
			<Member fullName="Windows.UI.Xaml.DependencyProperty Windows.UI.Xaml.Media.Animation.NavigationTransitionInfo::TemplatedParentProperty" reason="DP declarations must be properties"/>
			<Member fullName="Windows.UI.Xaml.DependencyProperty Windows.UI.Xaml.Media.Animation.ObjectKeyFrame::KeyTimeProperty" reason="DP declarations must be properties"/>
			<Member fullName="Windows.UI.Xaml.DependencyProperty Windows.UI.Xaml.Media.Animation.ObjectKeyFrame::ValueProperty" reason="DP declarations must be properties"/>
			<Member fullName="Windows.UI.Xaml.DependencyProperty Windows.UI.Xaml.Media.Animation.ObjectKeyFrame::DataContextProperty" reason="DP declarations must be properties"/>
			<Member fullName="Windows.UI.Xaml.DependencyProperty Windows.UI.Xaml.Media.Animation.ObjectKeyFrame::TemplatedParentProperty" reason="DP declarations must be properties"/>
			<Member fullName="Windows.UI.Xaml.DependencyProperty Windows.UI.Xaml.Media.Animation.PointKeyFrame::DataContextProperty" reason="DP declarations must be properties"/>
			<Member fullName="Windows.UI.Xaml.DependencyProperty Windows.UI.Xaml.Media.Animation.PointKeyFrame::TemplatedParentProperty" reason="DP declarations must be properties"/>
			<Member fullName="Windows.UI.Xaml.DependencyProperty Windows.UI.Xaml.Media.Animation.PowerEase::PowerProperty" reason="DP declarations must be properties"/>
			<Member fullName="Windows.UI.Xaml.DependencyProperty Windows.UI.Xaml.Media.Animation.SplineDoubleKeyFrame::KeySplineProperty" reason="DP declarations must be properties"/>
			<Member fullName="Windows.UI.Xaml.DependencyProperty Windows.UI.Xaml.Media.Animation.Storyboard::TargetNameProperty" reason="DP declarations must be properties"/>
			<Member fullName="Windows.UI.Xaml.DependencyProperty Windows.UI.Xaml.Media.Animation.Storyboard::TargetPropertyProperty" reason="DP declarations must be properties"/>
			<Member fullName="Windows.UI.Xaml.DependencyProperty Windows.UI.Xaml.Media.Animation.Timeline::BeginTimeProperty" reason="DP declarations must be properties"/>
			<Member fullName="Windows.UI.Xaml.DependencyProperty Windows.UI.Xaml.Media.Animation.Timeline::DurationProperty" reason="DP declarations must be properties"/>
			<Member fullName="Windows.UI.Xaml.DependencyProperty Windows.UI.Xaml.Media.Animation.Timeline::FillBehaviorProperty" reason="DP declarations must be properties"/>
			<Member fullName="Windows.UI.Xaml.DependencyProperty Windows.UI.Xaml.Media.Animation.Timeline::RepeatBehaviorProperty" reason="DP declarations must be properties"/>
			<Member fullName="Windows.UI.Xaml.DependencyProperty Windows.UI.Xaml.Media.Animation.Timeline::DataContextProperty" reason="DP declarations must be properties"/>
			<Member fullName="Windows.UI.Xaml.DependencyProperty Windows.UI.Xaml.Media.Animation.Timeline::TemplatedParentProperty" reason="DP declarations must be properties"/>
			<Member fullName="Windows.UI.Xaml.DependencyProperty Windows.UI.Xaml.Media.Animation.Transition::DataContextProperty" reason="DP declarations must be properties"/>
			<Member fullName="Windows.UI.Xaml.DependencyProperty Windows.UI.Xaml.Media.Animation.Transition::TemplatedParentProperty" reason="DP declarations must be properties"/>
			<Member fullName="Windows.UI.Xaml.DependencyProperty Windows.UI.Xaml.Data.BindingBase::DataContextProperty" reason="DP declarations must be properties"/>
			<Member fullName="Windows.UI.Xaml.DependencyProperty Windows.UI.Xaml.Data.BindingBase::TemplatedParentProperty" reason="DP declarations must be properties"/>
			<Member fullName="Windows.UI.Xaml.DependencyProperty Windows.UI.Xaml.Data.CollectionViewSource::IsSourceGroupedProperty" reason="DP declarations must be properties"/>
			<Member fullName="Windows.UI.Xaml.DependencyProperty Windows.UI.Xaml.Data.CollectionViewSource::SourceProperty" reason="DP declarations must be properties"/>
			<Member fullName="Windows.UI.Xaml.DependencyProperty Windows.UI.Xaml.Data.CollectionViewSource::DataContextProperty" reason="DP declarations must be properties"/>
			<Member fullName="Windows.UI.Xaml.DependencyProperty Windows.UI.Xaml.Data.CollectionViewSource::TemplatedParentProperty" reason="DP declarations must be properties"/>
			<Member fullName="Windows.UI.Xaml.DependencyProperty Uno.UI.BaseActivity::DataContextProperty" reason="DP declarations must be properties"/>
			<Member fullName="Windows.UI.Xaml.DependencyProperty Uno.UI.BaseActivity::TemplatedParentProperty" reason="DP declarations must be properties"/>
			<Member fullName="Windows.UI.Xaml.DependencyProperty Uno.UI.BaseFragment::DataContextProperty" reason="DP declarations must be properties"/>
			<Member fullName="Windows.UI.Xaml.DependencyProperty Uno.UI.BaseFragment::TemplatedParentProperty" reason="DP declarations must be properties"/>
			<Member fullName="Windows.UI.Xaml.DependencyProperty Uno.UI.Xaml.XamlInfo::XamlInfoProperty" reason="DP declarations must be properties"/>
			<Member fullName="Windows.UI.Xaml.DependencyProperty Uno.UI.Xaml.Controls.ComboBox::DropDownPreferredPlacementProperty" reason="DP declarations must be properties"/>
			<Member fullName="Windows.UI.Xaml.DependencyProperty Uno.UI.Xaml.Controls.ScrollViewer::UpdatesModeProperty" reason="DP declarations must be properties"/>
			<Member fullName="Windows.UI.Xaml.DependencyProperty Uno.UI.Controls.ManagedItemsStackPanel::OrientationProperty" reason="DP declarations must be properties"/>
			<Member fullName="Windows.UI.Xaml.DependencyProperty Uno.UI.Controls.ManagedItemsStackPanel::CacheLengthProperty" reason="DP declarations must be properties"/>
			<Member fullName="Windows.UI.Xaml.DependencyProperty Uno.UI.Controls.BindableButton::DataContextProperty" reason="DP declarations must be properties"/>
			<Member fullName="Windows.UI.Xaml.DependencyProperty Uno.UI.Controls.BindableButton::TemplatedParentProperty" reason="DP declarations must be properties"/>
			<Member fullName="Windows.UI.Xaml.DependencyProperty Uno.UI.Controls.BindableCheckBox::DataContextProperty" reason="DP declarations must be properties"/>
			<Member fullName="Windows.UI.Xaml.DependencyProperty Uno.UI.Controls.BindableCheckBox::TemplatedParentProperty" reason="DP declarations must be properties"/>
			<Member fullName="Windows.UI.Xaml.DependencyProperty Uno.UI.Controls.BindableDrawerLayout::IsLeftPaneEnabledProperty" reason="DP declarations must be properties"/>
			<Member fullName="Windows.UI.Xaml.DependencyProperty Uno.UI.Controls.BindableDrawerLayout::IsRightPaneEnabledProperty" reason="DP declarations must be properties"/>
			<Member fullName="Windows.UI.Xaml.DependencyProperty Uno.UI.Controls.BindableDrawerLayout::DataContextProperty" reason="DP declarations must be properties"/>
			<Member fullName="Windows.UI.Xaml.DependencyProperty Uno.UI.Controls.BindableDrawerLayout::TemplatedParentProperty" reason="DP declarations must be properties"/>
			<Member fullName="Windows.UI.Xaml.DependencyProperty Uno.UI.Controls.BindableFragment::DataContextProperty" reason="DP declarations must be properties"/>
			<Member fullName="Windows.UI.Xaml.DependencyProperty Uno.UI.Controls.BindableFragment::TemplatedParentProperty" reason="DP declarations must be properties"/>
			<Member fullName="Windows.UI.Xaml.DependencyProperty Uno.UI.Controls.BindableGridView::ItemsSourceProperty" reason="DP declarations must be properties"/>
			<Member fullName="Windows.UI.Xaml.DependencyProperty Uno.UI.Controls.BindableGridView::ItemTemplateProperty" reason="DP declarations must be properties"/>
			<Member fullName="Windows.UI.Xaml.DependencyProperty Uno.UI.Controls.BindableListView::ItemsSourceProperty" reason="DP declarations must be properties"/>
			<Member fullName="Windows.UI.Xaml.DependencyProperty Uno.UI.Controls.BindableListView::DataContextProperty" reason="DP declarations must be properties"/>
			<Member fullName="Windows.UI.Xaml.DependencyProperty Uno.UI.Controls.BindableListView::TemplatedParentProperty" reason="DP declarations must be properties"/>
			<Member fullName="Windows.UI.Xaml.DependencyProperty Uno.UI.Controls.BindableProgressBar::DataContextProperty" reason="DP declarations must be properties"/>
			<Member fullName="Windows.UI.Xaml.DependencyProperty Uno.UI.Controls.BindableProgressBar::TemplatedParentProperty" reason="DP declarations must be properties"/>
			<Member fullName="Windows.UI.Xaml.DependencyProperty Uno.UI.Controls.BindableRadioButton::DataContextProperty" reason="DP declarations must be properties"/>
			<Member fullName="Windows.UI.Xaml.DependencyProperty Uno.UI.Controls.BindableRadioButton::TemplatedParentProperty" reason="DP declarations must be properties"/>
			<Member fullName="Windows.UI.Xaml.DependencyProperty Uno.UI.Controls.BindableSeekBar::DataContextProperty" reason="DP declarations must be properties"/>
			<Member fullName="Windows.UI.Xaml.DependencyProperty Uno.UI.Controls.BindableSeekBar::TemplatedParentProperty" reason="DP declarations must be properties"/>
			<Member fullName="Windows.UI.Xaml.DependencyProperty Uno.UI.Controls.BindableSwitchCompat::TextColorProperty" reason="DP declarations must be properties"/>
			<Member fullName="Windows.UI.Xaml.DependencyProperty Uno.UI.Controls.BindableSwitchCompat::ThumbTintProperty" reason="DP declarations must be properties"/>
			<Member fullName="Windows.UI.Xaml.DependencyProperty Uno.UI.Controls.BindableSwitchCompat::TrackTintProperty" reason="DP declarations must be properties"/>
			<Member fullName="Windows.UI.Xaml.DependencyProperty Uno.UI.Controls.BindableSwitchCompat::DataContextProperty" reason="DP declarations must be properties"/>
			<Member fullName="Windows.UI.Xaml.DependencyProperty Uno.UI.Controls.BindableSwitchCompat::TemplatedParentProperty" reason="DP declarations must be properties"/>
			<Member fullName="Windows.UI.Xaml.DependencyProperty Uno.UI.Controls.BindableToggleButton::DataContextProperty" reason="DP declarations must be properties"/>
			<Member fullName="Windows.UI.Xaml.DependencyProperty Uno.UI.Controls.BindableToggleButton::TemplatedParentProperty" reason="DP declarations must be properties"/>
			<Member fullName="Windows.UI.Xaml.DependencyProperty Uno.UI.Controls.BindableView::DataContextProperty" reason="DP declarations must be properties"/>
			<Member fullName="Windows.UI.Xaml.DependencyProperty Uno.UI.Controls.BindableView::TemplatedParentProperty" reason="DP declarations must be properties"/>
			<Member fullName="Windows.UI.Xaml.DependencyProperty Uno.UI.Controls.Legacy.GridView::SelectionModeProperty" reason="DP declarations must be properties"/>
			<Member fullName="Windows.UI.Xaml.DependencyProperty Uno.UI.Controls.Legacy.GridView::SelectedItemsProperty" reason="DP declarations must be properties"/>
			<Member fullName="Windows.UI.Xaml.DependencyProperty Uno.UI.Controls.Legacy.GridView::SelectedItemProperty" reason="DP declarations must be properties"/>
			<Member fullName="Windows.UI.Xaml.DependencyProperty Uno.UI.Controls.Legacy.GridView::UnselectOnClickProperty" reason="DP declarations must be properties"/>
			<Member fullName="Windows.UI.Xaml.DependencyProperty Uno.UI.Controls.Legacy.GridView::BackgroundProperty" reason="DP declarations must be properties"/>
			<Member fullName="Windows.UI.Xaml.DependencyProperty Uno.UI.Controls.Legacy.GridView::OpacityProperty" reason="DP declarations must be properties"/>
			<Member fullName="Windows.UI.Xaml.DependencyProperty Uno.UI.Controls.Legacy.GridView::StyleProperty" reason="DP declarations must be properties"/>
			<Member fullName="Windows.UI.Xaml.DependencyProperty Uno.UI.Controls.Legacy.GridView::IsEnabledProperty" reason="DP declarations must be properties"/>
			<Member fullName="Windows.UI.Xaml.DependencyProperty Uno.UI.Controls.Legacy.GridView::IsHitTestVisibleProperty" reason="DP declarations must be properties"/>
			<Member fullName="Windows.UI.Xaml.DependencyProperty Uno.UI.Controls.Legacy.GridView::VisibilityProperty" reason="DP declarations must be properties"/>
			<Member fullName="Windows.UI.Xaml.DependencyProperty Uno.UI.Controls.Legacy.GridView::NameProperty" reason="DP declarations must be properties"/>
			<Member fullName="Windows.UI.Xaml.DependencyProperty Uno.UI.Controls.Legacy.GridView::MarginProperty" reason="DP declarations must be properties"/>
			<Member fullName="Windows.UI.Xaml.DependencyProperty Uno.UI.Controls.Legacy.GridView::HorizontalAlignmentProperty" reason="DP declarations must be properties"/>
			<Member fullName="Windows.UI.Xaml.DependencyProperty Uno.UI.Controls.Legacy.GridView::VerticalAlignmentProperty" reason="DP declarations must be properties"/>
			<Member fullName="Windows.UI.Xaml.DependencyProperty Uno.UI.Controls.Legacy.GridView::WidthProperty" reason="DP declarations must be properties"/>
			<Member fullName="Windows.UI.Xaml.DependencyProperty Uno.UI.Controls.Legacy.GridView::HeightProperty" reason="DP declarations must be properties"/>
			<Member fullName="Windows.UI.Xaml.DependencyProperty Uno.UI.Controls.Legacy.GridView::MinWidthProperty" reason="DP declarations must be properties"/>
			<Member fullName="Windows.UI.Xaml.DependencyProperty Uno.UI.Controls.Legacy.GridView::MinHeightProperty" reason="DP declarations must be properties"/>
			<Member fullName="Windows.UI.Xaml.DependencyProperty Uno.UI.Controls.Legacy.GridView::MaxWidthProperty" reason="DP declarations must be properties"/>
			<Member fullName="Windows.UI.Xaml.DependencyProperty Uno.UI.Controls.Legacy.GridView::MaxHeightProperty" reason="DP declarations must be properties"/>
			<Member fullName="Windows.UI.Xaml.DependencyProperty Uno.UI.Controls.Legacy.GridView::TransitionsProperty" reason="DP declarations must be properties"/>
			<Member fullName="Windows.UI.Xaml.DependencyProperty Uno.UI.Controls.Legacy.GridView::TagProperty" reason="DP declarations must be properties"/>
			<Member fullName="Windows.UI.Xaml.DependencyProperty Uno.UI.Controls.Legacy.GridView::RenderTransformProperty" reason="DP declarations must be properties"/>
			<Member fullName="Windows.UI.Xaml.DependencyProperty Uno.UI.Controls.Legacy.GridView::RenderTransformOriginProperty" reason="DP declarations must be properties"/>
			<Member fullName="Windows.UI.Xaml.DependencyProperty Uno.UI.Controls.Legacy.GridView::DisplayMemberPathProperty" reason="DP declarations must be properties"/>
			<Member fullName="Windows.UI.Xaml.DependencyProperty Uno.UI.Controls.Legacy.GridView::DataContextProperty" reason="DP declarations must be properties"/>
			<Member fullName="Windows.UI.Xaml.DependencyProperty Uno.UI.Controls.Legacy.GridView::TemplatedParentProperty" reason="DP declarations must be properties"/>
			<Member fullName="Windows.UI.Xaml.DependencyProperty Uno.UI.Controls.Legacy.HorizontalGridView::BackgroundProperty" reason="DP declarations must be properties"/>
			<Member fullName="Windows.UI.Xaml.DependencyProperty Uno.UI.Controls.Legacy.HorizontalGridView::OpacityProperty" reason="DP declarations must be properties"/>
			<Member fullName="Windows.UI.Xaml.DependencyProperty Uno.UI.Controls.Legacy.HorizontalGridView::StyleProperty" reason="DP declarations must be properties"/>
			<Member fullName="Windows.UI.Xaml.DependencyProperty Uno.UI.Controls.Legacy.HorizontalGridView::IsEnabledProperty" reason="DP declarations must be properties"/>
			<Member fullName="Windows.UI.Xaml.DependencyProperty Uno.UI.Controls.Legacy.HorizontalGridView::IsHitTestVisibleProperty" reason="DP declarations must be properties"/>
			<Member fullName="Windows.UI.Xaml.DependencyProperty Uno.UI.Controls.Legacy.HorizontalGridView::VisibilityProperty" reason="DP declarations must be properties"/>
			<Member fullName="Windows.UI.Xaml.DependencyProperty Uno.UI.Controls.Legacy.HorizontalGridView::NameProperty" reason="DP declarations must be properties"/>
			<Member fullName="Windows.UI.Xaml.DependencyProperty Uno.UI.Controls.Legacy.HorizontalGridView::MarginProperty" reason="DP declarations must be properties"/>
			<Member fullName="Windows.UI.Xaml.DependencyProperty Uno.UI.Controls.Legacy.HorizontalGridView::HorizontalAlignmentProperty" reason="DP declarations must be properties"/>
			<Member fullName="Windows.UI.Xaml.DependencyProperty Uno.UI.Controls.Legacy.HorizontalGridView::VerticalAlignmentProperty" reason="DP declarations must be properties"/>
			<Member fullName="Windows.UI.Xaml.DependencyProperty Uno.UI.Controls.Legacy.HorizontalGridView::WidthProperty" reason="DP declarations must be properties"/>
			<Member fullName="Windows.UI.Xaml.DependencyProperty Uno.UI.Controls.Legacy.HorizontalGridView::HeightProperty" reason="DP declarations must be properties"/>
			<Member fullName="Windows.UI.Xaml.DependencyProperty Uno.UI.Controls.Legacy.HorizontalGridView::MinWidthProperty" reason="DP declarations must be properties"/>
			<Member fullName="Windows.UI.Xaml.DependencyProperty Uno.UI.Controls.Legacy.HorizontalGridView::MinHeightProperty" reason="DP declarations must be properties"/>
			<Member fullName="Windows.UI.Xaml.DependencyProperty Uno.UI.Controls.Legacy.HorizontalGridView::MaxWidthProperty" reason="DP declarations must be properties"/>
			<Member fullName="Windows.UI.Xaml.DependencyProperty Uno.UI.Controls.Legacy.HorizontalGridView::MaxHeightProperty" reason="DP declarations must be properties"/>
			<Member fullName="Windows.UI.Xaml.DependencyProperty Uno.UI.Controls.Legacy.HorizontalGridView::TransitionsProperty" reason="DP declarations must be properties"/>
			<Member fullName="Windows.UI.Xaml.DependencyProperty Uno.UI.Controls.Legacy.HorizontalGridView::TagProperty" reason="DP declarations must be properties"/>
			<Member fullName="Windows.UI.Xaml.DependencyProperty Uno.UI.Controls.Legacy.HorizontalGridView::RenderTransformProperty" reason="DP declarations must be properties"/>
			<Member fullName="Windows.UI.Xaml.DependencyProperty Uno.UI.Controls.Legacy.HorizontalGridView::RenderTransformOriginProperty" reason="DP declarations must be properties"/>
			<Member fullName="Windows.UI.Xaml.DependencyProperty Uno.UI.Controls.Legacy.HorizontalGridView::DisplayMemberPathProperty" reason="DP declarations must be properties"/>
			<Member fullName="Windows.UI.Xaml.DependencyProperty Uno.UI.Controls.Legacy.HorizontalGridView::DataContextProperty" reason="DP declarations must be properties"/>
			<Member fullName="Windows.UI.Xaml.DependencyProperty Uno.UI.Controls.Legacy.HorizontalGridView::TemplatedParentProperty" reason="DP declarations must be properties"/>
			<Member fullName="Windows.UI.Xaml.DependencyProperty Uno.UI.Controls.Legacy.HorizontalListView::SelectionModeProperty" reason="DP declarations must be properties"/>
			<Member fullName="Windows.UI.Xaml.DependencyProperty Uno.UI.Controls.Legacy.HorizontalListView::SelectedItemsProperty" reason="DP declarations must be properties"/>
			<Member fullName="Windows.UI.Xaml.DependencyProperty Uno.UI.Controls.Legacy.HorizontalListView::SelectedItemProperty" reason="DP declarations must be properties"/>
			<Member fullName="Windows.UI.Xaml.DependencyProperty Uno.UI.Controls.Legacy.HorizontalListView::ItemContainerStyleProperty" reason="DP declarations must be properties"/>
			<Member fullName="Windows.UI.Xaml.DependencyProperty Uno.UI.Controls.Legacy.HorizontalListView::IsItemClickEnabledProperty" reason="DP declarations must be properties"/>
			<Member fullName="Windows.UI.Xaml.DependencyProperty Uno.UI.Controls.Legacy.HorizontalListView::BackgroundProperty" reason="DP declarations must be properties"/>
			<Member fullName="Windows.UI.Xaml.DependencyProperty Uno.UI.Controls.Legacy.HorizontalListView::OpacityProperty" reason="DP declarations must be properties"/>
			<Member fullName="Windows.UI.Xaml.DependencyProperty Uno.UI.Controls.Legacy.HorizontalListView::StyleProperty" reason="DP declarations must be properties"/>
			<Member fullName="Windows.UI.Xaml.DependencyProperty Uno.UI.Controls.Legacy.HorizontalListView::IsEnabledProperty" reason="DP declarations must be properties"/>
			<Member fullName="Windows.UI.Xaml.DependencyProperty Uno.UI.Controls.Legacy.HorizontalListView::IsHitTestVisibleProperty" reason="DP declarations must be properties"/>
			<Member fullName="Windows.UI.Xaml.DependencyProperty Uno.UI.Controls.Legacy.HorizontalListView::VisibilityProperty" reason="DP declarations must be properties"/>
			<Member fullName="Windows.UI.Xaml.DependencyProperty Uno.UI.Controls.Legacy.HorizontalListView::NameProperty" reason="DP declarations must be properties"/>
			<Member fullName="Windows.UI.Xaml.DependencyProperty Uno.UI.Controls.Legacy.HorizontalListView::MarginProperty" reason="DP declarations must be properties"/>
			<Member fullName="Windows.UI.Xaml.DependencyProperty Uno.UI.Controls.Legacy.HorizontalListView::HorizontalAlignmentProperty" reason="DP declarations must be properties"/>
			<Member fullName="Windows.UI.Xaml.DependencyProperty Uno.UI.Controls.Legacy.HorizontalListView::VerticalAlignmentProperty" reason="DP declarations must be properties"/>
			<Member fullName="Windows.UI.Xaml.DependencyProperty Uno.UI.Controls.Legacy.HorizontalListView::WidthProperty" reason="DP declarations must be properties"/>
			<Member fullName="Windows.UI.Xaml.DependencyProperty Uno.UI.Controls.Legacy.HorizontalListView::HeightProperty" reason="DP declarations must be properties"/>
			<Member fullName="Windows.UI.Xaml.DependencyProperty Uno.UI.Controls.Legacy.HorizontalListView::MinWidthProperty" reason="DP declarations must be properties"/>
			<Member fullName="Windows.UI.Xaml.DependencyProperty Uno.UI.Controls.Legacy.HorizontalListView::MinHeightProperty" reason="DP declarations must be properties"/>
			<Member fullName="Windows.UI.Xaml.DependencyProperty Uno.UI.Controls.Legacy.HorizontalListView::MaxWidthProperty" reason="DP declarations must be properties"/>
			<Member fullName="Windows.UI.Xaml.DependencyProperty Uno.UI.Controls.Legacy.HorizontalListView::MaxHeightProperty" reason="DP declarations must be properties"/>
			<Member fullName="Windows.UI.Xaml.DependencyProperty Uno.UI.Controls.Legacy.HorizontalListView::TransitionsProperty" reason="DP declarations must be properties"/>
			<Member fullName="Windows.UI.Xaml.DependencyProperty Uno.UI.Controls.Legacy.HorizontalListView::TagProperty" reason="DP declarations must be properties"/>
			<Member fullName="Windows.UI.Xaml.DependencyProperty Uno.UI.Controls.Legacy.HorizontalListView::RenderTransformProperty" reason="DP declarations must be properties"/>
			<Member fullName="Windows.UI.Xaml.DependencyProperty Uno.UI.Controls.Legacy.HorizontalListView::RenderTransformOriginProperty" reason="DP declarations must be properties"/>
			<Member fullName="Windows.UI.Xaml.DependencyProperty Uno.UI.Controls.Legacy.HorizontalListView::DisplayMemberPathProperty" reason="DP declarations must be properties"/>
			<Member fullName="Windows.UI.Xaml.DependencyProperty Uno.UI.Controls.Legacy.HorizontalListView::DataContextProperty" reason="DP declarations must be properties"/>
			<Member fullName="Windows.UI.Xaml.DependencyProperty Uno.UI.Controls.Legacy.HorizontalListView::TemplatedParentProperty" reason="DP declarations must be properties"/>
			<Member fullName="Windows.UI.Xaml.DependencyProperty Uno.UI.Controls.Legacy.ListView::ItemTemplateProperty" reason="DP declarations must be properties"/>
			<Member fullName="Windows.UI.Xaml.DependencyProperty Uno.UI.Controls.Legacy.ListView::HeaderTemplateProperty" reason="DP declarations must be properties"/>
			<Member fullName="Windows.UI.Xaml.DependencyProperty Uno.UI.Controls.Legacy.ListView::FooterTemplateProperty" reason="DP declarations must be properties"/>
			<Member fullName="Windows.UI.Xaml.DependencyProperty Uno.UI.Controls.Legacy.ListView::ItemTemplateSelectorProperty" reason="DP declarations must be properties"/>
			<Member fullName="Windows.UI.Xaml.DependencyProperty Uno.UI.Controls.Legacy.ListView::HeaderProperty" reason="DP declarations must be properties"/>
			<Member fullName="Windows.UI.Xaml.DependencyProperty Uno.UI.Controls.Legacy.ListView::FooterProperty" reason="DP declarations must be properties"/>
			<Member fullName="Windows.UI.Xaml.DependencyProperty Uno.UI.Controls.Legacy.ListView::ItemsSourceProperty" reason="DP declarations must be properties"/>
			<Member fullName="Windows.UI.Xaml.DependencyProperty Uno.UI.Controls.Legacy.ListView::SelectionModeProperty" reason="DP declarations must be properties"/>
			<Member fullName="Windows.UI.Xaml.DependencyProperty Uno.UI.Controls.Legacy.ListView::SelectedItemsProperty" reason="DP declarations must be properties"/>
			<Member fullName="Windows.UI.Xaml.DependencyProperty Uno.UI.Controls.Legacy.ListView::SelectedItemProperty" reason="DP declarations must be properties"/>
			<Member fullName="Windows.UI.Xaml.DependencyProperty Uno.UI.Controls.Legacy.ListView::ItemContainerStyleProperty" reason="DP declarations must be properties"/>
			<Member fullName="Windows.UI.Xaml.DependencyProperty Uno.UI.Controls.Legacy.ListView::GroupStyleProperty" reason="DP declarations must be properties"/>
			<Member fullName="Windows.UI.Xaml.DependencyProperty Uno.UI.Controls.Legacy.ListView::IsItemClickEnabledProperty" reason="DP declarations must be properties"/>
			<Member fullName="Windows.UI.Xaml.DependencyProperty Uno.UI.Controls.Legacy.ListView::UnselectOnClickProperty" reason="DP declarations must be properties"/>
			<Member fullName="Windows.UI.Xaml.DependencyProperty Uno.UI.Controls.Legacy.ListView::BackgroundProperty" reason="DP declarations must be properties"/>
			<Member fullName="Windows.UI.Xaml.DependencyProperty Uno.UI.Controls.Legacy.ListView::OpacityProperty" reason="DP declarations must be properties"/>
			<Member fullName="Windows.UI.Xaml.DependencyProperty Uno.UI.Controls.Legacy.ListView::StyleProperty" reason="DP declarations must be properties"/>
			<Member fullName="Windows.UI.Xaml.DependencyProperty Uno.UI.Controls.Legacy.ListView::IsEnabledProperty" reason="DP declarations must be properties"/>
			<Member fullName="Windows.UI.Xaml.DependencyProperty Uno.UI.Controls.Legacy.ListView::IsHitTestVisibleProperty" reason="DP declarations must be properties"/>
			<Member fullName="Windows.UI.Xaml.DependencyProperty Uno.UI.Controls.Legacy.ListView::VisibilityProperty" reason="DP declarations must be properties"/>
			<Member fullName="Windows.UI.Xaml.DependencyProperty Uno.UI.Controls.Legacy.ListView::NameProperty" reason="DP declarations must be properties"/>
			<Member fullName="Windows.UI.Xaml.DependencyProperty Uno.UI.Controls.Legacy.ListView::MarginProperty" reason="DP declarations must be properties"/>
			<Member fullName="Windows.UI.Xaml.DependencyProperty Uno.UI.Controls.Legacy.ListView::HorizontalAlignmentProperty" reason="DP declarations must be properties"/>
			<Member fullName="Windows.UI.Xaml.DependencyProperty Uno.UI.Controls.Legacy.ListView::VerticalAlignmentProperty" reason="DP declarations must be properties"/>
			<Member fullName="Windows.UI.Xaml.DependencyProperty Uno.UI.Controls.Legacy.ListView::WidthProperty" reason="DP declarations must be properties"/>
			<Member fullName="Windows.UI.Xaml.DependencyProperty Uno.UI.Controls.Legacy.ListView::HeightProperty" reason="DP declarations must be properties"/>
			<Member fullName="Windows.UI.Xaml.DependencyProperty Uno.UI.Controls.Legacy.ListView::MinWidthProperty" reason="DP declarations must be properties"/>
			<Member fullName="Windows.UI.Xaml.DependencyProperty Uno.UI.Controls.Legacy.ListView::MinHeightProperty" reason="DP declarations must be properties"/>
			<Member fullName="Windows.UI.Xaml.DependencyProperty Uno.UI.Controls.Legacy.ListView::MaxWidthProperty" reason="DP declarations must be properties"/>
			<Member fullName="Windows.UI.Xaml.DependencyProperty Uno.UI.Controls.Legacy.ListView::MaxHeightProperty" reason="DP declarations must be properties"/>
			<Member fullName="Windows.UI.Xaml.DependencyProperty Uno.UI.Controls.Legacy.ListView::TransitionsProperty" reason="DP declarations must be properties"/>
			<Member fullName="Windows.UI.Xaml.DependencyProperty Uno.UI.Controls.Legacy.ListView::TagProperty" reason="DP declarations must be properties"/>
			<Member fullName="Windows.UI.Xaml.DependencyProperty Uno.UI.Controls.Legacy.ListView::RenderTransformProperty" reason="DP declarations must be properties"/>
			<Member fullName="Windows.UI.Xaml.DependencyProperty Uno.UI.Controls.Legacy.ListView::RenderTransformOriginProperty" reason="DP declarations must be properties"/>
			<Member fullName="Windows.UI.Xaml.DependencyProperty Uno.UI.Controls.Legacy.ListView::DisplayMemberPathProperty" reason="DP declarations must be properties"/>
			<Member fullName="Windows.UI.Xaml.DependencyProperty Uno.UI.Controls.Legacy.ListView::DataContextProperty" reason="DP declarations must be properties"/>
			<Member fullName="Windows.UI.Xaml.DependencyProperty Uno.UI.Controls.Legacy.ListView::TemplatedParentProperty" reason="DP declarations must be properties"/>
			<Member fullName="Windows.UI.Xaml.DependencyProperty Uno.UI.Behaviors.TextBoxBehavior::NextControlProperty" reason="DP declarations must be properties"/>
			<Member fullName="Windows.UI.Xaml.DependencyProperty Uno.UI.Behaviors.TextBoxBehavior::TextProperty" reason="DP declarations must be properties"/>
			<Member fullName="Windows.UI.Xaml.DependencyProperty Uno.UI.Toolkit.ElevatedView::ElevationProperty" reason="DP declarations must be properties"/>
			<Member fullName="Windows.UI.Xaml.DependencyProperty Uno.UI.Toolkit.ElevatedView::ShadowColorProperty" reason="DP declarations must be properties"/>
			<Member fullName="Windows.UI.Xaml.DependencyProperty Uno.UI.Toolkit.ElevatedView::ElevatedContentProperty" reason="DP declarations must be properties"/>
			<Member fullName="Windows.UI.Xaml.DependencyProperty Uno.UI.Toolkit.ElevatedView::BackgroundProperty" reason="DP declarations must be properties"/>
			<Member fullName="Windows.UI.Xaml.DependencyProperty Uno.UI.Toolkit.ElevatedView::CornerRadiusProperty" reason="DP declarations must be properties"/>
			<Member fullName="Windows.UI.Xaml.DependencyProperty Uno.UI.Toolkit.VisibleBoundsPadding::PaddingMaskProperty" reason="DP declarations must be properties"/>
			<Member fullName="Windows.UI.Xaml.DependencyProperty Windows.UI.Xaml.UIElement::DataContextProperty" reason="DP declarations must be properties"/>
			<Member fullName="Windows.UI.Xaml.DependencyProperty Windows.UI.Xaml.UIElement::TemplatedParentProperty" reason="DP declarations must be properties"/>
			<Member fullName="Windows.UI.Xaml.DependencyProperty Windows.UI.Xaml.Documents.Hyperlink::NavigationTargetProperty" reason="DP declarations must be properties"/>
			<Member fullName="Windows.UI.Xaml.DependencyProperty Windows.UI.Xaml.Controls.PivotItem::ImageProperty" reason="DP declarations must be properties"/>
			<Member fullName="Windows.UI.Xaml.DependencyProperty Windows.UI.Xaml.Controls.TextBox::ReturnKeyTypeProperty" reason="DP declarations must be properties"/>
			<Member fullName="Windows.UI.Xaml.DependencyProperty Windows.UI.Xaml.Controls.TextBox::KeyboardAppearanceProperty" reason="DP declarations must be properties"/>
			<Member fullName="Windows.UI.Xaml.DependencyProperty Windows.UI.Xaml.Controls.Picker::ItemsSourceProperty" reason="DP declarations must be properties"/>
			<Member fullName="Windows.UI.Xaml.DependencyProperty Windows.UI.Xaml.Controls.Picker::SelectedItemProperty" reason="DP declarations must be properties"/>
			<Member fullName="Windows.UI.Xaml.DependencyProperty Windows.UI.Xaml.Controls.Picker::SelectedIndexProperty" reason="DP declarations must be properties"/>
			<Member fullName="Windows.UI.Xaml.DependencyProperty Windows.UI.Xaml.Controls.Picker::ItemTemplateProperty" reason="DP declarations must be properties"/>
			<Member fullName="Windows.UI.Xaml.DependencyProperty Windows.UI.Xaml.Controls.Picker::ItemContainerStyleProperty" reason="DP declarations must be properties"/>
			<Member fullName="Windows.UI.Xaml.DependencyProperty Windows.UI.Xaml.Controls.Picker::ItemTemplateSelectorProperty" reason="DP declarations must be properties"/>
			<Member fullName="Windows.UI.Xaml.DependencyProperty Windows.UI.Xaml.Controls.Picker::DisplayMemberPathProperty" reason="DP declarations must be properties"/>
			<Member fullName="Windows.UI.Xaml.DependencyProperty Windows.UI.Xaml.Controls.Picker::PlaceholderProperty" reason="DP declarations must be properties"/>
			<Member fullName="Windows.UI.Xaml.DependencyProperty Windows.UI.Xaml.Controls.Picker::NameProperty" reason="DP declarations must be properties"/>
			<Member fullName="Windows.UI.Xaml.DependencyProperty Windows.UI.Xaml.Controls.Picker::MarginProperty" reason="DP declarations must be properties"/>
			<Member fullName="Windows.UI.Xaml.DependencyProperty Windows.UI.Xaml.Controls.Picker::HorizontalAlignmentProperty" reason="DP declarations must be properties"/>
			<Member fullName="Windows.UI.Xaml.DependencyProperty Windows.UI.Xaml.Controls.Picker::VerticalAlignmentProperty" reason="DP declarations must be properties"/>
			<Member fullName="Windows.UI.Xaml.DependencyProperty Windows.UI.Xaml.Controls.Picker::WidthProperty" reason="DP declarations must be properties"/>
			<Member fullName="Windows.UI.Xaml.DependencyProperty Windows.UI.Xaml.Controls.Picker::HeightProperty" reason="DP declarations must be properties"/>
			<Member fullName="Windows.UI.Xaml.DependencyProperty Windows.UI.Xaml.Controls.Picker::MinWidthProperty" reason="DP declarations must be properties"/>
			<Member fullName="Windows.UI.Xaml.DependencyProperty Windows.UI.Xaml.Controls.Picker::MinHeightProperty" reason="DP declarations must be properties"/>
			<Member fullName="Windows.UI.Xaml.DependencyProperty Windows.UI.Xaml.Controls.Picker::MaxWidthProperty" reason="DP declarations must be properties"/>
			<Member fullName="Windows.UI.Xaml.DependencyProperty Windows.UI.Xaml.Controls.Picker::MaxHeightProperty" reason="DP declarations must be properties"/>
			<Member fullName="Windows.UI.Xaml.DependencyProperty Windows.UI.Xaml.Controls.Picker::StyleProperty" reason="DP declarations must be properties"/>
			<Member fullName="Windows.UI.Xaml.DependencyProperty Windows.UI.Xaml.Controls.Picker::IsEnabledProperty" reason="DP declarations must be properties"/>
			<Member fullName="Windows.UI.Xaml.DependencyProperty Windows.UI.Xaml.Controls.Picker::OpacityProperty" reason="DP declarations must be properties"/>
			<Member fullName="Windows.UI.Xaml.DependencyProperty Windows.UI.Xaml.Controls.Picker::VisibilityProperty" reason="DP declarations must be properties"/>
			<Member fullName="Windows.UI.Xaml.DependencyProperty Windows.UI.Xaml.Controls.Picker::IsHitTestVisibleProperty" reason="DP declarations must be properties"/>
			<Member fullName="Windows.UI.Xaml.DependencyProperty Windows.UI.Xaml.Controls.Picker::TagProperty" reason="DP declarations must be properties"/>
			<Member fullName="Windows.UI.Xaml.DependencyProperty Windows.UI.Xaml.Controls.Picker::TransitionsProperty" reason="DP declarations must be properties"/>
			<Member fullName="Windows.UI.Xaml.DependencyProperty Windows.UI.Xaml.Controls.Picker::RenderTransformProperty" reason="DP declarations must be properties"/>
			<Member fullName="Windows.UI.Xaml.DependencyProperty Windows.UI.Xaml.Controls.Picker::RenderTransformOriginProperty" reason="DP declarations must be properties"/>
			<Member fullName="Windows.UI.Xaml.DependencyProperty Windows.UI.Xaml.Controls.Picker::BackgroundProperty" reason="DP declarations must be properties"/>
			<Member fullName="Windows.UI.Xaml.DependencyProperty Windows.UI.Xaml.Controls.Picker::DataContextProperty" reason="DP declarations must be properties"/>
			<Member fullName="Windows.UI.Xaml.DependencyProperty Windows.UI.Xaml.Controls.Picker::TemplatedParentProperty" reason="DP declarations must be properties"/>
			<Member fullName="Windows.UI.Xaml.DependencyProperty Windows.UI.Xaml.Controls.Popover::AnchorProperty" reason="DP declarations must be properties"/>
			<Member fullName="Windows.UI.Xaml.DependencyProperty Windows.UI.Xaml.Controls.MultilineTextBoxView::ForegroundProperty" reason="DP declarations must be properties"/>
			<Member fullName="Windows.UI.Xaml.DependencyProperty Windows.UI.Xaml.Controls.MultilineTextBoxView::NameProperty" reason="DP declarations must be properties"/>
			<Member fullName="Windows.UI.Xaml.DependencyProperty Windows.UI.Xaml.Controls.MultilineTextBoxView::MarginProperty" reason="DP declarations must be properties"/>
			<Member fullName="Windows.UI.Xaml.DependencyProperty Windows.UI.Xaml.Controls.MultilineTextBoxView::HorizontalAlignmentProperty" reason="DP declarations must be properties"/>
			<Member fullName="Windows.UI.Xaml.DependencyProperty Windows.UI.Xaml.Controls.MultilineTextBoxView::VerticalAlignmentProperty" reason="DP declarations must be properties"/>
			<Member fullName="Windows.UI.Xaml.DependencyProperty Windows.UI.Xaml.Controls.MultilineTextBoxView::WidthProperty" reason="DP declarations must be properties"/>
			<Member fullName="Windows.UI.Xaml.DependencyProperty Windows.UI.Xaml.Controls.MultilineTextBoxView::HeightProperty" reason="DP declarations must be properties"/>
			<Member fullName="Windows.UI.Xaml.DependencyProperty Windows.UI.Xaml.Controls.MultilineTextBoxView::MinWidthProperty" reason="DP declarations must be properties"/>
			<Member fullName="Windows.UI.Xaml.DependencyProperty Windows.UI.Xaml.Controls.MultilineTextBoxView::MinHeightProperty" reason="DP declarations must be properties"/>
			<Member fullName="Windows.UI.Xaml.DependencyProperty Windows.UI.Xaml.Controls.MultilineTextBoxView::MaxWidthProperty" reason="DP declarations must be properties"/>
			<Member fullName="Windows.UI.Xaml.DependencyProperty Windows.UI.Xaml.Controls.MultilineTextBoxView::MaxHeightProperty" reason="DP declarations must be properties"/>
			<Member fullName="Windows.UI.Xaml.DependencyProperty Windows.UI.Xaml.Controls.MultilineTextBoxView::StyleProperty" reason="DP declarations must be properties"/>
			<Member fullName="Windows.UI.Xaml.DependencyProperty Windows.UI.Xaml.Controls.MultilineTextBoxView::IsEnabledProperty" reason="DP declarations must be properties"/>
			<Member fullName="Windows.UI.Xaml.DependencyProperty Windows.UI.Xaml.Controls.MultilineTextBoxView::OpacityProperty" reason="DP declarations must be properties"/>
			<Member fullName="Windows.UI.Xaml.DependencyProperty Windows.UI.Xaml.Controls.MultilineTextBoxView::VisibilityProperty" reason="DP declarations must be properties"/>
			<Member fullName="Windows.UI.Xaml.DependencyProperty Windows.UI.Xaml.Controls.MultilineTextBoxView::IsHitTestVisibleProperty" reason="DP declarations must be properties"/>
			<Member fullName="Windows.UI.Xaml.DependencyProperty Windows.UI.Xaml.Controls.MultilineTextBoxView::TagProperty" reason="DP declarations must be properties"/>
			<Member fullName="Windows.UI.Xaml.DependencyProperty Windows.UI.Xaml.Controls.MultilineTextBoxView::TransitionsProperty" reason="DP declarations must be properties"/>
			<Member fullName="Windows.UI.Xaml.DependencyProperty Windows.UI.Xaml.Controls.MultilineTextBoxView::RenderTransformProperty" reason="DP declarations must be properties"/>
			<Member fullName="Windows.UI.Xaml.DependencyProperty Windows.UI.Xaml.Controls.MultilineTextBoxView::RenderTransformOriginProperty" reason="DP declarations must be properties"/>
			<Member fullName="Windows.UI.Xaml.DependencyProperty Windows.UI.Xaml.Controls.MultilineTextBoxView::BackgroundProperty" reason="DP declarations must be properties"/>
			<Member fullName="Windows.UI.Xaml.DependencyProperty Windows.UI.Xaml.Controls.MultilineTextBoxView::DataContextProperty" reason="DP declarations must be properties"/>
			<Member fullName="Windows.UI.Xaml.DependencyProperty Windows.UI.Xaml.Controls.MultilineTextBoxView::TemplatedParentProperty" reason="DP declarations must be properties"/>
			<Member fullName="Windows.UI.Xaml.DependencyProperty Windows.UI.Xaml.Controls.SinglelineTextBoxView::ForegroundProperty" reason="DP declarations must be properties"/>
			<Member fullName="Windows.UI.Xaml.DependencyProperty Windows.UI.Xaml.Controls.SinglelineTextBoxView::NameProperty" reason="DP declarations must be properties"/>
			<Member fullName="Windows.UI.Xaml.DependencyProperty Windows.UI.Xaml.Controls.SinglelineTextBoxView::MarginProperty" reason="DP declarations must be properties"/>
			<Member fullName="Windows.UI.Xaml.DependencyProperty Windows.UI.Xaml.Controls.SinglelineTextBoxView::HorizontalAlignmentProperty" reason="DP declarations must be properties"/>
			<Member fullName="Windows.UI.Xaml.DependencyProperty Windows.UI.Xaml.Controls.SinglelineTextBoxView::VerticalAlignmentProperty" reason="DP declarations must be properties"/>
			<Member fullName="Windows.UI.Xaml.DependencyProperty Windows.UI.Xaml.Controls.SinglelineTextBoxView::WidthProperty" reason="DP declarations must be properties"/>
			<Member fullName="Windows.UI.Xaml.DependencyProperty Windows.UI.Xaml.Controls.SinglelineTextBoxView::HeightProperty" reason="DP declarations must be properties"/>
			<Member fullName="Windows.UI.Xaml.DependencyProperty Windows.UI.Xaml.Controls.SinglelineTextBoxView::MinWidthProperty" reason="DP declarations must be properties"/>
			<Member fullName="Windows.UI.Xaml.DependencyProperty Windows.UI.Xaml.Controls.SinglelineTextBoxView::MinHeightProperty" reason="DP declarations must be properties"/>
			<Member fullName="Windows.UI.Xaml.DependencyProperty Windows.UI.Xaml.Controls.SinglelineTextBoxView::MaxWidthProperty" reason="DP declarations must be properties"/>
			<Member fullName="Windows.UI.Xaml.DependencyProperty Windows.UI.Xaml.Controls.SinglelineTextBoxView::MaxHeightProperty" reason="DP declarations must be properties"/>
			<Member fullName="Windows.UI.Xaml.DependencyProperty Windows.UI.Xaml.Controls.SinglelineTextBoxView::StyleProperty" reason="DP declarations must be properties"/>
			<Member fullName="Windows.UI.Xaml.DependencyProperty Windows.UI.Xaml.Controls.SinglelineTextBoxView::IsEnabledProperty" reason="DP declarations must be properties"/>
			<Member fullName="Windows.UI.Xaml.DependencyProperty Windows.UI.Xaml.Controls.SinglelineTextBoxView::OpacityProperty" reason="DP declarations must be properties"/>
			<Member fullName="Windows.UI.Xaml.DependencyProperty Windows.UI.Xaml.Controls.SinglelineTextBoxView::VisibilityProperty" reason="DP declarations must be properties"/>
			<Member fullName="Windows.UI.Xaml.DependencyProperty Windows.UI.Xaml.Controls.SinglelineTextBoxView::IsHitTestVisibleProperty" reason="DP declarations must be properties"/>
			<Member fullName="Windows.UI.Xaml.DependencyProperty Windows.UI.Xaml.Controls.SinglelineTextBoxView::TagProperty" reason="DP declarations must be properties"/>
			<Member fullName="Windows.UI.Xaml.DependencyProperty Windows.UI.Xaml.Controls.SinglelineTextBoxView::TransitionsProperty" reason="DP declarations must be properties"/>
			<Member fullName="Windows.UI.Xaml.DependencyProperty Windows.UI.Xaml.Controls.SinglelineTextBoxView::RenderTransformProperty" reason="DP declarations must be properties"/>
			<Member fullName="Windows.UI.Xaml.DependencyProperty Windows.UI.Xaml.Controls.SinglelineTextBoxView::RenderTransformOriginProperty" reason="DP declarations must be properties"/>
			<Member fullName="Windows.UI.Xaml.DependencyProperty Windows.UI.Xaml.Controls.SinglelineTextBoxView::BackgroundProperty" reason="DP declarations must be properties"/>
			<Member fullName="Windows.UI.Xaml.DependencyProperty Windows.UI.Xaml.Controls.SinglelineTextBoxView::DataContextProperty" reason="DP declarations must be properties"/>
			<Member fullName="Windows.UI.Xaml.DependencyProperty Windows.UI.Xaml.Controls.SinglelineTextBoxView::TemplatedParentProperty" reason="DP declarations must be properties"/>
			<Member fullName="Windows.UI.Xaml.DependencyProperty Uno.UI.Views.Controls.BindableUIActivityIndicatorView::DataContextProperty" reason="DP declarations must be properties"/>
			<Member fullName="Windows.UI.Xaml.DependencyProperty Uno.UI.Views.Controls.BindableUIActivityIndicatorView::TemplatedParentProperty" reason="DP declarations must be properties"/>
			<Member fullName="Windows.UI.Xaml.DependencyProperty Uno.UI.Views.Controls.BindableUIAlertView::DataContextProperty" reason="DP declarations must be properties"/>
			<Member fullName="Windows.UI.Xaml.DependencyProperty Uno.UI.Views.Controls.BindableUIAlertView::TemplatedParentProperty" reason="DP declarations must be properties"/>
			<Member fullName="Windows.UI.Xaml.DependencyProperty Uno.UI.Views.Controls.BindableUIButton::DataContextProperty" reason="DP declarations must be properties"/>
			<Member fullName="Windows.UI.Xaml.DependencyProperty Uno.UI.Views.Controls.BindableUIButton::TemplatedParentProperty" reason="DP declarations must be properties"/>
			<Member fullName="Windows.UI.Xaml.DependencyProperty Uno.UI.Views.Controls.BindableUIProgressView::DataContextProperty" reason="DP declarations must be properties"/>
			<Member fullName="Windows.UI.Xaml.DependencyProperty Uno.UI.Views.Controls.BindableUIProgressView::TemplatedParentProperty" reason="DP declarations must be properties"/>
			<Member fullName="Windows.UI.Xaml.DependencyProperty Uno.UI.Views.Controls.BindableUIScrollView::DataContextProperty" reason="DP declarations must be properties"/>
			<Member fullName="Windows.UI.Xaml.DependencyProperty Uno.UI.Views.Controls.BindableUIScrollView::TemplatedParentProperty" reason="DP declarations must be properties"/>
			<Member fullName="Windows.UI.Xaml.DependencyProperty Uno.UI.Views.Controls.BindableUISwitch::ThumbTintColorBrushProperty" reason="DP declarations must be properties"/>
			<Member fullName="Windows.UI.Xaml.DependencyProperty Uno.UI.Views.Controls.BindableUISwitch::OnTintColorBrushProperty" reason="DP declarations must be properties"/>
			<Member fullName="Windows.UI.Xaml.DependencyProperty Uno.UI.Views.Controls.BindableUISwitch::TintColorBrushProperty" reason="DP declarations must be properties"/>
			<Member fullName="Windows.UI.Xaml.DependencyProperty Uno.UI.Views.Controls.BindableUISwitch::IsOnProperty" reason="DP declarations must be properties"/>
			<Member fullName="Windows.UI.Xaml.DependencyProperty Uno.UI.Views.Controls.BindableUISwitch::DataContextProperty" reason="DP declarations must be properties"/>
			<Member fullName="Windows.UI.Xaml.DependencyProperty Uno.UI.Views.Controls.BindableUISwitch::TemplatedParentProperty" reason="DP declarations must be properties"/>
			<Member fullName="Windows.UI.Xaml.DependencyProperty Uno.UI.Views.Controls.StyleSelector2::DataContextProperty" reason="DP declarations must be properties"/>
			<Member fullName="Windows.UI.Xaml.DependencyProperty Uno.UI.Views.Controls.StyleSelector2::TemplatedParentProperty" reason="DP declarations must be properties"/>
			<Member fullName="Windows.UI.Xaml.DependencyProperty Uno.UI.Views.Controls.BindableUICollectionView::DataContextProperty" reason="DP declarations must be properties"/>
			<Member fullName="Windows.UI.Xaml.DependencyProperty Uno.UI.Views.Controls.BindableUICollectionView::TemplatedParentProperty" reason="DP declarations must be properties"/>
			<Member fullName="Windows.UI.Xaml.DependencyProperty Uno.UI.Controls.BindableSearchBar::DataContextProperty" reason="DP declarations must be properties"/>
			<Member fullName="Windows.UI.Xaml.DependencyProperty Uno.UI.Controls.BindableSearchBar::TemplatedParentProperty" reason="DP declarations must be properties"/>
			<Member fullName="Windows.UI.Xaml.DependencyProperty Uno.UI.Controls.BindableUISlider::DataContextProperty" reason="DP declarations must be properties"/>
			<Member fullName="Windows.UI.Xaml.DependencyProperty Uno.UI.Controls.BindableUISlider::TemplatedParentProperty" reason="DP declarations must be properties"/>
			<Member fullName="Windows.UI.Xaml.DependencyProperty Uno.UI.Controls.BindableUIView::DataContextProperty" reason="DP declarations must be properties"/>
			<Member fullName="Windows.UI.Xaml.DependencyProperty Uno.UI.Controls.BindableUIView::TemplatedParentProperty" reason="DP declarations must be properties"/>
			<Member fullName="Windows.UI.Xaml.DependencyProperty Uno.UI.Controls.NativeFramePresenter::IsNavigationBarHiddenProperty" reason="DP declarations must be properties"/>
			<Member fullName="Windows.UI.Xaml.DependencyProperty Uno.UI.Controls.StatePresenter::DataContextProperty" reason="DP declarations must be properties"/>
			<Member fullName="Windows.UI.Xaml.DependencyProperty Uno.UI.Controls.StatePresenter::TemplatedParentProperty" reason="DP declarations must be properties"/>
			<Member fullName="Windows.UI.Xaml.DependencyProperty Uno.UI.Controls.UnoNavigationBar::DataContextProperty" reason="DP declarations must be properties"/>
			<Member fullName="Windows.UI.Xaml.DependencyProperty Uno.UI.Controls.UnoNavigationBar::TemplatedParentProperty" reason="DP declarations must be properties"/>
			<Member fullName="Windows.UI.Xaml.DependencyProperty Uno.UI.Controls.Legacy.GridViewWrapGridLayout::ItemMaxWidthProperty" reason="DP declarations must be properties"/>
			<Member fullName="Windows.UI.Xaml.DependencyProperty Uno.UI.Controls.Legacy.GridViewWrapGridLayout::MaximumRowsOrColumnsProperty" reason="DP declarations must be properties"/>
			<Member fullName="Windows.UI.Xaml.DependencyProperty Uno.UI.Controls.Legacy.ListViewBase::ItemsSourceProperty" reason="DP declarations must be properties"/>
			<Member fullName="Windows.UI.Xaml.DependencyProperty Uno.UI.Controls.Legacy.ListViewBase::SelectedItemProperty" reason="DP declarations must be properties"/>
			<Member fullName="Windows.UI.Xaml.DependencyProperty Uno.UI.Controls.Legacy.ListViewBase::SelectedItemsProperty" reason="DP declarations must be properties"/>
			<Member fullName="Windows.UI.Xaml.DependencyProperty Uno.UI.Controls.Legacy.ListViewBase::SelectionModeProperty" reason="DP declarations must be properties"/>
			<Member fullName="Windows.UI.Xaml.DependencyProperty Uno.UI.Controls.Legacy.ListViewBase::HeaderProperty" reason="DP declarations must be properties"/>
			<Member fullName="Windows.UI.Xaml.DependencyProperty Uno.UI.Controls.Legacy.ListViewBase::FooterProperty" reason="DP declarations must be properties"/>
			<Member fullName="Windows.UI.Xaml.DependencyProperty Uno.UI.Controls.Legacy.ListViewBase::UnselectOnClickProperty" reason="DP declarations must be properties"/>
			<Member fullName="Windows.UI.Xaml.DependencyProperty Uno.UI.Controls.Legacy.ListViewBase::DisplayMemberPathProperty" reason="DP declarations must be properties"/>
			<Member fullName="Windows.UI.Xaml.DependencyProperty Uno.UI.Controls.Legacy.ListViewBase::NameProperty" reason="DP declarations must be properties"/>
			<Member fullName="Windows.UI.Xaml.DependencyProperty Uno.UI.Controls.Legacy.ListViewBase::MarginProperty" reason="DP declarations must be properties"/>
			<Member fullName="Windows.UI.Xaml.DependencyProperty Uno.UI.Controls.Legacy.ListViewBase::HorizontalAlignmentProperty" reason="DP declarations must be properties"/>
			<Member fullName="Windows.UI.Xaml.DependencyProperty Uno.UI.Controls.Legacy.ListViewBase::VerticalAlignmentProperty" reason="DP declarations must be properties"/>
			<Member fullName="Windows.UI.Xaml.DependencyProperty Uno.UI.Controls.Legacy.ListViewBase::WidthProperty" reason="DP declarations must be properties"/>
			<Member fullName="Windows.UI.Xaml.DependencyProperty Uno.UI.Controls.Legacy.ListViewBase::HeightProperty" reason="DP declarations must be properties"/>
			<Member fullName="Windows.UI.Xaml.DependencyProperty Uno.UI.Controls.Legacy.ListViewBase::MinWidthProperty" reason="DP declarations must be properties"/>
			<Member fullName="Windows.UI.Xaml.DependencyProperty Uno.UI.Controls.Legacy.ListViewBase::MinHeightProperty" reason="DP declarations must be properties"/>
			<Member fullName="Windows.UI.Xaml.DependencyProperty Uno.UI.Controls.Legacy.ListViewBase::MaxWidthProperty" reason="DP declarations must be properties"/>
			<Member fullName="Windows.UI.Xaml.DependencyProperty Uno.UI.Controls.Legacy.ListViewBase::MaxHeightProperty" reason="DP declarations must be properties"/>
			<Member fullName="Windows.UI.Xaml.DependencyProperty Uno.UI.Controls.Legacy.ListViewBase::StyleProperty" reason="DP declarations must be properties"/>
			<Member fullName="Windows.UI.Xaml.DependencyProperty Uno.UI.Controls.Legacy.ListViewBase::IsEnabledProperty" reason="DP declarations must be properties"/>
			<Member fullName="Windows.UI.Xaml.DependencyProperty Uno.UI.Controls.Legacy.ListViewBase::OpacityProperty" reason="DP declarations must be properties"/>
			<Member fullName="Windows.UI.Xaml.DependencyProperty Uno.UI.Controls.Legacy.ListViewBase::VisibilityProperty" reason="DP declarations must be properties"/>
			<Member fullName="Windows.UI.Xaml.DependencyProperty Uno.UI.Controls.Legacy.ListViewBase::IsHitTestVisibleProperty" reason="DP declarations must be properties"/>
			<Member fullName="Windows.UI.Xaml.DependencyProperty Uno.UI.Controls.Legacy.ListViewBase::TagProperty" reason="DP declarations must be properties"/>
			<Member fullName="Windows.UI.Xaml.DependencyProperty Uno.UI.Controls.Legacy.ListViewBase::TransitionsProperty" reason="DP declarations must be properties"/>
			<Member fullName="Windows.UI.Xaml.DependencyProperty Uno.UI.Controls.Legacy.ListViewBase::RenderTransformProperty" reason="DP declarations must be properties"/>
			<Member fullName="Windows.UI.Xaml.DependencyProperty Uno.UI.Controls.Legacy.ListViewBase::RenderTransformOriginProperty" reason="DP declarations must be properties"/>
			<Member fullName="Windows.UI.Xaml.DependencyProperty Uno.UI.Controls.Legacy.ListViewBase::BackgroundProperty" reason="DP declarations must be properties"/>
			<Member fullName="Windows.UI.Xaml.DependencyProperty Uno.UI.Controls.Legacy.ListViewBaseLayout::AreStickyGroupHeadersEnabledProperty" reason="DP declarations must be properties"/>
			<Member fullName="Windows.UI.Xaml.DependencyProperty Uno.UI.Controls.Legacy.ListViewBaseLayout::DataContextProperty" reason="DP declarations must be properties"/>
			<Member fullName="Windows.UI.Xaml.DependencyProperty Uno.UI.Controls.Legacy.ListViewBaseLayout::TemplatedParentProperty" reason="DP declarations must be properties"/>
			<Member fullName="Windows.UI.Xaml.DependencyProperty Windows.UI.Xaml.Controls.SecureTextBoxView::ForegroundProperty" reason="DP declarations must be properties"/>
			<Member fullName="Windows.UI.Xaml.DependencyProperty Windows.UI.Xaml.Controls.SecureTextBoxView::NameProperty" reason="DP declarations must be properties"/>
			<Member fullName="Windows.UI.Xaml.DependencyProperty Windows.UI.Xaml.Controls.SecureTextBoxView::MarginProperty" reason="DP declarations must be properties"/>
			<Member fullName="Windows.UI.Xaml.DependencyProperty Windows.UI.Xaml.Controls.SecureTextBoxView::HorizontalAlignmentProperty" reason="DP declarations must be properties"/>
			<Member fullName="Windows.UI.Xaml.DependencyProperty Windows.UI.Xaml.Controls.SecureTextBoxView::VerticalAlignmentProperty" reason="DP declarations must be properties"/>
			<Member fullName="Windows.UI.Xaml.DependencyProperty Windows.UI.Xaml.Controls.SecureTextBoxView::WidthProperty" reason="DP declarations must be properties"/>
			<Member fullName="Windows.UI.Xaml.DependencyProperty Windows.UI.Xaml.Controls.SecureTextBoxView::HeightProperty" reason="DP declarations must be properties"/>
			<Member fullName="Windows.UI.Xaml.DependencyProperty Windows.UI.Xaml.Controls.SecureTextBoxView::MinWidthProperty" reason="DP declarations must be properties"/>
			<Member fullName="Windows.UI.Xaml.DependencyProperty Windows.UI.Xaml.Controls.SecureTextBoxView::MinHeightProperty" reason="DP declarations must be properties"/>
			<Member fullName="Windows.UI.Xaml.DependencyProperty Windows.UI.Xaml.Controls.SecureTextBoxView::MaxWidthProperty" reason="DP declarations must be properties"/>
			<Member fullName="Windows.UI.Xaml.DependencyProperty Windows.UI.Xaml.Controls.SecureTextBoxView::MaxHeightProperty" reason="DP declarations must be properties"/>
			<Member fullName="Windows.UI.Xaml.DependencyProperty Windows.UI.Xaml.Controls.SecureTextBoxView::StyleProperty" reason="DP declarations must be properties"/>
			<Member fullName="Windows.UI.Xaml.DependencyProperty Windows.UI.Xaml.Controls.SecureTextBoxView::IsEnabledProperty" reason="DP declarations must be properties"/>
			<Member fullName="Windows.UI.Xaml.DependencyProperty Windows.UI.Xaml.Controls.SecureTextBoxView::OpacityProperty" reason="DP declarations must be properties"/>
			<Member fullName="Windows.UI.Xaml.DependencyProperty Windows.UI.Xaml.Controls.SecureTextBoxView::VisibilityProperty" reason="DP declarations must be properties"/>
			<Member fullName="Windows.UI.Xaml.DependencyProperty Windows.UI.Xaml.Controls.SecureTextBoxView::IsHitTestVisibleProperty" reason="DP declarations must be properties"/>
			<Member fullName="Windows.UI.Xaml.DependencyProperty Windows.UI.Xaml.Controls.SecureTextBoxView::TagProperty" reason="DP declarations must be properties"/>
			<Member fullName="Windows.UI.Xaml.DependencyProperty Windows.UI.Xaml.Controls.SecureTextBoxView::TransitionsProperty" reason="DP declarations must be properties"/>
			<Member fullName="Windows.UI.Xaml.DependencyProperty Windows.UI.Xaml.Controls.SecureTextBoxView::RenderTransformProperty" reason="DP declarations must be properties"/>
			<Member fullName="Windows.UI.Xaml.DependencyProperty Windows.UI.Xaml.Controls.SecureTextBoxView::RenderTransformOriginProperty" reason="DP declarations must be properties"/>
			<Member fullName="Windows.UI.Xaml.DependencyProperty Windows.UI.Xaml.Controls.SecureTextBoxView::BackgroundProperty" reason="DP declarations must be properties"/>
			<Member fullName="Windows.UI.Xaml.DependencyProperty Windows.UI.Xaml.Controls.SecureTextBoxView::DataContextProperty" reason="DP declarations must be properties"/>
			<Member fullName="Windows.UI.Xaml.DependencyProperty Windows.UI.Xaml.Controls.SecureTextBoxView::TemplatedParentProperty" reason="DP declarations must be properties"/>
			<Member fullName="Windows.UI.Xaml.DependencyProperty Uno.UI.Controls.BindableNSView::DataContextProperty" reason="DP declarations must be properties"/>
			<Member fullName="Windows.UI.Xaml.DependencyProperty Uno.UI.Controls.BindableNSView::TemplatedParentProperty" reason="DP declarations must be properties"/>
			<!-- ^^ DP Fields to properties -->
		</Fields>
	</IgnoreSet>
  </IgnoreSets>
</DiffIgnore><|MERGE_RESOLUTION|>--- conflicted
+++ resolved
@@ -1183,38 +1183,6 @@
 			<Member
 				fullName="System.Void Windows.Devices.Sensors.Magnetometer..ctor()"
 				reason="Constructor not part of UWP API" />															
-<<<<<<< HEAD
-			<Member
-			  fullName="System.Void Windows.Devices.Midi.MidiMessageReceivedEventArgs..ctor()"
-			  reason="UWP does not have this ctor" />
-			<Member
-				  fullName="System.Void Windows.Devices.Midi.MidiOutPort..ctor()"
-				  reason="UWP does not have this ctor" />
-			<Member
-				  fullName="System.Void Windows.Devices.Enumeration.DeviceInformation..ctor()"
-				  reason="UWP does not have this ctor" />
-			<Member
-				  fullName="System.Void Windows.Devices.Enumeration.DeviceInformationCollection..ctor()"
-				  reason="UWP does not have this ctor" />
-			<Member
-				  fullName="System.Void Windows.Devices.Enumeration.DeviceInformationUpdate..ctor()"
-				  reason="UWP does not have this ctor" />
-			<Member
-				  fullName="System.Void Windows.Devices.Enumeration.DeviceWatcher..ctor()"
-				  reason="UWP does not have this ctor" />
-			<Member
-				  fullName="System.UInt32 Windows.Storage.Streams.InMemoryBuffer.get_Capacity()"
-				  reason="UWP does not have this ctor" />
-			<Member
-				  fullName="System.UInt32 Windows.Storage.Streams.InMemoryBuffer.get_Length()"
-				  reason="UWP does not have this ctor" />
-			<Member
-				  fullName="System.Void Windows.Storage.Streams.InMemoryBuffer.set_Length(System.UInt32 value)"
-				  reason="UWP does not have this ctor" />
-			<Member
-				  fullName="System.Void Windows.Devices.Midi.MidiInPort..ctor()"
-				  reason="UWP does not have this ctor" />
-=======
 
 			<!-- INPC on base view removal -->
 		  <Member
@@ -1599,7 +1567,6 @@
 			  fullName="System.Void Uno.UI.Views.Controls.BindableUIActivityIndicatorView.set_TemplatedParent(Windows.UI.Xaml.DependencyObject value)"
 			  reason="ProgressRing no longer inherits from this type, so this method is no longer implementing interface"/>
 		  <!-- End remove IFrameworkElement -->
->>>>>>> 4bbd0cef
 		</Methods>
 
 		<Events>
@@ -1698,6 +1665,36 @@
 				fullName="Windows.UI.Xaml.FrameworkElement Windows.UI.Xaml.Controls.PopupBase::Child()"
 				reason="Property type corrected from FrameworkElement to UIElement as part of native views clean-up"/>
 			<!-- End remove IFrameworkElement -->
+			<Member
+			  fullName="System.Void Windows.Devices.Midi.MidiMessageReceivedEventArgs..ctor()"
+			  reason="UWP does not have this ctor" />
+			<Member
+				  fullName="System.Void Windows.Devices.Midi.MidiOutPort..ctor()"
+				  reason="UWP does not have this ctor" />
+			<Member
+				  fullName="System.Void Windows.Devices.Enumeration.DeviceInformation..ctor()"
+				  reason="UWP does not have this ctor" />
+			<Member
+				  fullName="System.Void Windows.Devices.Enumeration.DeviceInformationCollection..ctor()"
+				  reason="UWP does not have this ctor" />
+			<Member
+				  fullName="System.Void Windows.Devices.Enumeration.DeviceInformationUpdate..ctor()"
+				  reason="UWP does not have this ctor" />
+			<Member
+				  fullName="System.Void Windows.Devices.Enumeration.DeviceWatcher..ctor()"
+				  reason="UWP does not have this ctor" />
+			<Member
+				  fullName="System.UInt32 Windows.Storage.Streams.InMemoryBuffer.get_Capacity()"
+				  reason="UWP does not have this ctor" />
+			<Member
+				  fullName="System.UInt32 Windows.Storage.Streams.InMemoryBuffer.get_Length()"
+				  reason="UWP does not have this ctor" />
+			<Member
+				  fullName="System.Void Windows.Storage.Streams.InMemoryBuffer.set_Length(System.UInt32 value)"
+				  reason="UWP does not have this ctor" />
+			<Member
+				  fullName="System.Void Windows.Devices.Midi.MidiInPort..ctor()"
+				  reason="UWP does not have this ctor" />		    
 		</Properties>
 
 		<Fields>
