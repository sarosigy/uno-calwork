<?xml version="1.0" encoding="utf-8" ?>
<DiffIgnore>
  <IgnoreSets>
	<IgnoreSet baseVersion="1.43.1">
	  <Methods>
		<Member fullName="System.Void Windows.UI.Xaml.WindowCreatedEventArgs..ctor()"
                reason="Parameter-less ctor does not exist in UWP"/>

		<Member fullName="System.Void Windows.UI.Xaml.RoutedEvent..ctor()"
                reason="Parameter-less ctor does not exist in UWP"/>

		<Member
            fullName="System.Boolean Windows.UI.Xaml.Controls.TextBlock.OnTouchEvent(Android.Views.MotionEvent e)"
            reason="Removed as Routed Events implement it properly"/>
		<Member
            fullName="System.Boolean Windows.UI.Xaml.Controls.Primitives.Thumb.DispatchTouchEvent(Android.Views.MotionEvent e)"
            reason="Removed as Routed Events implement it properly"/>

		<Member fullName="Windows.Foundation.Rect Windows.UI.ViewManagement.InputPane.get_KeyboardRect()"
                reason="Unused Uno specific property"/>
		<Member fullName="Windows.Foundation.Rect Windows.UI.ViewManagement.InputPane.get_NavigationBarRect()"
                reason="Unused Uno specific property"/>

		<Member fullName="System.Void Uno.UI.IFragmentTracker.PushCreated(Android.App.Fragment fragment)"
                reason="Removed unused type"/>
		<Member fullName="System.Void Uno.UI.IFragmentTracker.PushStart(Android.App.Fragment fragment)"
                reason="Removed unused type"/>
		<Member fullName="System.Void Uno.UI.IFragmentTracker.PushPause(Android.App.Fragment fragment)"
                reason="Removed unused type"/>
		<Member fullName="System.Void Uno.UI.IFragmentTracker.PushResume(Android.App.Fragment fragment)"
                reason="Removed unused type"/>
		<Member fullName="System.Void Uno.UI.IFragmentTracker.PushViewCreated(Android.App.Fragment fragment)"
                reason="Removed unused type"/>
		<Member fullName="System.Void Uno.UI.IFragmentTracker.PushStop(Android.App.Fragment fragment)"
                reason="Removed unused type"/>
		<Member fullName="System.Void Uno.UI.IFragmentTracker.PushDestroyed(Android.App.Fragment fragment)"
                reason="Removed unused type"/>
		<Member
            fullName="Uno.UI.BaseFragment Uno.UI.Extensions.FragmentManagerExtensions.GetCurrentFragment(Android.App.FragmentManager fragmentManager)"
            reason="Removed unused type"/>

		<Member
            fullName="System.Void Windows.UI.Xaml.Controls.Canvas.add_PointerPressed(Windows.UI.Xaml.Input.PointerEventHandler value)"
            reason="Removed as Routed Events implement it properly"/>
		<Member
            fullName="System.Void Windows.UI.Xaml.Controls.Canvas.remove_PointerPressed(Windows.UI.Xaml.Input.PointerEventHandler value)"
            reason="Removed as Routed Events implement it properly"/>
		<Member
            fullName="System.Void Windows.UI.Xaml.Controls.Canvas.TouchesBegan(Foundation.NSSet touches, UIKit.UIEvent evt)"
            reason="Removed as Routed Events implement it properly"/>
		<Member
            fullName="System.Void Windows.UI.Xaml.Controls.TextBlock.TouchesBegan(Foundation.NSSet touches, UIKit.UIEvent evt)"
            reason="Removed as Routed Events implement it properly"/>
		<Member
            fullName="System.Void Windows.UI.Xaml.Controls.TextBlock.TouchesEnded(Foundation.NSSet touches, UIKit.UIEvent evt)"
            reason="Removed as Routed Events implement it properly"/>
		<Member
            fullName="System.Void Windows.UI.Xaml.Controls.TextBlock.TouchesCancelled(Foundation.NSSet touches, UIKit.UIEvent evt)"
            reason="Removed as Routed Events implement it properly"/>
		<Member
            fullName="System.Void Windows.UI.Xaml.Controls.TextBox.add_KeyUp(Windows.UI.Xaml.Input.KeyEventHandler value)"
            reason="Removed as Routed Events implement it properly"/>
		<Member
            fullName="System.Void Windows.UI.Xaml.Controls.TextBox.remove_KeyUp(Windows.UI.Xaml.Input.KeyEventHandler value)"
            reason="Removed as Routed Events implement it properly"/>
		<Member
            fullName="System.Void Windows.UI.Xaml.Controls.TextBox.add_KeyDown(Windows.UI.Xaml.Input.KeyEventHandler value)"
            reason="Removed as Routed Events implement it properly"/>
		<Member
            fullName="System.Void Windows.UI.Xaml.Controls.TextBox.remove_KeyDown(Windows.UI.Xaml.Input.KeyEventHandler value)"
            reason="Removed as Routed Events implement it properly"/>
		<Member
            fullName="System.Void Windows.UI.Xaml.Controls.Primitives.Thumb.TouchesEnded(Foundation.NSSet touches, UIKit.UIEvent evt)"
            reason="Removed as Routed Events implement it properly"/>
		<Member
            fullName="System.Void Windows.UI.Xaml.Controls.Primitives.Thumb.TouchesBegan(Foundation.NSSet touches, UIKit.UIEvent evt)"
            reason="Removed as Routed Events implement it properly"/>
		<Member
            fullName="System.Void Windows.UI.Xaml.Controls.Primitives.Thumb.TouchesMoved(Foundation.NSSet touches, UIKit.UIEvent evt)"
            reason="Removed as Routed Events implement it properly"/>

		<Member
            fullName="System.Boolean Uno.Foundation.WebAssemblyRuntime.InvokeJSUnmarshalled(System.String functionIdentifier, System.IntPtr arg0, System.IntPtr arg1, System.IntPtr arg2)"
            reason="Removed to improve the C#/JS call performance"/>

	  </Methods>

	  <Events>
		<Member
            fullName="Windows.UI.Xaml.Input.PointerEventHandler Windows.UI.Xaml.Controls.Canvas::PointerPressed"
            reason="Removed as Routed Events implement it properly"/>
		<Member fullName="Windows.UI.Xaml.Input.KeyEventHandler Windows.UI.Xaml.Controls.TextBox::KeyUp"
                reason="Removed as Routed Events implement it properly"/>
		<Member fullName="Windows.UI.Xaml.Input.KeyEventHandler Windows.UI.Xaml.Controls.TextBox::KeyDown"
                reason="Removed as Routed Events implement it properly"/>
	  </Events>

	  <Fields>
		<Member fullName="Windows.UI.Xaml.RoutedEventArgs Windows.UI.Xaml.RoutedEventArgs::Empty"
                reason="Type was incorrectly changed in 1.43.1"/>
		<Member
            fullName="Windows.UI.Xaml.DependencyProperty Windows.UI.Xaml.Controls.SymbolIcon::SymbolProperty"
            reason="Type was incorrectly changed in 1.43.1"/>
		<Member fullName="Windows.UI.Xaml.DependencyProperty Windows.UI.Xaml.Controls.TimePicker::TimeProperty"
                reason="Type was incorrectly marked as a field in 1.43.1"/>
	  </Fields>

	  <Properties>
		<Member fullName="Windows.Foundation.Rect Windows.UI.ViewManagement.InputPane::KeyboardRect()"
                reason="Unused Uno specific property"/>
		<Member fullName="Windows.Foundation.Rect Windows.UI.ViewManagement.InputPane::NavigationBarRect()"
                reason="Unused Uno specific property"/>
	  </Properties>
	</IgnoreSet>

	<IgnoreSet baseVersion="1.44.0">
	  <Types>
		<Member fullName="Windows.UI.Xaml.UIElementExtensions"
                reason="Moved to Uno.Extensions"/>
	  </Types>

	  <Methods>
		<Member
            fullName="System.Boolean Uno.Foundation.WebAssemblyRuntime.InvokeJSUnmarshalled(System.String functionIdentifier, System.IntPtr arg0, System.IntPtr arg1, System.IntPtr arg2)"
            reason="Removed to improve the C#/JS call performance"/>
	  </Methods>

	</IgnoreSet>

	<IgnoreSet baseVersion="1.44.1">
	  <Types>
		<Member fullName="Windows.UI.Xaml.UIElementExtensions"
                reason="Moved to Uno.Extensions"/>
	  </Types>

	  <Methods>
		<Member
            fullName="System.Boolean Uno.Foundation.WebAssemblyRuntime.InvokeJSUnmarshalled(System.String functionIdentifier, System.IntPtr arg0, System.IntPtr arg1, System.IntPtr arg2)"
            reason="Removed to improve the C#/JS call performance"/>

		<Member fullName="Windows.UI.Color Windows.UI.Xaml.Controls.ScrollViewer.get_BackgroundColor()"
                reason="This was a legacy mock done during initial Wasm POC, never implemented, never used."/>

		<Member
            fullName="System.Void Windows.UI.Xaml.Controls.ScrollViewer.set_BackgroundColor(Windows.UI.Color value)"
            reason="This was a legacy mock done during initial Wasm POC, never implemented, never used."/>

		<Member fullName="System.Void Windows.UI.Xaml.Shapes.Rectangle.LayoutSubviews()"
                reason="Removed to use ArrangeOverride for macOS compatibility"/>

		<Member fullName="System.Void Windows.UI.Xaml.Shapes.Rectangle.LayoutSubviews()"
                reason="Removed to use ArrangeOverride for macOS compatibility"/>

		<Member fullName="System.Void Windows.UI.Xaml.StateTriggerBase.SetActive(System.Boolean isActive)"
                reason="Aligned visibility with UWP"/>
		<Member fullName="System.Void Windows.UI.Xaml.UIElement.set_RenderSize(Windows.Foundation.Size value)"
                reason="Aligned visibility with UWP"/>

		<Member fullName="System.Void Uno.UI.UnoViewGroup.set_IsPointerCaptured(System.Boolean value)"
                reason="Aligned visibility with UWP"/>

		<Member fullName="System.Void Windows.UI.Xaml.FrameworkElement.OnLayoutUpdated()"
                reason="Invalid method visibility"/>
		<Member fullName="System.Void Windows.UI.Xaml.StateTriggerBase.SetActive(System.Boolean isActive)"
                reason="Invalid method visibility"/>
		<Member fullName="System.Void Windows.UI.Xaml.Controls.Image.OnLayoutUpdated()"
                reason="Invalid method visibility"/>
		<Member fullName="System.Void Windows.UI.Xaml.Controls.ProgressRing.OnLayoutUpdated()"
                reason="Invalid method visibility"/>
		<Member fullName="System.Void Windows.UI.Xaml.Controls.ScrollContentPresenter.OnLayoutUpdated()"
                reason="Invalid method visibility"/>
		<Member fullName="System.Void Windows.UI.Xaml.Controls.NativeListViewBase.OnLayoutUpdated()"
                reason="Invalid method visibility"/>
		<Member fullName="System.Void Windows.UI.Xaml.Controls.NativePagedView.OnLayoutUpdated()"
                reason="Invalid method visibility"/>
		<Member fullName="System.Void Windows.UI.Xaml.Controls.TextBoxView.OnLayoutUpdated()"
                reason="Invalid method visibility"/>
		<Member fullName="System.Void Uno.UI.Controls.Legacy.GridView.OnLayoutUpdated()"
                reason="Invalid method visibility"/>
		<Member fullName="System.Void Uno.UI.Controls.Legacy.HorizontalGridView.OnLayoutUpdated()"
                reason="Invalid method visibility"/>
		<Member fullName="System.Void Uno.UI.Controls.Legacy.HorizontalListView.OnLayoutUpdated()"
                reason="Invalid method visibility"/>
		<Member fullName="System.Void Uno.UI.Controls.Legacy.ListView.OnLayoutUpdated()"
                reason="Invalid method visibility"/>
		<Member fullName="System.Void Windows.UI.Xaml.Shapes.ArbitraryShapeBase.OnLayoutUpdated()"
                reason="Invalid method visibility"/>
		<Member fullName="System.Void Windows.UI.Xaml.Controls.Picker.OnLayoutUpdated()"
                reason="Invalid method visibility"/>
		<Member fullName="System.Void Windows.UI.Xaml.Controls.MultilineTextBoxView.OnLayoutUpdated()"
                reason="Invalid method visibility"/>
		<Member fullName="System.Void Windows.UI.Xaml.Controls.SinglelineTextBoxView.OnLayoutUpdated()"
                reason="Invalid method visibility"/>
		<Member fullName="System.Void Uno.UI.Controls.Legacy.ListViewBase.OnLayoutUpdated()"
                reason="Invalid method visibility"/>
	  </Methods>

	  <Fields>
		<Member
            fullName="Windows.UI.Xaml.TextWrapping Windows.UI.Xaml.TextWrapping::WordEllipsis"
            reason="Invalid enum value"/>
	  </Fields>

	  <Properties>
		<Member fullName="Windows.UI.Color Windows.UI.Xaml.Controls.ScrollViewer::BackgroundColor()"
                reason="This was a legacy mock done during initial Wasm POC, never implemented, never used."/>

		<Member
            fullName="System.Collections.Generic.IList`1&lt;Windows.UI.Xaml.Controls.MenuFlyoutItem&gt; Windows.UI.Xaml.Controls.MenuFlyout::Items()"
            reason="Changed because of invalid property type"/>
	  </Properties>

	</IgnoreSet>

	<IgnoreSet baseVersion="1.45.0">
	  <Types>
		<Member
              fullName="Uno.UI.IUnoViewParent"
              reason="Removed internal stuff."/>
		<Member
            fullName="Uno.UI.UnoGestureDetector"
            reason="Removed internal stuff."/>
		<Member
            fullName="Windows.UI.Xaml.Controls.UnoUIWebView"
            reason="UIWebView support has been removed by Apple"/>
	  </Types>

	  <Methods>
		<Member fullName="System.Void Windows.Phone.Devices.Notification.VibrationDevice..ctor()"
                reason="Parameter-less ctor does not exist in UWP"/>
		<Member fullName="System.Void Windows.Devices.Sensors.AccelerometerReadingChangedEventArgs..ctor()"
                reason="Parameter-less ctor does not exist in UWP"/>
		<Member fullName="System.Void Windows.Devices.Sensors.Accelerometer..ctor()"
                reason="Parameter-less ctor does not exist in UWP"/>
		<Member fullName="System.Void Windows.Devices.Sensors.AccelerometerShakenEventArgs..ctor()"
                reason="Parameter-less ctor does not exist in UWP"/>
		<Member fullName="System.Void Windows.Devices.Sensors.AccelerometerReading..ctor()"
                reason="Parameter-less ctor does not exist in UWP"/>
		<Member fullName="System.Void Windows.Devices.Sensors.MagnetometerReadingChangedEventArgs..ctor()"
                reason="Parameter-less ctor does not exist in UWP"/>
		<Member fullName="System.Void Windows.Devices.Sensors.Magnetometer..ctor()"
                reason="Parameter-less ctor does not exist in UWP"/>
		<Member fullName="System.Void Windows.Devices.Sensors.MagnetometerReading..ctor()"
                reason="Parameter-less ctor does not exist in UWP"/>
		<Member fullName="System.Void Windows.Devices.Sensors.Barometer..ctor()"
                reason="Parameter-less ctor does not exist in UWP"/>
		<Member fullName="System.Void Windows.Devices.Sensors.BarometerReading..ctor()"
                reason="Parameter-less ctor does not exist in UWP"/>
		<Member fullName="System.Void Windows.Devices.Sensors.BarometerReadingChangedEventArgs..ctor()"
                reason="Parameter-less ctor does not exist in UWP"/>
		<Member fullName="System.Void Windows.UI.Xaml.Controls.ComboBoxItem.OnLoaded()"
                reason="Removed no-longer-needed override. Uno-only protected method that shouldn't be called by user code."/>
		<Member fullName="System.Void Windows.UI.Xaml.Controls.ComboBoxItem.OnUnloaded()"
                reason="Removed no-longer-needed override. Uno-only protected method that shouldn't be called by user code."/>
		<Member fullName="System.Void Windows.UI.Xaml.Controls.ContentDialogButtonClickDeferral..ctor()"
                reason="ctor is internal in UWP"/>
		<Member fullName="System.Void Windows.UI.Xaml.Controls.ContentDialogButtonClickEventArgs..ctor()"
                reason="ctor is internal in UWP"/>
		<Member fullName="System.Void Windows.UI.Xaml.Controls.ContentDialogClosedEventArgs..ctor()"
                reason="ctor is internal in UWP"/>
		<Member fullName="System.Void Windows.UI.Xaml.Controls.ContentDialogClosingDeferral..ctor()"
                reason="ctor is internal in UWP"/>
		<Member fullName="System.Void Windows.UI.Xaml.Controls.ContentDialogClosingEventArgs..ctor()"
                reason="ctor is internal in UWP"/>
		<Member fullName="System.Void Windows.UI.Xaml.Controls.TextBoxView..ctor()"
                reason="Added required parameter to Android constructor. TextBoxView is internal on UWP, shouldn't normally be created or manipulated by user code."/>
		<Member fullName="System.Void Windows.UI.Xaml.Controls.TextBoxBeforeTextChangingEventArgs..ctor()"
                reason="Constructor is internal on UWP"/>
		<Member fullName="System.Void Windows.UI.Xaml.Controls.TextBoxTextChangingEventArgs..ctor()"
                reason="Constructor is internal on UWP"/>
		<Member fullName="System.Void Windows.UI.Xaml.Controls.TextChangedEventArgs..ctor()"
                reason="Constructor is internal on UWP"/>
		<Member fullName="System.String Windows.UI.Xaml.Controls.TextBoxView.get_BindableText()"
                reason="Removed obsolete property. TextBoxView is internal on UWP, shouldn't normally be created or manipulated by user code."/>
		<Member fullName="System.Void Windows.UI.Xaml.Controls.TextBoxView.set_BindableText(System.String value)"
                reason="Removed obsolete property. TextBoxView is internal on UWP, shouldn't normally be created or manipulated by user code."/>
		<Member fullName="System.Void Windows.UI.Xaml.Controls.TextBoxView.NotifyTextChanged()"
                reason="Removed obsolete method. TextBoxView is internal on UWP, shouldn't normally be created or manipulated by user code."/>
		<Member fullName="Android.Views.View Windows.UI.Xaml.Controls.Popup.get_Anchor()"
                reason="Invalid method visibility"/>
		<Member fullName="System.Void Windows.UI.Xaml.Controls.Popup.set_Anchor(Android.Views.View value)"
                reason="Invalid method visibility"/>
		<Member fullName="Windows.UI.Xaml.Controls.Popup Windows.UI.Xaml.Controls.ComboBoxItem.GetPopupControl()"
                reason="Removed no-longer-needed method. Implementation detail."/>
		<Member fullName="System.Void Windows.Media.Playback.MediaPlayer.ObserveValue(Foundation.NSString keyPath, Foundation.NSObject ofObject, Foundation.NSDictionary change, System.IntPtr context)"
                reason="Invalid method visibility"/>
		<Member fullName="System.Void Windows.Media.Playback.MediaPlayer.Dispose(System.Boolean disposing)"
                reason="Invalid method visibility"/>
		<Member fullName="System.Void Windows.UI.Xaml.Controls.VirtualizingPanelLayout.UpdateLayoutAttributesForItem(UIKit.UICollectionViewLayoutAttributes layoutAttributes)"
                reason="Implementation detail, made internal"/>
		<Member fullName="System.Void Windows.UI.StartScreen.JumpList..ctor()"
                reason="Constructor is internal on UWP" />
		<Member fullName="System.Void Windows.UI.StartScreen.JumpListItem..ctor()"
                reason="Constructor is internal on UWP" />
		<Member fullName="System.Boolean Uno.UI.UnoViewGroup.get_HasNonIdentityStaticTransformation()"
                reason="Removed unneeded pseudo-internal property" />
		<Member fullName="System.Boolean Uno.UI.UnoViewGroup.get_IsAnimationInProgress()"
                reason="Removed unneeded pseudo-internal property" />
		<Member fullName="System.Void Uno.UI.UnoViewGroup.set_IsAnimationInProgress(System.Boolean value)"
                reason="Removed unneeded pseudo-internal property" />
		<Member fullName="System.Boolean Uno.UI.UnoViewGroup.InvalidateTransformedHierarchy()"
                reason="Removed unneeded pseudo-internal method" />
		<Member
            fullName="System.Void Windows.UI.Xaml.Media.Imaging.BitmapSource.set_PixelHeight(System.Int32 value)"
            reason="Removed API not available in WinUI" />
		<Member
            fullName="System.Void Windows.UI.Xaml.Media.Imaging.BitmapSource.set_PixelWidth(System.Int32 value)"
            reason="Removed API not available in WinUI" />
		<Member
            fullName="System.Void Windows.Devices.Sensors.GyrometerReadingChangedEventArgs..ctor()"
            reason="Parameter-less ctor does not exist in UWP"/>
		<Member
            fullName="System.Void Windows.Devices.Sensors.Gyrometer..ctor()"
            reason="Parameter-less ctor does not exist in UWP"/>
		<Member
            fullName="System.Void Windows.Devices.Sensors.GyrometerReading..ctor()"
            reason="Parameter-less ctor does not exist in UWP"/>
		<Member
            fullName="System.Void Windows.UI.Xaml.Media.RenderingEventArgs..ctor()"
            reason="Constructor is internal on UWP" />
		<Member
            fullName="Windows.UI.Xaml.Style Uno.UI.GlobalStaticResources.get_EllipsisButton()"
            reason="Invalid global style renamed to align with CommandBar" />
		<Member
            fullName="Windows.UI.Xaml.Style Uno.UI.GlobalStaticResources.get___ImplicitStyle_Windows_UI_Xaml_Controls_AppBarToggleButton()"
            reason="Implicit style moved to GenericStyles.cs" />
		<Member
            fullName="Windows.UI.Xaml.Style Uno.UI.GlobalStaticResources.get___ImplicitStyle_Windows_UI_Xaml_Controls_AppBarSeparator()"
            reason="Implicit style moved to GenericStyles.cs" />
		<Member
            fullName="System.Void Windows.UI.Input.PointerPointProperties..ctor()"
            reason="Invalid visibility."/>
		<Member
            fullName="System.Void Windows.Devices.Input.PointerDevice..ctor()"
            reason="Invalid visibility."/>
		<Member
            fullName="Windows.Foundation.Point Windows.UI.Xaml.Input.PointerRoutedEventArgs.GetCurrentPoint()"
            reason="Method was missing a required parameter"/>
		<Member
            fullName="Windows.Foundation.Point[] Windows.UI.Xaml.Input.PointerRoutedEventArgs.GetIntermediatePoints()"
            reason="Method was missing a required parameter"/>
		<Member
            fullName="System.Void Windows.UI.Xaml.Controls.Primitives.ButtonBase.OnPointerMoved(Windows.UI.Xaml.Input.PointerRoutedEventArgs args)"
            reason="Binary issue, but not an API changed. Ignore it since we already have some other bin conflict."/>
		<Member
            fullName="System.Void Windows.UI.Xaml.Controls.Primitives.ButtonBase.OnPointerCanceled(Windows.UI.Xaml.Input.PointerRoutedEventArgs args)"
            reason="Binary issue, but not an API changed. Ignore it since we already have some other bin conflict."/>
		<Member
            fullName="System.Void Windows.UI.Xaml.Controls.Primitives.ButtonBase.OnPointerExited(Windows.UI.Xaml.Input.PointerRoutedEventArgs args)"
            reason="Binary issue, but not an API changed. Ignore it since we already have some other bin conflict."/>
		<Member
            fullName="System.Void Windows.UI.Xaml.Controls.Primitives.ButtonBase.OnTapped(Windows.UI.Xaml.Input.TappedRoutedEventArgs e)"
            reason="Binary issue, but not an API changed. Ignore it since we already have some other bin conflict."/>
		<Member
            fullName="System.Void Windows.UI.Xaml.Controls.Primitives.SelectorItem.OnPointerCanceled(Windows.UI.Xaml.Input.PointerRoutedEventArgs args)"
            reason="Binary issue, but not an API changed. Ignore it since we already have some other bin conflict."/>
		<Member
            fullName="System.Void Uno.UI.UnoViewGroup.set_IsAnimationInProgress(System.Boolean value)"
            reason="Removed internal stuff."/>
		<Member
            fullName="System.Boolean Uno.UI.UnoViewGroup.get_IsPointerCaptured()"
            reason="Removed internal stuff."/>
		<Member
            fullName="System.Single Uno.UI.UnoViewGroup.get_TransformedTouchX()"
            reason="Removed internal stuff."/>
		<Member
            fullName="System.Single Uno.UI.UnoViewGroup.get_TransformedTouchY()"
            reason="Removed internal stuff."/>
		<Member
            fullName="System.Void Uno.UI.UnoViewGroup.ClearCaptures()"
            reason="Removed internal stuff."/>
		<Member
            fullName="System.Boolean Uno.UI.UnoViewGroup.InvalidateTransformedHierarchy()"
            reason="Removed internal stuff."/>
		<Member
            fullName="System.Boolean Uno.UI.UnoViewGroup.IsCurrentPointer(Android.Views.MotionEvent e, System.Boolean isPointInView)"
            reason="Removed internal stuff."/>
		<Member
            fullName="System.Boolean Uno.UI.UnoViewGroup.IsLocalTouchPointInView(System.Single x, System.Single y)"
            reason="Removed internal stuff."/>
		<Member
            fullName="System.Void Uno.UI.UnoViewGroup.SetChildBlockedTouchEvent(System.Boolean childBlockedTouchEvent)"
            reason="Removed internal stuff."/>
		<Member
            fullName="System.Void Uno.UI.UnoViewGroup.SetChildHandledTouchEvent(System.Boolean childHandledTouchEvent)"
            reason="Removed internal stuff."/>
		<Member
            fullName="System.Void Uno.UI.UnoViewGroup.SetChildIsUnoViewGroup(System.Boolean childIsUnoViewGroup)"
            reason="Removed internal stuff."/>
		<Member
            fullName="System.Void Uno.UI.UnoRecyclerView.SetChildBlockedTouchEvent(System.Boolean childBlockedTouchEvent)"
            reason="Removed internal stuff."/>
		<Member
            fullName="System.Void Uno.UI.UnoRecyclerView.SetChildHandledTouchEvent(System.Boolean childHandledTouchEvent)"
            reason="Removed internal stuff."/>
		<Member
            fullName="System.Void Uno.UI.UnoRecyclerView.SetChildIsUnoViewGroup(System.Boolean childIsUnoViewGroup)"
            reason="Removed internal stuff."/>
		<Member
            fullName="System.Void Uno.UI.UnoViewGroup.SetNativeHitTestVisible(System.Boolean hitTestVisible)"
            reason="Removed internal stuff."/>
		<Member
            fullName="System.Void Uno.UI.UnoViewGroup.SetChildRenderTransform(Android.Views.View child, Android.Graphics.Matrix transform)"
            reason="Changed visibility of internal method."/>
		<Member
            fullName="System.Void Uno.UI.UnoViewGroup.RemoveChildRenderTransform(Android.Views.View child)"
            reason="Changed visibility of internal method."/>
		<Member
            fullName="System.Boolean Windows.UI.Xaml.Controls.NativeListViewBase.HitCheck()"
            reason="Not part of the UWP API."/>
		<Member
            fullName="System.Void Windows.UI.Core.CoreWindow..ctor()"
            reason="Invalid visibility."/>
		<Member
            fullName="System.Void Windows.UI.Xaml.Controls.Primitives.SelectorItem.UpdateCommonStates()"
            reason="Not part of the UWP API."/>
		<Member
            fullName="System.String Windows.UI.Xaml.RoutedEvent.get_Name()"
            reason="Not part of the UWP API."/>
		<Member
            fullName="System.Void Windows.UI.Xaml.Documents.Hyperlink.OnNavigateUriChanged()"
            reason="Not part of the UWP API."/>
		<Member
            fullName="System.Void Windows.UI.Xaml.ExceptionRoutedEventArgs..ctor(System.String errorMessage)"
            reason="Not part of the UWP API."/>
		<Member
            fullName="System.Void Windows.UI.Xaml.MediaFailedRoutedEventArgs..ctor()"
            reason="Not part of the UWP API."/>
		<Member
            fullName="Windows.UI.Xaml.RoutedEventArgs Windows.UI.Xaml.RoutedEventArgs.get_Empty()"
            reason="Not part of the UWP API."/>
		<Member
            fullName="System.Void Windows.UI.Xaml.RoutedEventArgs..ctor(System.Object originalSource)"
            reason="Not part of the UWP API."/>
		<Member
            fullName="System.Void Windows.UI.Xaml.SizeChangedEventArgs..ctor(Windows.Foundation.Size previousSize, Windows.Foundation.Size newSize)"
            reason="Not part of the UWP API."/>
		<Member
            fullName="System.Void Windows.UI.Xaml.Input.KeyRoutedEventArgs..ctor()"
            reason="Not part of the UWP API."/>
		<Member
            fullName="System.Void Windows.UI.Xaml.Controls.Primitives.RangeBaseValueChangedEventArgs..ctor()"
            reason="Not part of the UWP API."/>
		<Member
            fullName="System.Void Windows.Devices.Geolocation.StatusChangedEventArgs..ctor()"
            readson="Constructor is not public in UWP" />
		<Member
            fullName="System.Void Windows.UI.Input.ManipulationStartedEventArgs..ctor()"
            reason="Not part of the UWP API." />
		<Member
            fullName="System.Void Windows.UI.Input.ManipulationUpdatedEventArgs..ctor()"
            reason="Not part of the UWP API." />
		<Member
            fullName="System.Void Windows.UI.Input.ManipulationInertiaStartingEventArgs..ctor()"
            reason="Not part of the UWP API." />
		<Member
            fullName="System.Void Windows.UI.Input.ManipulationCompletedEventArgs..ctor()"
            reason="Not part of the UWP API." />
		<Member
            fullName="System.Boolean Windows.UI.Xaml.Input.ManipulationStartingRoutedEventArgs.get_Handled()"
            reason="Get/set methods removed as not part of the UWP API but property still present" />
		<Member
            fullName="System.Void Windows.UI.Xaml.Input.ManipulationStartingRoutedEventArgs.set_Handled(System.Boolean value)"
            reason="Get/set methods removed as not part of the UWP API but property still present" />
		<Member
            fullName="System.Boolean Windows.UI.Xaml.Input.ManipulationStartedRoutedEventArgs.get_Handled()"
            reason="Get/set methods removed as not part of the UWP API but property still present" />
		<Member
            fullName="System.Void Windows.UI.Xaml.Input.ManipulationStartedRoutedEventArgs.set_Handled(System.Boolean value)"
            reason="Get/set methods removed as not part of the UWP API but property still present" />
		<Member
            fullName="System.Boolean Windows.UI.Xaml.Input.ManipulationDeltaRoutedEventArgs.get_Handled()"
            reason="Get/set methods removed as not part of the UWP API but property still present" />
		<Member
            fullName="System.Void Windows.UI.Xaml.Input.ManipulationDeltaRoutedEventArgs.set_Handled(System.Boolean value)"
            reason="Get/set methods removed as not part of the UWP API but property still present" />
		<Member
            fullName="System.Boolean Windows.UI.Xaml.Input.ManipulationInertiaStartingRoutedEventArgs.get_Handled()"
            reason="Get/set methods removed as not part of the UWP API but property still present" />
		<Member
            fullName="System.Void Windows.UI.Xaml.Input.ManipulationInertiaStartingRoutedEventArgs.set_Handled(System.Boolean value)"
            reason="Get/set methods removed as not part of the UWP API but property still present" />
		<Member
            fullName="System.Boolean Windows.UI.Xaml.Input.ManipulationCompletedRoutedEventArgs.get_Handled()"
            reason="Get/set methods removed as not part of the UWP API but property still present" />
		<Member
            fullName="System.Void Windows.UI.Xaml.Input.ManipulationCompletedRoutedEventArgs.set_Handled(System.Boolean value)"
            reason="Get/set methods removed as not part of the UWP API but property still present" />
		<Member
            fullName="System.Void Windows.System.Profile.AnalyticsInfo..ctor()"
            reason="Not part of the UWP API." />
		<Member
            fullName="System.Void Windows.System.Profile.AnalyticsVersionInfo..ctor()"
            reason="Not part of the UWP API." />
		<Member
            fullName="System.Void Windows.Devices.Lights.Lamp..ctor()"
            reason="Parameter-less ctor does not exist in UWP" />
		<Member
            fullName="Windows.UI.Xaml.ResourceDictionary[] Windows.UI.Xaml.ResourceDictionary.get_MergedDictionaries()"
            reason="Aligned API" />
		<Member
            fullName="Windows.Foundation.IAsyncOperation`1&lt;Windows.Devices.Geolocation.Geoposition&gt; Windows.Devices.Geolocation.Geolocator.GetGeopositionAsync()"
            reason="Aligned API" />
		<Member
            fullName="Windows.Foundation.IAsyncOperation`1&lt;Windows.Devices.Geolocation.Geoposition&gt; Windows.Devices.Geolocation.Geolocator.GetGeopositionAsync(System.TimeSpan maximumAge, System.TimeSpan timeout)"
            reason="Aligned API" />
		<Member
            fullName="Windows.Foundation.IAsyncOperation`1&lt;Windows.Devices.Geolocation.GeolocationAccessStatus&gt; Windows.Devices.Geolocation.Geolocator.RequestAccessAsync()"
            reason="Aligned API" />
		<Member
            fullName="System.Void Windows.UI.Xaml.RoutedEvent..ctor(System.String name)"
            reason="Not part of the UWP API." />
		<Member
            fullName="Windows.Foundation.Point Windows.UI.Xaml.Input.DoubleTappedRoutedEventArgs.GetPosition()"
            reason="Not part of the UWP API." />
		<Member
            fullName="Windows.Foundation.Point Windows.UI.Xaml.Input.TappedRoutedEventArgs.GetPosition()"
            reason="Not part of the UWP API." />
	  </Methods>

	  <Fields>
		<Member
            fullName="System.Int32 Windows.UI.Input.GestureSettings::value__"
            reason="Enum was a int instead of uint like UWP"/>
		<Member
            fullName="System.Int32 Windows.System.VirtualKeyModifiers::value__"
            reason="Enum was a int instead of uint like UWP"/>
		<Member
            fullName="System.Int32 Windows.UI.Xaml.Input.ManipulationModes::value__"
            reason="Enum was a int instead of uint like UWP"/>
	  </Fields>

	  <Properties>
		<Member
            fullName="Android.Views.View Windows.UI.Xaml.Controls.Popup::Anchor()"
            reason="Invalid property visibility"/>
		<Member
            fullName="System.String Windows.UI.Xaml.Controls.TextBoxView::BindableText()"
            reason="Removed obsolete method. TextBoxView is internal on UWP, shouldn't normally be created or manipulated by user code."/>
		<Member
            fullName="System.Boolean Uno.UI.UnoViewGroup::HasNonIdentityStaticTransformation()"
            reason="Removed unneeded pseudo-internal property" />
		<Member
            fullName="System.Boolean Uno.UI.UnoViewGroup::IsAnimationInProgress()"
            reason="Removed unneeded pseudo-internal property" />
		<Member
            fullName="Windows.UI.Xaml.ResourceDictionary[] Windows.UI.Xaml.ResourceDictionary::MergedDictionaries()"
            reason="Property type fixed to match UWP" />
		<Member
            fullName="Windows.UI.Xaml.Style Uno.UI.GlobalStaticResources::EllipsisButton()"
            reason="Invalid global style renamed to align with CommandBar" />
		<Member
            fullName="Windows.UI.Xaml.Style Uno.UI.GlobalStaticResources::__ImplicitStyle_Windows_UI_Xaml_Controls_AppBarToggleButton()"
            reason="Implicit style moved to GenericStyles.cs" />
		<Member
            fullName="Windows.UI.Xaml.Style Uno.UI.GlobalStaticResources::__ImplicitStyle_Windows_UI_Xaml_Controls_AppBarSeparator()"
            reason="Implicit style moved to GenericStyles.cs" />
		<Member
            fullName="System.Boolean Uno.UI.UnoViewGroup::IsPointerCaptured()"
            reason="Removed internal stuff."/>
		<Member
            fullName="System.Single Uno.UI.UnoViewGroup::TransformedTouchX()"
            reason="Removed internal stuff."/>
		<Member
            fullName="System.Single Uno.UI.UnoViewGroup::TransformedTouchY()"
            reason="Removed internal stuff."/>
		<Member
            fullName="System.Boolean Windows.UI.Xaml.UIElement::IsPointerCaptured()"
            reason="Not part of the UWP API."/>
		<Member
            fullName="System.String Windows.UI.Xaml.RoutedEvent::Name()"
            reason="Not part of the UWP API."/>
		<Member
            fullName="Windows.UI.Xaml.RoutedEventArgs Windows.UI.Xaml.RoutedEventArgs::Empty()"
            reason="Not part of the UWP API."/>
	  </Properties>
	</IgnoreSet>

	<IgnoreSet baseVersion="2.0.532">
	  <Methods>
		<Member
            fullName="System.Void Windows.UI.Xaml.RoutedEvent..ctor(System.String name)"
            reason="Not part of the WinUI API." />
		<Member
            fullName="Android.Graphics.Path Windows.UI.Xaml.Shapes.ArbitraryShapeBase.GetPath()"
            reason="Not part of the WinUI API, breaking change should not have repercussion outside Uno.UI" />
		<Member
            fullName="CoreGraphics.CGPath Windows.UI.Xaml.Shapes.ArbitraryShapeBase.GetPath()"
            reason="Not part of the WinUI API, breaking change should not have repercussion outside Uno.UI" />
		<Member
            fullName="Windows.Foundation.Point Windows.UI.Xaml.Input.DoubleTappedRoutedEventArgs.GetPosition()"
            reason="Not part of the WinUI API." />
		<Member
            fullName="Windows.Foundation.Point Windows.UI.Xaml.Input.TappedRoutedEventArgs.GetPosition()"
            reason="Not part of the WinUI API." />
		<Member
            fullName="System.Void Windows.UI.ViewManagement.ApplicationViewTitleBar..ctor()"
            reason="Parameter-less ctor does not exist in WinUI" />

		<Member
            fullName="CoreGraphics.CGSize Windows.UI.Xaml.Controls.VirtualizingPanelLayout.GetItemSizeForIndexPath(Foundation.NSIndexPath indexPath)"
            reason="Made internal, shouldn't normally be called by consumer code"/>
		<Member
            fullName="CoreGraphics.CGSize Windows.UI.Xaml.Controls.ListViewBaseSource.GetItemSize(UIKit.UICollectionView collectionView, Foundation.NSIndexPath indexPath)"
            reason="Made internal, shouldn't normally be called by consumer code"/>

		<Member
			fullName="System.Boolean Windows.UI.Xaml.Input.RightTappedRoutedEventArgs.get_Handled()"
			reason="Auto property"/>
		<Member
			fullName="System.Void Windows.UI.Xaml.Input.RightTappedRoutedEventArgs.set_Handled(System.Boolean value)"
			reason="Auto property"/>
		<Member
			fullName="System.Void Windows.UI.Input.RightTappedEventArgs..ctor()"
			reason="Not part of the WinUI API."/>
		<Member
			fullName="System.Boolean Windows.UI.Xaml.Input.HoldingRoutedEventArgs.get_Handled()"
			reason="Auto property"/>
		<Member
			fullName="System.Void Windows.UI.Xaml.Input.HoldingRoutedEventArgs.set_Handled(System.Boolean value)"
			reason="Auto property"/>
		<Member
			fullName="System.Void Windows.UI.Input.HoldingEventArgs..ctor()"
			reason="Not part of the WinUI API."/>
		<Member
			fullName="System.Void Windows.System.DispatcherQueue..ctor()"
			reason="Not part of the WinUI API."/>
		<Member
			fullName="System.Void Windows.System.DispatcherQueueTimer..ctor()"
			reason="Not part of the WinUI API."/>
		<Member
			fullName="System.Void Windows.ApplicationModel.DataTransfer.Clipboard..ctor()"
			reason="Not part of the WinUI API."/>
		<Member
			fullName="System.Void Windows.Storage.KnownFolders..ctor()"
			reason="Not part of the WinUI API."/>
		<Member
			fullName="System.Void Windows.UI.Xaml.Controls.ListViewBase..ctor()"
			reason="Ctor is protected in WinUI."/>
		<Member
			fullName="System.Void Windows.Devices.Sensors.HingeAngleSensorReadingChangedEventArgs..ctor()"
			reason="Parameter-less ctor does not exist in UWP"/>
		<Member
			fullName="System.Void Windows.Devices.Sensors.HingeAngleSensor..ctor()"
			reason="Parameter-less ctor does not exist in UWP"/>
		<Member
			fullName="System.Void Windows.Devices.Sensors.HingeAngleReading..ctor()"
			reason="Parameter-less ctor does not exist in UWP"/>
		<Member
			fullName="System.Void Windows.System.Profile.AnalyticsInfo..ctor()"
			reason="Not part of the WinUI API." />
		<Member
			fullName="System.Void Windows.System.Profile.AnalyticsVersionInfo..ctor()"
			reason="Not part of the WinUI API." />
		<Member
			fullName="System.Void Windows.ApplicationModel.DataTransfer.DataPackage.SetText(System.String text)"
			reason="UWP uses 'value' as the parameter name" />
		<Member
			fullName="System.Void Windows.UI.Xaml.Controls.IconElement.AddIconElementView(Windows.UI.Xaml.UIElement child)"
			reason="macOS requires NSView as AddIconElementView parameter" />
		<Member
			fullName="System.Void Windows.UI.Xaml.Controls.IconElement.AddIconElementView(Android.Views.View child)"
			reason="Not part of UWP API" />
		<Member
			fullName="System.Void Windows.UI.Xaml.Controls.IconElement.AddIconElementView(UIKit.UIView child)"
			reason="Not part of UWP API" />
		<Member
			fullName="System.Void Windows.ApplicationModel.Calls.PhoneCallManager..ctor()"
			reason="Class is static in UWP" />
		<Member
			fullName="System.Void Windows.UI.Xaml.Controls.DatePickerSelectedValueChangedEventArgs..ctor()"
			reason="Not part of the WinUI API." />
		<Member
			fullName="System.Void Windows.UI.Xaml.Controls.DatePickerValueChangedEventArgs..ctor(System.DateTimeOffset newDate, System.DateTimeOffset oldDate)"
			reason="Not part of the WinUI API." />
		<Member
			fullName="Windows.UI.Xaml.Style Uno.UI.GlobalStaticResources.get___ImplicitStyle_Windows_UI_Xaml_Controls_DatePickerSelector()"
			reason="Style removed from monoandroid (xamarin:Style with only ios:Setter)" />
		<Member
			fullName="Windows.UI.Color Windows.UI.Xaml.Media.Brush.GetColorWithOpacity(Windows.UI.Color referenceColor)"
			reason="Not part of the WinUI API." />
		<Member
			fullName="System.Void Uno.UI.Toolkit.UIElementExtensions.SetElevation(Windows.UI.Xaml.UIElement element, System.Double Elevation)"
			reason="Naming uniformization, not a binary breaking change." />
		<Member
			fullName="System.Void Windows.UI.Xaml.Controls.Control.OnFocusStateChanged(Windows.UI.Xaml.FocusState oldValue, Windows.UI.Xaml.FocusState newValue)"
			reason="Not part of the WinUI API, Uno-specific implementation detail." />
		<Member
			fullName="System.Boolean Windows.UI.Xaml.Controls.TextBox.FocusTextView()"
			reason="Not part of the WinUI API, Uno-specific implementation detail." />
		<Member
			fullName="System.Void Windows.Devices.Sensors.PedometerReadingChangedEventArgs..ctor()"
			reason="Parameter-less ctor does not exist in UWP"/>
		<Member
			fullName="System.Void Windows.Devices.Sensors.Pedometer..ctor()"
			reason="Parameter-less ctor does not exist in UWP"/>
		<Member
			fullName="System.Void Windows.Devices.Sensors.PedometerReading..ctor()"
			reason="Parameter-less ctor does not exist in UWP"/>

		<Member
			fullName="CoreGraphics.CGSize Windows.UI.Xaml.IFrameworkElementHelper.Measure(AppKit.NSView element, Windows.Foundation.Size availableSize)"
			reason="macOS only unused extension method"/>

		<Member
			fullName="System.Void Windows.UI.Xaml.Controls.ScrollViewer.Add(Windows.UI.Xaml.UIElement view)"
			reason="macOS only breaking change"/>

		<Member
			fullName="System.Void Windows.UI.Xaml.Controls.ScrollViewer.Add(Windows.UI.Xaml.UIElement view)"
			reason="macOS only breaking change"/>
	  </Methods>
	  <Properties>
		<Member
			fullName="Windows.UI.Xaml.Style Uno.UI.GlobalStaticResources::__ImplicitStyle_Windows_UI_Xaml_Controls_DatePickerSelector()"
			reason="Style removed from monoandroid (xamarin:Style with only ios:Setter)" />
	  </Properties>
	</IgnoreSet>

	<IgnoreSet baseVersion="2.1.37">
	  <Methods>
		<Member
			fullName="System.Void Windows.UI.Xaml.Controls.DatePickerSelectedValueChangedEventArgs..ctor()"
			reason="Not part of the WinUI API." />
		<Member
			fullName="System.Void Windows.UI.Xaml.Controls.DatePickerValueChangedEventArgs..ctor(System.DateTimeOffset newDate, System.DateTimeOffset oldDate)"
			reason="Not part of the WinUI API." />
		<Member
			fullName="System.Boolean Windows.UI.Xaml.Controls.TextBox.FocusTextView()"
			reason="Not part of the WinUI API, Uno-specific implementation detail." />
		<Member
			fullName="System.Void Windows.UI.Xaml.Controls.Control.OnFocusStateChanged(Windows.UI.Xaml.FocusState oldValue, Windows.UI.Xaml.FocusState newValue)"
			reason="Not part of the WinUI API, Uno-specific implementation detail." />
		<Member
			fullName="Windows.UI.Xaml.Style Uno.UI.GlobalStaticResources.get___ImplicitStyle_Windows_UI_Xaml_Controls_DatePickerSelector()"
			reason="Style removed from monoandroid (xamarin:Style with only ios:Setter)" />

		<Member
			fullName="System.Void Windows.UI.Xaml.Controls.Primitives.DragCompletedEventArgs..ctor(System.Object originalSource, System.Double horizontalChange, System.Double verticalChange, System.Boolean canceled)"
			reason="Updated internal signature"/>

		<Member
			fullName="System.Void Windows.Devices.Sensors.PedometerReadingChangedEventArgs..ctor()"
			reason="Parameter-less ctor does not exist in UWP"/>
		<Member
			fullName="System.Void Windows.Devices.Sensors.Pedometer..ctor()"
			reason="Parameter-less ctor does not exist in UWP"/>
		<Member
			fullName="System.Void Windows.Devices.Sensors.PedometerReading..ctor()"
			reason="Parameter-less ctor does not exist in UWP"/>

		<Member
			fullName="CoreGraphics.CGSize Windows.UI.Xaml.IFrameworkElementHelper.Measure(AppKit.NSView element, Windows.Foundation.Size availableSize)"
			reason="macOS only unused extension method"/>

		<Member
			fullName="System.Void Windows.UI.Xaml.Controls.ScrollViewer.Add(Windows.UI.Xaml.UIElement view)"
			reason="macOS only breaking change"/>

		<Member
			fullName="System.Void Windows.UI.Xaml.Controls.ScrollViewer.Add(Windows.UI.Xaml.UIElement view)"
			reason="macOS only breaking change"/>

		<Member
			fullName="System.Void Windows.UI.Xaml.Controls.TextBox.SetIsPassword(System.Boolean isPassword)"
			reason="macOS only breaking change, internal API"/>

		<Member
			fullName="System.Object Windows.UI.Xaml.Controls.ScrollContentPresenter.get_DataContext()"
			reason="macOS ScrollContentPresenter implements IDataContextProvider"/>
		<Member
			fullName="System.Void Windows.UI.Xaml.Controls.ScrollContentPresenter.set_DataContext(System.Object value)"
			reason="macOS ScrollContentPresenter implements IDataContextProvider"/>
		<Member
			fullName="Windows.UI.Xaml.DependencyObject Windows.UI.Xaml.Controls.ScrollContentPresenter.get_TemplatedParent()"
			reason="macOS ScrollContentPresenter implements IDataContextProvider"/>
		<Member
			fullName="System.Void Windows.UI.Xaml.Controls.ScrollContentPresenter.set_TemplatedParent(Windows.UI.Xaml.DependencyObject value)"
			reason="macOS ScrollContentPresenter implements IDataContextProvider"/>
		<Member
			fullName="System.Void Windows.UI.Xaml.Controls.Control.OnPointerPressed(Windows.UI.Xaml.Input.PointerRoutedEventArgs args)"
			reason="Wrong parameter name, restored the WinUI one"/>
		<Member
			fullName="System.Void Windows.UI.Xaml.Controls.Control.OnPointerReleased(Windows.UI.Xaml.Input.PointerRoutedEventArgs args)"
			reason="Wrong parameter name, restored the WinUI one"/>
		<Member
			fullName="System.Void Windows.UI.Xaml.Controls.Control.OnPointerEntered(Windows.UI.Xaml.Input.PointerRoutedEventArgs args)"
			reason="Wrong parameter name, restored the WinUI one"/>
		<Member
			fullName="System.Void Windows.UI.Xaml.Controls.Control.OnPointerExited(Windows.UI.Xaml.Input.PointerRoutedEventArgs args)"
			reason="Wrong parameter name, restored the WinUI one"/>
		<Member
			fullName="System.Void Windows.UI.Xaml.Controls.Control.OnPointerMoved(Windows.UI.Xaml.Input.PointerRoutedEventArgs args)"
			reason="Wrong parameter name, restored the WinUI one"/>
		<Member
			fullName="System.Void Windows.UI.Xaml.Controls.Control.OnPointerCanceled(Windows.UI.Xaml.Input.PointerRoutedEventArgs args)"
			reason="Wrong parameter name, restored the WinUI one"/>
		<Member
			fullName="System.Void Windows.UI.Xaml.Controls.Control.OnPointerCaptureLost(Windows.UI.Xaml.Input.PointerRoutedEventArgs args)"
			reason="Wrong parameter name, restored the WinUI one"/>
	  </Methods>
	  <Properties>
		<Member
			fullName="Windows.UI.Xaml.Style Uno.UI.GlobalStaticResources::__ImplicitStyle_Windows_UI_Xaml_Controls_DatePickerSelector()"
			reason="Style removed from monoandroid (xamarin:Style with only ios:Setter)" />
	  </Properties>
	</IgnoreSet>
	<IgnoreSet baseVersion="2.2.0">
	  <Methods>
		<Member
			fullName="System.Void Windows.Data.Xml.Dom.DtdEntity..ctor()"
			reason="Not part of UWP"/>
		<Member
			fullName="System.Void Windows.Data.Xml.Dom.DtdNotation..ctor()"
			reason="Not part of UWP"/>
		<Member
			fullName="System.Void Windows.Data.Xml.Dom.XmlAttribute..ctor()"
			reason="Not part of UWP"/>
		<Member
			fullName="System.Void Windows.Data.Xml.Dom.XmlCDataSection..ctor()"
			reason="Not part of UWP"/>
		<Member
			fullName="System.Void Windows.Data.Xml.Dom.XmlComment..ctor()"
			reason="Not part of UWP"/>
		<Member
			fullName="System.Void Windows.Data.Xml.Dom.XmlDocumentFragment..ctor()"
			reason="Not part of UWP"/>
		<Member
			fullName="System.Void Windows.Data.Xml.Dom.XmlDocumentType..ctor()"
			reason="Not part of UWP"/>
		<Member
			fullName="System.Void Windows.Data.Xml.Dom.XmlDomImplementation..ctor()"
			reason="Not part of UWP"/>
		<Member
			fullName="System.Void Windows.Data.Xml.Dom.XmlElement..ctor()"
			reason="Not part of UWP"/>
		<Member
			fullName="System.Void Windows.Data.Xml.Dom.XmlEntityReference..ctor()"
			reason="Not part of UWP"/>
		<Member
			fullName="System.Void Windows.Data.Xml.Dom.XmlNamedNodeMap..ctor()"
			reason="Not part of UWP"/>
		<Member
			fullName="System.Void Windows.Data.Xml.Dom.XmlNodeList..ctor()"
			reason="Not part of UWP"/>
		<Member
			fullName="System.Void Windows.Data.Xml.Dom.XmlProcessingInstruction..ctor()"
			reason="Not part of UWP"/>
		<Member
			fullName="System.Void Windows.Data.Xml.Dom.XmlText..ctor()"
			reason="Not part of UWP"/>
		<Member
					fullName="System.Void Windows.UI.Xaml.Controls.AnimatedVisualPlayer.set_IsPlaying(System.Boolean value)"
					reason="Refactoring, not part of WinUI contract anyway." />
		<Member
			fullName="System.Void Windows.UI.Xaml.Controls.IAnimatedVisualSource.Play(System.Boolean looped)"
			reason="Refactoring, not part of WinUI contract anyway." />

		<Member
			fullName="System.Void Windows.UI.Xaml.Controls.TextBox..ctor(System.Boolean isPassword)"
			reason="macOS only breaking change" />

		<Member
			fullName="Windows.UI.Xaml.Media.GradientStopCollection Windows.UI.Xaml.Media.LinearGradientBrush.get_GradientStops()"
			reason="GradientStops/MappingMode moved to base GradientBrush to follow UWP/WinUI hierarchy"/>
		<Member
			fullName="System.Void Windows.UI.Xaml.Media.LinearGradientBrush.set_GradientStops(Windows.UI.Xaml.Media.GradientStopCollection value)"
			reason="GradientStops/MappingMode moved to base GradientBrush to follow UWP/WinUI hierarchy"/>
		<Member
			fullName="Windows.UI.Xaml.DependencyProperty Windows.UI.Xaml.Media.GradientBrush.get_GradientStopsProperty()"
			reason="GradientStops/MappingMode moved to base GradientBrush to follow UWP/WinUI hierarchy"/>
		<Member
			fullName="Windows.UI.Xaml.Media.GradientBrush.get_MappingModeProperty()"
			reason="GradientStops/MappingMode moved to base GradientBrush to follow UWP/WinUI hierarchy"/>
		<Member
			fullName="Windows.UI.Xaml.DependencyProperty Windows.UI.Xaml.Media.GradientBrush.get_MappingModeProperty()"
			reason="GradientStops/MappingMode moved to base GradientBrush to follow UWP/WinUI hierarchy"/>

		<!-- Begin AndroidX updates-->
		<Member
			fullName="Windows.UI.Xaml.Controls.VirtualizingPanelLayout/Line Windows.UI.Xaml.Controls.VirtualizingPanelLayout.CreateLine(Windows.UI.Xaml.Controls.Primitives.GeneratorDirection fillDirection, System.Int32 extentOffset, System.Int32 breadthOffset, System.Int32 availableBreadth, Android.Support.V7.Widget.RecyclerView/Recycler recycler, Android.Support.V7.Widget.RecyclerView/State state, Uno.UI.IndexPath nextVisibleItem, System.Boolean isNewGroup)"
			reason="AndroidX update" />
		<Member
			fullName="System.Void Windows.UI.Xaml.Controls.PivotAdapter..ctor(Android.Support.V4.App.FragmentManager fragmentManager, Windows.UI.Xaml.Controls.NativePivotPresenter pivot)"
			reason="AndroidX update" />
		<Member
			fullName="System.Void Windows.UI.Xaml.Controls.PivotAdapter..ctor(Android.Support.V4.App.FragmentManager fm)"
			reason="AndroidX update" />
		<Member
			fullName="System.IObservable`1&lt;Android.Support.V4.App.Fragment&gt; Uno.UI.IFragmentTracker.ObserveCreated()"
			reason="AndroidX update" />
		<Member
			fullName="System.IObservable`1&lt;Android.Support.V4.App.Fragment&gt; Uno.UI.IFragmentTracker.ObserveStart()"
			reason="AndroidX update" />
		<Member
			fullName="System.IObservable`1&lt;Android.Support.V4.App.Fragment&gt; Uno.UI.IFragmentTracker.ObservePause()"
			reason="AndroidX update" />
		<Member
			fullName="System.IObservable`1&lt;Android.Support.V4.App.Fragment&gt; Uno.UI.IFragmentTracker.ObserveResume()"
			reason="AndroidX update" />
		<Member
			fullName="System.IObservable`1&lt;Android.Support.V4.App.Fragment&gt; Uno.UI.IFragmentTracker.ObserveViewCreated()"
			reason="AndroidX update" />
		<Member
			fullName="System.IObservable`1&lt;Android.Support.V4.App.Fragment&gt; Uno.UI.IFragmentTracker.ObserveStop()"
			reason="AndroidX update" />
		<Member
			fullName="System.IObservable`1&lt;Android.Support.V4.App.Fragment&gt; Uno.UI.IFragmentTracker.ObserveDestroyed()"
			reason="AndroidX update" />
		<Member
			fullName="System.Threading.Tasks.Task`1&lt;Android.Support.V4.App.Fragment&gt; Uno.UI.IFragmentTracker.GetCurrent(System.Threading.CancellationToken ct)"
			reason="AndroidX update" />
		<Member
			fullName="System.Void Uno.UI.IFragmentTracker.PushCreated(Android.Support.V4.App.Fragment fragment)"
			reason="AndroidX update" />
		<Member
			fullName="System.Void Uno.UI.IFragmentTracker.PushStart(Android.Support.V4.App.Fragment fragment)"
			reason="AndroidX update" />
		<Member
			fullName="System.Void Uno.UI.IFragmentTracker.PushPause(Android.Support.V4.App.Fragment fragment)"
			reason="AndroidX update" />
		<Member
			fullName="System.Void Uno.UI.IFragmentTracker.PushResume(Android.Support.V4.App.Fragment fragment)"
			reason="AndroidX update" />
		<Member
			fullName="System.Void Uno.UI.IFragmentTracker.PushViewCreated(Android.Support.V4.App.Fragment fragment)"
			reason="AndroidX update" />
		<Member
			fullName="System.Void Uno.UI.IFragmentTracker.PushStop(Android.Support.V4.App.Fragment fragment)"
			reason="AndroidX update" />
		<Member
			fullName="System.Void Uno.UI.IFragmentTracker.PushDestroyed(Android.Support.V4.App.Fragment fragment)"
			reason="AndroidX update" />
		<Member
			fullName="Uno.UI.BaseFragment Uno.UI.Extensions.FragmentManagerExtensions.GetCurrentFragment(Android.Support.V4.App.FragmentManager fragmentManager)"
			reason="AndroidX update" />
		<Member
			fullName="Android.Views.View Uno.UI.Extensions.RecyclerExtensions.GetViewForPosition(Android.Support.V7.Widget.RecyclerView/Recycler recycler, System.Int32 position, Android.Support.V7.Widget.RecyclerView/State state)"
			reason="AndroidX update" />
		<Member
			fullName="Android.Graphics.Color Uno.UI.Extensions.ToolbarExtensions.GetTitleTextColor(Android.Support.V7.Widget.Toolbar toolbar)"
			reason="AndroidX update" />
		<Member
			fullName="System.Void Uno.UI.Controls.SlidingTabLayout.SetOnPageChangeListener(Android.Support.V4.View.ViewPager/IOnPageChangeListener listener)"
			reason="AndroidX update" />
		<Member
			fullName="System.Void Uno.UI.Controls.SlidingTabLayout.SetViewPager(Android.Support.V4.View.ViewPager viewPager)"
			reason="AndroidX update" />
		<!-- End AndroidX updates-->
	  </Methods>
	  <Events>
	  </Events>
	  <Fields>
		<Member
			fullName="Windows.UI.Xaml.DependencyProperty Windows.UI.Xaml.Media.LinearGradientBrush::GradientStopsProperty"
			reason="GradientStops/MappingMode moved to base GradientBrush to follow UWP/WinUI hierarchy"/>
	  </Fields>
	  <Properties>
		<Member
			fullName="Windows.UI.Xaml.Media.GradientStopCollection Windows.UI.Xaml.Media.LinearGradientBrush::GradientStops()"
			reason="GradientStops/MappingMode moved to base GradientBrush to follow UWP/WinUI hierarchy"/>
		<Member
			fullName="Windows.UI.Xaml.DependencyProperty Windows.UI.Xaml.Media.GradientBrush::GradientStopsProperty()"
			reason="GradientStops/MappingMode moved to base GradientBrush to follow UWP/WinUI hierarchy"/>
		<Member
			fullName="Windows.UI.Xaml.DependencyProperty Windows.UI.Xaml.Media.GradientBrush::MappingModeProperty()"
			reason="GradientStops/MappingMode moved to base GradientBrush to follow UWP/WinUI hierarchy"/>
	  </Properties>
	</IgnoreSet>

	<IgnoreSet baseVersion="2.4.0">
	  <Types>
		<Member
			  fullName="Windows.Gaming.UI.GameMonitor"
			  reason="Removed UWP type"/>
		<Member
			  fullName="Windows.Gaming.UI.GameMonitoringPermission"
			  reason="Removed UWP type"/>
		<Member
			  fullName="Microsoft.UI.Xaml.Controls.AnimatedVisualPlayer.ILottieVisualSourceProvider"
			  reason="Incorrect namespace"/>
	  </Types>
	  <Methods>
		<Member
			  fullName="System.Void Windows.UI.Xaml.Controls.Maps.MapTileSource..ctor()"
			  reason="UWP does not have this ctor"/>
		<Member
			  fullName="System.Void Windows.UI.Xaml.Automation.AutomationAnnotation..ctor()"
			  reason="UWP does not have this ctor"/>
		<Member
			  fullName="System.Void Windows.UI.Xaml.Automation.Peers.AutomationPeerAnnotation..ctor()"
			  reason="UWP does not have this ctor"/>
<<<<<<< HEAD
        <Member
   		      fullName="System.Void Windows.Networking.Connectivity.ConnectionCost..ctor()"
			  reason="Not in UWP" />
        <Member
		      fullName="System.Void Windows.Networking.Connectivity.ConnectionProfile..ctor()"
			  reason="Not in UWP" />
        <Member
			  fullName="System.Void Windows.Networking.Connectivity.NetworkInformation..ctor()"
			  reason="Not in UWP" />
=======
		<Member
			  fullName="System.Void Windows.ApplicationModel.Activation.ProtocolActivatedEventArgs..ctor()"
			  reason="Parameter-less ctor does not exist in UWP"/>
>>>>>>> 0ffe69ac
	  </Methods>
	</IgnoreSet>
  </IgnoreSets>
</DiffIgnore><|MERGE_RESOLUTION|>--- conflicted
+++ resolved
@@ -990,21 +990,18 @@
 		<Member
 			  fullName="System.Void Windows.UI.Xaml.Automation.Peers.AutomationPeerAnnotation..ctor()"
 			  reason="UWP does not have this ctor"/>
-<<<<<<< HEAD
-        <Member
-   		      fullName="System.Void Windows.Networking.Connectivity.ConnectionCost..ctor()"
+    <Member
+   		  fullName="System.Void Windows.Networking.Connectivity.ConnectionCost..ctor()"
 			  reason="Not in UWP" />
-        <Member
+    <Member
 		      fullName="System.Void Windows.Networking.Connectivity.ConnectionProfile..ctor()"
 			  reason="Not in UWP" />
-        <Member
+    <Member
 			  fullName="System.Void Windows.Networking.Connectivity.NetworkInformation..ctor()"
 			  reason="Not in UWP" />
-=======
 		<Member
 			  fullName="System.Void Windows.ApplicationModel.Activation.ProtocolActivatedEventArgs..ctor()"
 			  reason="Parameter-less ctor does not exist in UWP"/>
->>>>>>> 0ffe69ac
 	  </Methods>
 	</IgnoreSet>
   </IgnoreSets>
